--- conflicted
+++ resolved
@@ -16,17 +16,6 @@
      preferred_cli_env: ["coveralls": :test, "coveralls.detail": :test, "coveralls.post": :test, "coveralls.html": :test]]
   end
 
-<<<<<<< HEAD
-
-  def application do
-    # Specify extra applications you'll use from Erlang/Elixir
-    [applications: [:crypto, :elixir_wallet],
-     mod: {EpochElixir.Application, []}]
-  end
-
-
-=======
->>>>>>> 2c6e6c71
   # Dependencies can be Hex packages:
   #
   #   {:my_dep, "~> 0.3.0"}
