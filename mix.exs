--- conflicted
+++ resolved
@@ -40,11 +40,8 @@
      {:gen_state_machine, "~> 2.0"},
      {:logger_file_backend, "~> 0.0.10"},
      {:excoveralls, "~> 0.7", only: :test},
-<<<<<<< HEAD
      {:uuid, "~> 1.1"}]
-=======
      {:distillery, "~> 1.5", runtime: false}
    ]
->>>>>>> 1ab7625e
   end
 end