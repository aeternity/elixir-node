defmodule EpochElixir.Mixfile do
  use Mix.Project

  def project do
    [
      app: :elixir_node,
      apps_path: "apps",
      version: "0.1.0",
      elixir: "~> 1.6.4",
      build_embedded: Mix.env() == :prod,
      start_permanent: Mix.env() == :prod,
      deps: deps(),
      dialyzer: [
        paths: [
          "_build/test/lib/aecore/ebin",
          "_build/test/lib/aehttpclient/ebin",
          "_build/test/lib/aehttpserver/ebin",
          "_build/test/lib/aeutil/ebin"
        ],
        ignore_warnings: "dialyzer.ignore-warnings"
      ],
      test_coverage: [
        tool: ExCoveralls
      ],
      preferred_cli_env: [
        coveralls: :test,
        "coveralls.detail": :test,
        "coveralls.post": :test,
        "coveralls.html": :test
      ]
    ]
  end

  # Dependencies can be Hex packages:
  #
  #   {:my_dep, "~> 0.3.0"}
  #
  # Or git/path repositories:
  #
  #   {:my_dep, git: "https://github.com/elixir-lang/my_dep.git", tag: "0.1.0"}
  #
  # Type "mix help deps" for more examples and options.
  #
  # Dependencies listed here are available only for this project
  # and cannot be accessed from applications inside the apps folder
  defp deps do
    [
      {:credo, "~> 0.8.0", only: [:dev, :test], runtime: false},
      {:dialyxir, "~> 0.5", only: [:dev, :test], runtime: false},
      {:mock, "~> 0.2.0", only: :test},
      {:gb_merkle_trees, git: "https://github.com/aeternity/gb_merkle_trees.git", ref: "4db7aad"},
      {:sha3, [github: "szktty/erlang-sha3", ref: "dbdfd12", manager: :rebar]},
      {:idna, [github: "aeternity/erlang-idna", ref: "24bf647", manager: :rebar, override: true]},
      {:gen_state_machine, "~> 2.0.1"},
      {:logger_file_backend, "~> 0.0.10"},
      {:excoveralls, "~> 0.8.1", only: :test},
      {:ex_json_schema, "~> 0.5.4"},
      {:distillery, "~> 1.5.2", runtime: false},
      {:aewallet, github: "aeternity/elixir-wallet", ref: "3f2f9df", override: true},
      {:msgpax, "~> 2.1.1"},
      {:bip0173, "~> 0.1.2"},
      {:erl_base58, "~> 0.0.1"},
<<<<<<< HEAD
      {:temp, "~> 0.4"},
=======
      {:enacl, github: "aeternity/enacl", ref: "2f50ba6", override: true},
      {:enoise, github: "aeternity/enoise", ref: "6d793b711854a02d56c68d9959e1525389464c87"},
      {:ranch,
       github: "ninenines/ranch", ref: "55c2a9d623454f372a15e99721a37093d8773b48", override: true},
      {:jobs, "~> 0.7.1"},
      {:gproc, "~> 0.6.1"},
>>>>>>> 5d554cf3
      {:ex_rlp, "~> 0.2.1"},
      {:merkle_patricia_tree, git: "https://github.com/aeternity/elixir-merkle-patricia-tree.git"}
    ]
  end
end<|MERGE_RESOLUTION|>--- conflicted
+++ resolved
@@ -60,16 +60,13 @@
       {:msgpax, "~> 2.1.1"},
       {:bip0173, "~> 0.1.2"},
       {:erl_base58, "~> 0.0.1"},
-<<<<<<< HEAD
       {:temp, "~> 0.4"},
-=======
       {:enacl, github: "aeternity/enacl", ref: "2f50ba6", override: true},
       {:enoise, github: "aeternity/enoise", ref: "6d793b711854a02d56c68d9959e1525389464c87"},
       {:ranch,
        github: "ninenines/ranch", ref: "55c2a9d623454f372a15e99721a37093d8773b48", override: true},
       {:jobs, "~> 0.7.1"},
       {:gproc, "~> 0.6.1"},
->>>>>>> 5d554cf3
       {:ex_rlp, "~> 0.2.1"},
       {:merkle_patricia_tree, git: "https://github.com/aeternity/elixir-merkle-patricia-tree.git"}
     ]
