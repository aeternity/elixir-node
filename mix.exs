--- conflicted
+++ resolved
@@ -60,12 +60,9 @@
       {:msgpax, "~> 2.1.1"},
       {:bip0173, "~> 0.1.2"},
       {:erl_base58, "~> 0.0.1"},
-<<<<<<< HEAD
       {:temp, "~> 0.4"},
-=======
       {:sext, [github: "uwiger/sext", tag: "1.4.1", manager: :rebar, override: true]},
       {:edown, "~> 0.8", override: true},
->>>>>>> 9f1873c2
       {:enacl, github: "aeternity/enacl", ref: "2f50ba6", override: true},
       {:enoise, github: "aeternity/enoise", ref: "6d793b711854a02d56c68d9959e1525389464c87"},
       {:ranch,
