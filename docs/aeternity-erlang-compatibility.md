--- conflicted
+++ resolved
@@ -190,13 +190,8 @@
 
 ##### Standard scenario
 
-<<<<<<< HEAD
-0. Start 2 Elixir nodes. Both syncing with each other and epoch.
-1. (both) Set basic parameters:
-=======
 0. Start at least 2 Elixir nodes and 1 Epoch node. Both syncing with each other and epoch. 
 1. (both) Set basic parameters: 
->>>>>>> 44b24c5b
 
 ```elixir
 iex> temporary_id = <<1,2,3>>
@@ -217,26 +212,6 @@
 6. (responder) `{:ok, channel_id, fully_signed_open_tx} = Channel.sign_open(temporary_id, initiator_amount, responder_amount, locktime, half_signed_open_tx, priv_key)`
 7. (responder) `Miner.mine_sync_block_to_chain()`
 8. Check all nodes recognize new block **with** the ChannelOpenTx
-<<<<<<< HEAD
-9. Make a transfer as follows:
-
-    a. (initiator) `{:ok, half_signed_state} = Channel.transfer(channel_id, 50, priv_key)`
-
-    b. Copy `half_signed_state` to responder.
-
-    c. (responder) `{:ok, signed_state} = Channel.receive_half_signed_tx(half_signed_state, priv_key)`
-
-    c. Copy `signed_state` to initiator.
-
-    d. (initiator) `:ok = Channel.receive_fully_signed_tx(signed_state)`
-
-10. (initiator) `{:ok, half_signed_close_tx} = Channel.close(channel_id, {5, 5}, nonce, priv_key)`
-11. Copy `half_signed_close_tx` to responder
-12. (responder) `{:ok, fully_signed_close_tx} = Channel.recv_close_tx(channel_id, half_signed_close_tx, {5, 5}, priv_key)`
-13. (responder) `Miner.mine_sync_block_to_chain()`
-14. Check all nodes recognize new block **with** the ChannelMutalCloseTx
-
-=======
 9. Now the channel is considered to be open. You can check compatibility of any or multiple of the available operations described in the next section.
 10. After testing the available operation close the channel.
 11. (initiator) `{:ok, half_signed_close_tx} = Channel.close(channel_id, {5, 5}, nonce, priv_key)`
@@ -274,7 +249,6 @@
 7. Wait for the transaction to be mined. Make sure that all nodes recognise the new block with `fully_signed_withdraw_tx`. Make sure that the onchain channel total amount was changed `Chain.top_block_chain_state.channels |> PatriciaMerkleTree.print_debug`. 
 8. (both parties) `:ok = Channel.receive_confirmed_tx(fully_signed_deposit_tx)`
     
->>>>>>> 44b24c5b
 ##### Communication lost / party misbehaving scenario
 
 0. Start 2 Elixir nodes. Both syncing with each other and epoch.
