defmodule Aehttpserver.Router do
  use Aehttpserver.Web, :router

  pipeline :browser do
    plug :accepts, ["html"]
    plug :fetch_session
    plug :fetch_flash
    plug :put_secure_browser_headers
  end

  scope "/", Aehttpserver do
    pipe_through :browser # Use the default browser stack
    get "/info", InfoController, :info
<<<<<<< HEAD
    post "/new_tx", NewTxController, :new_tx
=======
    get "/peers", PeersController, :info
>>>>>>> 6c5d81b2
    resources "/block", BlockController, param: "hash", only: [:show]
    resources "/balance", BalanceController, param: "account", only: [:show]
  end


  # Other scopes may use custom stacks.
  # scope "/api", Aehttpserver do
  #   pipe_through :api
  # end
end<|MERGE_RESOLUTION|>--- conflicted
+++ resolved
@@ -11,11 +11,8 @@
   scope "/", Aehttpserver do
     pipe_through :browser # Use the default browser stack
     get "/info", InfoController, :info
-<<<<<<< HEAD
     post "/new_tx", NewTxController, :new_tx
-=======
     get "/peers", PeersController, :info
->>>>>>> 6c5d81b2
     resources "/block", BlockController, param: "hash", only: [:show]
     resources "/balance", BalanceController, param: "account", only: [:show]
   end
