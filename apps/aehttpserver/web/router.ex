--- conflicted
+++ resolved
@@ -11,11 +11,8 @@
   scope "/", Aehttpserver do
     pipe_through :browser # Use the default browser stack
     get "/info", InfoController, :info
-<<<<<<< HEAD
     post "/new_tx", NewTxController, :new_tx
-=======
     resources "/block", BlockController, param: "hash", only: [:show]
->>>>>>> 1c9c9b03
   end
 
 
