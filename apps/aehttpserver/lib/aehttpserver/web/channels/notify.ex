defmodule Aehttpserver.Web.Notify do
  alias Aecore.Structures.SpendTx
  alias Aecore.Structures.OracleQueryTxData
  alias Aeutil.Serialization
  alias Aecore.Structures.Account

  def broadcast_new_transaction_in_the_pool(tx) do
<<<<<<< HEAD
    broadcast_tx(tx, true)

    broadcast_tx(tx, false)
=======
    if tx.data.sender != nil do
      Aehttpserver.Web.Endpoint.broadcast!(
        "room:notifications",
        "new_tx:" <> Account.base58c_encode(tx.data.sender),
        %{"body" => Serialization.tx(tx, :serialize)}
      )
    end

    if tx.data.payload.receiver != nil do
      Aehttpserver.Web.Endpoint.broadcast!(
        "room:notifications",
        "new_tx:" <> Account.base58c_encode(tx.data.payload.receiver),
        %{"body" => Serialization.tx(tx, :serialize)}
      )
    end
>>>>>>> 4926aa8d

    Aehttpserver.Web.Endpoint.broadcast!("room:notifications", "new_transaction_in_the_pool", %{
      "body" => Serialization.tx(tx, :serialize)
    })
  end

  def broadcast_new_block_added_to_chain_and_new_mined_tx(block) do
    Enum.each(block.txs, fn tx ->
      Aehttpserver.Web.Endpoint.broadcast!("room:notifications", "new_mined_tx_everyone", %{
        "body" => Serialization.tx(tx, :serialize)
      })

<<<<<<< HEAD
      broadcast_tx(tx, true)
    end)

    Aehttpserver.Web.Endpoint.broadcast!("room:notifications", "new_block_added_to_chain", %{
      "body" => Serialization.block(block, :serialize)
    })
  end

  def broadcast_tx(tx, is_to_from_acc) do
    if is_to_from_acc do
      if tx.data.from_acc != nil do
        Aehttpserver.Web.Endpoint.broadcast!(
          "room:notifications",
          "new_tx:" <> Account.base58c_encode(tx.data.from_acc),
=======
      if tx.data.sender != nil do
        Aehttpserver.Web.Endpoint.broadcast!(
          "room:notifications",
          "new_mined_tx:" <> Account.base58c_encode(tx.data.sender),
>>>>>>> 4926aa8d
          %{"body" => Serialization.tx(tx, :serialize)}
        )
      end
    else
      case tx.data.payload do
        %SpendTx{} ->
          Aehttpserver.Web.Endpoint.broadcast!(
            "room:notifications",
            "new_tx:" <> Account.base58c_encode(tx.data.payload.to_acc),
            %{"body" => Serialization.tx(tx, :serialize)}
          )

<<<<<<< HEAD
        %OracleQueryTxData{} ->
          Aehttpserver.Web.Endpoint.broadcast!(
            "room:notifications",
            "new_tx:" <> Account.base58c_encode(tx.data.payload.oracle_address),
            %{"body" => Serialization.tx(tx, :serialize)}
          )
=======
      if tx.data.payload.receiver != nil do
        Aehttpserver.Web.Endpoint.broadcast!(
          "room:notifications",
          "new_mined_tx:" <> Account.base58c_encode(tx.data.payload.receiver),
          %{"body" => Serialization.tx(tx, :serialize)}
        )
      end
    end)
>>>>>>> 4926aa8d

        _ ->
          :ok
      end
    end
  end
end<|MERGE_RESOLUTION|>--- conflicted
+++ resolved
@@ -5,27 +5,9 @@
   alias Aecore.Structures.Account
 
   def broadcast_new_transaction_in_the_pool(tx) do
-<<<<<<< HEAD
     broadcast_tx(tx, true)
 
     broadcast_tx(tx, false)
-=======
-    if tx.data.sender != nil do
-      Aehttpserver.Web.Endpoint.broadcast!(
-        "room:notifications",
-        "new_tx:" <> Account.base58c_encode(tx.data.sender),
-        %{"body" => Serialization.tx(tx, :serialize)}
-      )
-    end
-
-    if tx.data.payload.receiver != nil do
-      Aehttpserver.Web.Endpoint.broadcast!(
-        "room:notifications",
-        "new_tx:" <> Account.base58c_encode(tx.data.payload.receiver),
-        %{"body" => Serialization.tx(tx, :serialize)}
-      )
-    end
->>>>>>> 4926aa8d
 
     Aehttpserver.Web.Endpoint.broadcast!("room:notifications", "new_transaction_in_the_pool", %{
       "body" => Serialization.tx(tx, :serialize)
@@ -38,7 +20,6 @@
         "body" => Serialization.tx(tx, :serialize)
       })
 
-<<<<<<< HEAD
       broadcast_tx(tx, true)
     end)
 
@@ -47,18 +28,12 @@
     })
   end
 
-  def broadcast_tx(tx, is_to_from_acc) do
-    if is_to_from_acc do
-      if tx.data.from_acc != nil do
-        Aehttpserver.Web.Endpoint.broadcast!(
-          "room:notifications",
-          "new_tx:" <> Account.base58c_encode(tx.data.from_acc),
-=======
+  def broadcast_tx(tx, is_to_sender) do
+    if is_to_sender do
       if tx.data.sender != nil do
         Aehttpserver.Web.Endpoint.broadcast!(
           "room:notifications",
-          "new_mined_tx:" <> Account.base58c_encode(tx.data.sender),
->>>>>>> 4926aa8d
+          "new_tx:" <> Account.base58c_encode(tx.data.sender),
           %{"body" => Serialization.tx(tx, :serialize)}
         )
       end
@@ -67,27 +42,16 @@
         %SpendTx{} ->
           Aehttpserver.Web.Endpoint.broadcast!(
             "room:notifications",
-            "new_tx:" <> Account.base58c_encode(tx.data.payload.to_acc),
+            "new_tx:" <> Account.base58c_encode(tx.data.payload.receiver),
             %{"body" => Serialization.tx(tx, :serialize)}
           )
 
-<<<<<<< HEAD
         %OracleQueryTxData{} ->
           Aehttpserver.Web.Endpoint.broadcast!(
             "room:notifications",
             "new_tx:" <> Account.base58c_encode(tx.data.payload.oracle_address),
             %{"body" => Serialization.tx(tx, :serialize)}
           )
-=======
-      if tx.data.payload.receiver != nil do
-        Aehttpserver.Web.Endpoint.broadcast!(
-          "room:notifications",
-          "new_mined_tx:" <> Account.base58c_encode(tx.data.payload.receiver),
-          %{"body" => Serialization.tx(tx, :serialize)}
-        )
-      end
-    end)
->>>>>>> 4926aa8d
 
         _ ->
           :ok
