--- conflicted
+++ resolved
@@ -8,19 +8,6 @@
   def show(conn, params) do
     pool_txs = Map.values(Pool.get_pool())
 
-<<<<<<< HEAD
-    case Base.decode16(params["account"]) do
-      :error ->
-        "can't be decoded"
-
-      {:ok, acc} ->
-        acc_txs = get_acc_txs(pool_txs, acc)
-
-        json(
-          conn,
-          Enum.map(acc_txs, fn tx -> Serialization.tx(tx, :serialize) end)
-        )
-=======
     case Encoding.decode(params["account"]) do
       {:error, reason} ->
         reason
@@ -28,7 +15,6 @@
       {:ok, acc} ->
         acc_txs = get_acc_txs(pool_txs, acc)
         json(conn, Enum.map(acc_txs, fn tx -> Serialization.tx(tx, :serialize) end))
->>>>>>> 6b69e477
     end
   end
 
