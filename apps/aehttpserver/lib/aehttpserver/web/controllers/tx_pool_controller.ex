defmodule Aehttpserver.Web.TxPoolController do
  use Aehttpserver.Web, :controller

<<<<<<< HEAD
  alias Aecore.Txs.Pool.Worker, as: Pool
  alias Aecore.Structures.Account
  alias Aecore.Structures.SignedTx
=======
  alias Aecore.Tx.Pool.Worker, as: Pool
  alias Aeutil.Serialization
  alias Aecore.Account.Account
>>>>>>> 03880f4a

  def show(conn, params) do
    pool_txs = Map.values(Pool.get_pool())
    acc = Account.base58c_decode(params["account"])

    acc_txs = get_acc_txs(pool_txs, acc)
    json(conn, Enum.map(acc_txs, fn tx -> SignedTx.serialize(tx) end))
  end

  def get_pool_txs(conn, _params) do
    pool_txs =
      Pool.get_pool()
      |> Map.values()
      |> Enum.map(fn tx -> SignedTx.serialize(tx) end)

    json(conn, pool_txs)
  end

  def get_acc_txs(pool_txs, acc) do
    Enum.filter(pool_txs, fn tx ->
      tx.data.senders == [acc] || tx.data.receiver == acc
    end)
  end
end<|MERGE_RESOLUTION|>--- conflicted
+++ resolved
@@ -1,15 +1,9 @@
 defmodule Aehttpserver.Web.TxPoolController do
   use Aehttpserver.Web, :controller
 
-<<<<<<< HEAD
-  alias Aecore.Txs.Pool.Worker, as: Pool
-  alias Aecore.Structures.Account
-  alias Aecore.Structures.SignedTx
-=======
   alias Aecore.Tx.Pool.Worker, as: Pool
-  alias Aeutil.Serialization
+  alias Aecore.Tx.SignedTx
   alias Aecore.Account.Account
->>>>>>> 03880f4a
 
   def show(conn, params) do
     pool_txs = Map.values(Pool.get_pool())
