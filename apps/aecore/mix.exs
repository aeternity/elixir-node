defmodule Aecore.Mixfile do
  use Mix.Project

  def project do
    [
      app: :aecore,
      version: "0.1.0",
      build_path: "../../_build",
      config_path: "../../config/config.exs",
      deps_path: "../../deps",
      lockfile: "../../mix.lock",
      elixir: "~> 1.6",
      compilers: [:app, :make, :elixir],
      aliases: aliases(),
      build_embedded: Mix.env() == :prod,
      start_permanent: Mix.env() == :prod,
      deps: deps(),
      test_coverage: [tool: ExCoveralls],
      preferred_cli_env: [
        coveralls: :test,
        "coveralls.detail": :test,
        "coveralls.post": :test,
        "coveralls.html": :test
      ]
    ]
  end

  defp aliases do
    # Execute the usual mix clean and our Makefile clean task
    [clean: ["clean", "clean.make"]]
  end

  # Configuration for the OTP application
  #
  # Type "mix help compile.app" for more information
  def application do
    # Specify extra applications you'll use from Erlang/Elixir
    [
      extra_applications: [:erlexec, :gproc, :logger, :rox, :exconstructor, :ranch, :jobs],
      mod: {Aecore, []}
    ]
  end

  # Dependencies can be Hex packages:
  #
  #   {:my_dep, "~> 0.3.0"}
  #
  # Or git/path repositories:
  #
  #   {:my_dep, git: "https://github.com/elixir-lang/my_dep.git", tag: "0.1.0"}
  #
  # To depend on another app inside the umbrella:
  #
  #   {:my_app, in_umbrella: true}
  #
  # Type "mix help deps" for more examples and options
  defp deps do
    [
      {:rox, "~> 2.2.1"},
      {:exconstructor, "~> 1.1"},
      {:logger_file_backend, "~> 0.0.10"},
      {:erl_base58, "~> 0.0.1"},
      {:exexec, "~> 0.1"},
      {:jobs, "~> 0.7.1"},
      {:ex_rlp, "0.3.0"},
      {:gproc, "~> 0.6.1"},
      {:enoise, github: "aeternity/enoise", ref: "6d793b7"},
<<<<<<< HEAD
      {:merkle_patricia_tree, github: "aeternity/elixir-merkle-patricia-tree", ref: "0a763cc"},
      {:aevm, in_umbrella: true}
=======
      {:merkle_patricia_tree, github: "aeternity/elixir-merkle-patricia-tree", tag: "v0.1.0"}
>>>>>>> 0688115a
    ]
  end
end

###################
# Make file Tasks #
###################

defmodule Mix.Tasks.Compile.Make do
  @moduledoc "Compiles helper in c_src"

  def run(_) do
    File.mkdir_p("apps/aecore/priv/cuckoo/bin")
    File.mkdir_p("apps/aecore/priv/cuckoo/lib")
    File.cd(Path.absname("apps/aecore/src/cuckoo/"))
    {result, _error_code} = System.cmd("make", ["all"], stderr_to_stdout: true)
    Mix.shell().info(result)
    :ok
  end
end

defmodule Mix.Tasks.Clean.Make do
  def run(_) do
    # Remove the compiled cpp files from `priv` dir
  end
end<|MERGE_RESOLUTION|>--- conflicted
+++ resolved
@@ -65,12 +65,8 @@
       {:ex_rlp, "0.3.0"},
       {:gproc, "~> 0.6.1"},
       {:enoise, github: "aeternity/enoise", ref: "6d793b7"},
-<<<<<<< HEAD
-      {:merkle_patricia_tree, github: "aeternity/elixir-merkle-patricia-tree", ref: "0a763cc"},
-      {:aevm, in_umbrella: true}
-=======
+      {:aevm, in_umbrella: true},
       {:merkle_patricia_tree, github: "aeternity/elixir-merkle-patricia-tree", tag: "v0.1.0"}
->>>>>>> 0688115a
     ]
   end
 end
