# This file is responsible for configuring your application
# and its dependencies with the aid of the Mix.Config module.
use Mix.Config

# This configuration is loaded before any dependency and is restricted
# to this project. If another project depends on this project, this
# file won't be loaded nor affect the parent project. For this reason,
# if you want to provide default values for your application for
# 3rd-party users, it should be done in your "mix.exs" file.

# You can configure for your application as:
#
#     config :aecore, key: :value
#
# And access this configuration in your application as:
#
#     Application.get_env(:aecore, :key)
#
# Or configure a 3rd-party app:
#
#     config :logger, level: :info
#

# It is also possible to import configuration files, relative to this
# directory. For example, you can emulate configuration per environment
# by uncommenting the line below and defining dev.exs, test.exs and such.
# Configuration from the imported file will override the ones defined
# here (which is why it is important to import them last).
#

config :aecore, :peers,
  peers_target_count: 3,
  peers_max_count: 4

<<<<<<< HEAD
config :aecore, :tx_data,
  lock_time_coinbase: 10
=======
bytes_per_token =  case System.get_env("BYTES_PER_TOKEN") do
  nil -> 100
  env -> String.to_integer(env)
end

config :aecore, :tx_data,
  miner_fee_bytes_per_token: bytes_per_token,
  pool_fee_bytes_per_token: 100
>>>>>>> 2c34c5d2
<|MERGE_RESOLUTION|>--- conflicted
+++ resolved
@@ -32,16 +32,12 @@
   peers_target_count: 3,
   peers_max_count: 4
 
-<<<<<<< HEAD
-config :aecore, :tx_data,
-  lock_time_coinbase: 10
-=======
 bytes_per_token =  case System.get_env("BYTES_PER_TOKEN") do
   nil -> 100
   env -> String.to_integer(env)
 end
 
 config :aecore, :tx_data,
+  lock_time_coinbase: 10,
   miner_fee_bytes_per_token: bytes_per_token,
-  pool_fee_bytes_per_token: 100
->>>>>>> 2c34c5d2
+  pool_fee_bytes_per_token: 100