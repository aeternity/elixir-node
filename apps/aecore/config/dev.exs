# This file is responsible for configuring your application
# and its dependencies with the aid of the Mix.Config module.
use Mix.Config

# This configuration is loaded before any dependency and is restricted
# to this project. If another project depends on this project, this
# file won't be loaded nor affect the parent project. For this reason,
# if you want to provide default values for your application for
# 3rd-party users, it should be done in your "mix.exs" file.

# You can configure for your application as:
#
#     config :aecore, key: :value
#
# And access this configuration in your application as:
#
#     Application.get_env(:aecore, :key)
#
# Or configure a 3rd-party app:
#
#     config :logger, level: :info
#

# It is also possible to import configuration files, relative to this
# directory. For example, you can emulate configuration per environment
# by uncommenting the line below and defining dev.exs, test.exs and such.
# Configuration from the imported file will override the ones defined
# here (which is why it is important to import them last).
#

persistence_path =
  case System.get_env("PERSISTENCE_PATH") do
<<<<<<< HEAD
    nil -> "apps/aecore/priv/rox_db"
=======
    nil -> "apps/aecore/priv/rox_db/"
>>>>>>> 6b69e477
    env -> env
  end

config :aecore, :persistence,
  path: Path.absname(persistence_path),
  write_options: [sync: true, disable_wal: false]

config :aecore, :pow,
  bin_dir: Path.absname("apps/aecore/priv/cuckoo/bin"),
  params: {"./lean", "-t 5", 16},
  max_difficulty_change: 1,
  genesis_header: %{
    height: 0,
    prev_hash: <<0::256>>,
    txs_hash: <<0::256>>,
    chain_state_hash: <<0::256>>,
    timestamp: 1_507_275_094_308,
    nonce: 304,
    pow_evidence: [
      383_737,
      616_161,
      623_333,
      653_164,
      663_632,
      31_303_565,
      31_333_936,
      31_336_163,
      31_366_633,
      31_386_437,
      31_613_832,
      31_633_235,
      32_326_637,
      32_333_235,
      32_336_337,
      32_383_039,
      32_633_234,
      33_303_136,
      33_363_732,
      33_373_436,
      33_396_366,
      34_316_464,
      34_376_137,
      34_393_162,
      34_653_465,
      34_663_031,
      35_303_132,
      35_306_366,
      35_346_664,
      36_343_336,
      36_393_136,
      36_396_538,
      36_613_461,
      36_623_066,
      36_633_134,
      36_633_766,
      36_663_432,
      36_666_664,
      37_363_561,
      37_393_762,
      37_633_162,
      37_643_561
    ],
    version: 1,
    difficulty_target: 1
  }

config :aecore, :peers,
  peers_target_count: 5,
  peers_max_count: 8

config :aecore, :miner, resumed_by_default: false

bytes_per_token =
  case System.get_env("BYTES_PER_TOKEN") do
    nil -> 100
    env -> String.to_integer(env)
  end

config :aecore, :tx_data,
  lock_time_coinbase: 10,
  miner_fee_bytes_per_token: bytes_per_token,
  pool_fee_bytes_per_token: 100,
  blocks_ttl_per_token: 1000,
  oracle_registration_base_fee: 4,
  oracle_query_base_fee: 2,
  oracle_response_base_fee: 2,
  oracle_extend_base_fee: 1

config :aecore, :block, max_block_size_bytes: 500_000<|MERGE_RESOLUTION|>--- conflicted
+++ resolved
@@ -30,11 +30,7 @@
 
 persistence_path =
   case System.get_env("PERSISTENCE_PATH") do
-<<<<<<< HEAD
-    nil -> "apps/aecore/priv/rox_db"
-=======
     nil -> "apps/aecore/priv/rox_db/"
->>>>>>> 6b69e477
     env -> env
   end
 
