--- conflicted
+++ resolved
@@ -19,90 +19,4 @@
   path: Path.absname("_build/dev2/logs/#{time}error.log"),
   level: :error
 
-<<<<<<< HEAD
-config :aecore, :pow,
-  new_candidate_nonce_count: 10,
-  bin_dir: Path.absname("apps/aecore/priv/cuckoo/bin"),
-  params: {"./lean16", "-t 5", 16},
-  max_target_change: 1,
-  genesis_header: %{
-    height: 0,
-    prev_hash: <<0::256>>,
-    txs_hash: <<0::256>>,
-    root_hash: <<0::256>>,
-    time: 1_507_275_094_308,
-    nonce: 304,
-    miner: <<0::256>>,
-    pow_evidence: [
-      383_737,
-      616_161,
-      623_333,
-      653_164,
-      663_632,
-      31_303_565,
-      31_333_936,
-      31_336_163,
-      31_366_633,
-      31_386_437,
-      31_613_832,
-      31_633_235,
-      32_326_637,
-      32_333_235,
-      32_336_337,
-      32_383_039,
-      32_633_234,
-      33_303_136,
-      33_363_732,
-      33_373_436,
-      33_396_366,
-      34_316_464,
-      34_376_137,
-      34_393_162,
-      34_653_465,
-      34_663_031,
-      35_303_132,
-      35_306_366,
-      35_346_664,
-      36_343_336,
-      36_393_136,
-      36_396_538,
-      36_613_461,
-      36_623_066,
-      36_633_134,
-      36_633_766,
-      36_663_432,
-      36_666_664,
-      37_363_561,
-      37_393_762,
-      37_633_162,
-      37_643_561
-    ],
-    version: 1,
-    target: 0x2100FFFF
-  }
-
-sync_port =
-  case System.get_env("SYNC_PORT") do
-    nil -> 3015
-    env -> String.to_integer(env)
-  end
-
-config :aecore, :peers,
-  peers_target_count: 5,
-  peers_max_count: 8,
-  ranch_acceptors: 10,
-  sync_port: sync_port
-
-config :aecore, :miner, resumed_by_default: false
-
-config :aecore, :tx_data,
-  minimum_fee: 10,
-  max_txs_per_block: 100,
-  blocks_ttl_per_token: 1000,
-  oracle_registration_base_fee: 4,
-  oracle_query_base_fee: 2,
-  oracle_response_base_fee: 2,
-  oracle_extend_base_fee: 1
-=======
-config :aecore, :miner, resumed_by_default: false
->>>>>>> d63bd18d
+config :aecore, :miner, resumed_by_default: false