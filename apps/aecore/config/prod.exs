--- conflicted
+++ resolved
@@ -62,11 +62,9 @@
   peers_target_count: 25,
   peers_max_count: 50
 
-<<<<<<< HEAD
 config :aecore, :miner,
   resumed_by_default: true
-=======
+
 config :aecore, :tx_data,
   miner_fee_bytes_per_token: 100,
-  pool_fee_bytes_per_token: 100
->>>>>>> 8e4bd54c
+  pool_fee_bytes_per_token: 100