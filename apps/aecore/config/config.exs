--- conflicted
+++ resolved
@@ -42,11 +42,7 @@
 
 config :aecore, :spend_tx, version: 1
 
-<<<<<<< HEAD
-config :aecore, :aewallet, pub_key_size: 32
-=======
 config :aecore, :sign_keys, pubkey_size: 32
->>>>>>> a4b47675
 
 config :aecore, :signed_tx, sign_max_size: 72
 
