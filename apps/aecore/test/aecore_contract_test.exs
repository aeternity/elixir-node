--- conflicted
+++ resolved
@@ -27,6 +27,7 @@
   alias Aecore.Contract.ContractStateTree
   alias Aecore.Keys
   alias Aecore.Chain.Worker, as: Chain
+  alias Aecore.Chain.Identifier
   alias Aecore.Miner.Worker, as: Miner
   alias Aecore.Tx.Pool.Worker, as: Pool
   alias Aeutil.PatriciaMerkleTree
@@ -43,7 +44,6 @@
     end)
   end
 
-<<<<<<< HEAD
   test "create contract, retrieve and manipulate its storage" do
     Pool.get_and_empty_pool()
     Miner.mine_sync_block_to_chain()
@@ -110,45 +110,6 @@
       10
     )
   end
-=======
-  test "test create and get call" do
-    tree = CallStateTree.init_empty()
-
-    call = create_call()
-
-    call_id = Call.id(call)
-    updated_tree = CallStateTree.insert_call(tree, call)
-
-    key = CallStateTree.construct_call_tree_id(call.contract_address, call_id)
-
-    get_call = CallStateTree.get(updated_tree, key)
-
-    assert call == get_call
-  end
-
-  test "create, get and update contract" do
-    tree = ContractStateTree.init_empty()
-    contract = create_contract()
-
-    updated_tree = ContractStateTree.insert_contract(tree, contract)
-    saved_contract = ContractStateTree.get(updated_tree, contract.id.value)
-    assert contract === saved_contract
-
-    new_contract_storage = %{
-      <<"key1">> => <<"value1">>,
-      <<"key2">> => <<"value2">>,
-      <<"key3">> => <<"value3">>
-    }
-
-    updated_storage_contract = %{
-      contract
-      | store: new_contract_storage
-    }
-
-    updated_tree1 = ContractStateTree.enter_contract(tree, updated_storage_contract)
-
-    updated_contract = ContractStateTree.get(updated_tree1, updated_storage_contract.id.value)
->>>>>>> b99ff4a7
 
   defp contract_bytecode_bin do
     State.bytecode_to_bin(
@@ -171,6 +132,6 @@
     nonce = Chain.lowest_valid_nonce()
     call_id = Call.id(pubkey, nonce, contract_address)
 
-    CallStateTree.construct_call_tree_id(contract_address, call_id)
+    CallStateTree.construct_call_tree_id(Identifier.create_identity(contract_address, :contract), call_id)
   end
 end