defmodule AecoreValidationTest do
  @moduledoc """
  Unit tests for the BlockValidation module
  """

  use ExUnit.Case, async: false, seed: 0
  doctest Aecore.Chain.BlockValidation

  alias Aecore.Chain.BlockValidation
  alias Aecore.Structures.Block
  alias Aecore.Structures.Header
  alias Aecore.Structures.SpendTx
  alias Aecore.Structures.SignedTx
  alias Aecore.Chain.Worker, as: Chain
<<<<<<< HEAD
  alias Aecore.Miner.Worker, as: Miner

  @tag :validation
  test "validate new block" do
    prev_block = Chain.top_block()
    prev_chain_state = Chain.chain_state()
    Miner.mine_sync_block_to_chain()
    new_block = Chain.top_block

    assert new_block.header.prev_hash == BlockValidation.block_header_hash(prev_block.header)

    blocks_for_difficulty_calculation = [new_block, prev_block]
    _ = BlockValidation.calculate_and_validate_block!(
      new_block, prev_block, prev_chain_state, blocks_for_difficulty_calculation)
    wrong_height_block = %Block{new_block | header: %Header{new_block.header | height: 3}}
    assert {:error, "Incorrect height"} == catch_throw(
      BlockValidation.calculate_and_validate_block!(
        wrong_height_block, prev_block, prev_chain_state,
        blocks_for_difficulty_calculation))
=======
  alias Aecore.Wallet.Worker, as: Wallet

  setup ctx do
    [
      to_acc: <<4, 3, 85, 89, 175, 35, 38, 163, 5, 16, 147, 44, 147, 215, 20, 21, 141, 92,
      253, 96, 68, 201, 43, 224, 168, 79, 39, 135, 113, 36, 201, 236, 179, 76, 186,
      91, 130, 3, 145, 215, 221, 167, 128, 23, 63, 35, 140, 174, 35, 233, 188, 120,
      63, 63, 29, 61, 179, 181, 221, 195, 61, 207, 76, 135, 26>>,
      lock_time_block: Chain.top_block().header.height +
      Application.get_env(:aecore, :tx_data)[:lock_time_coinbase] + 1
    ]
  end

  @tag :validation
  test "validate block header height", ctx do
    new_block = get_new_block(ctx.to_acc, ctx.lock_time_block)
    prev_block = get_prev_block()

    blocks_for_difficulty_calculation = [new_block, prev_block]
    _ = BlockValidation.calculate_and_validate_block!(new_block, prev_block, get_chain_state(), blocks_for_difficulty_calculation)
    wrong_height_block = %Block{new_block | header: %Header{new_block.header | height: 300}}
    assert {:error, "Incorrect height"} == catch_throw(BlockValidation.calculate_and_validate_block!(
      wrong_height_block, prev_block, get_chain_state(), blocks_for_difficulty_calculation))
>>>>>>> 4a0a98d9
  end

  @tag :validation
  test "validate block header timestamp", ctx do
    new_block = get_new_block(ctx.to_acc, ctx.lock_time_block)
    prev_block = get_prev_block()

    blocks_for_difficulty_calculation = [new_block, prev_block]
    _ = BlockValidation.calculate_and_validate_block!(new_block, prev_block, get_chain_state(), blocks_for_difficulty_calculation)
    wrong_timestamp_block = %Block{new_block | header: %Header{new_block.header | timestamp: 10}}
    assert {:error,"Invalid header timestamp"} == catch_throw(BlockValidation.calculate_and_validate_block!(
      wrong_timestamp_block, prev_block, get_chain_state(), blocks_for_difficulty_calculation))
  end

  test "validate transactions in a block", ctx do
    from_acc = Wallet.get_public_key()
    {:ok, tx1} = SpendTx.create(from_acc, ctx.to_acc, 5,
                              Map.get(Chain.chain_state,
                                ctx.to_acc, %{nonce: 0}).nonce + 1, 1, ctx.lock_time_block)
    {:ok, tx2} = SpendTx.create(from_acc, ctx.to_acc, 10,
                              Map.get(Chain.chain_state,
                                ctx.to_acc, %{nonce: 0}).nonce + 1, 1, ctx.lock_time_block)

    priv_key = Wallet.get_private_key()
    {:ok, signed_tx1} = SignedTx.sign_tx(tx1, priv_key)
    {:ok, signed_tx2} = SignedTx.sign_tx(tx2, priv_key)

    block = %{Block.genesis_block | txs: [signed_tx1, signed_tx2]}
    assert block |> BlockValidation.validate_block_transactions
                 |> Enum.all? == true
  end

<<<<<<< HEAD
=======
  def get_new_block(to_acc, lock_time_block) do
    from_acc = Wallet.get_public_key()

    {:ok, tx} = SpendTx.create(from_acc, to_acc, 100,
                              Map.get(Chain.chain_state,
                                to_acc, %{nonce: 0}).nonce + 1, 10, lock_time_block)

    priv_key = Wallet.get_private_key()
    {:ok, signed_tx} = SignedTx.sign_tx(tx, priv_key)

    Aecore.Txs.Pool.Worker.add_transaction(signed_tx)
    {:ok, new_block} = Aecore.Miner.Worker.mine_sync_block(Aecore.Miner.Worker.candidate)
    new_block
  end

  def get_prev_block() do
    Chain.top_block()
  end

  def get_chain_state() do
    Chain.chain_state()
  end
>>>>>>> 4a0a98d9
end<|MERGE_RESOLUTION|>--- conflicted
+++ resolved
@@ -12,27 +12,6 @@
   alias Aecore.Structures.SpendTx
   alias Aecore.Structures.SignedTx
   alias Aecore.Chain.Worker, as: Chain
-<<<<<<< HEAD
-  alias Aecore.Miner.Worker, as: Miner
-
-  @tag :validation
-  test "validate new block" do
-    prev_block = Chain.top_block()
-    prev_chain_state = Chain.chain_state()
-    Miner.mine_sync_block_to_chain()
-    new_block = Chain.top_block
-
-    assert new_block.header.prev_hash == BlockValidation.block_header_hash(prev_block.header)
-
-    blocks_for_difficulty_calculation = [new_block, prev_block]
-    _ = BlockValidation.calculate_and_validate_block!(
-      new_block, prev_block, prev_chain_state, blocks_for_difficulty_calculation)
-    wrong_height_block = %Block{new_block | header: %Header{new_block.header | height: 3}}
-    assert {:error, "Incorrect height"} == catch_throw(
-      BlockValidation.calculate_and_validate_block!(
-        wrong_height_block, prev_block, prev_chain_state,
-        blocks_for_difficulty_calculation))
-=======
   alias Aecore.Wallet.Worker, as: Wallet
 
   setup ctx do
@@ -56,7 +35,6 @@
     wrong_height_block = %Block{new_block | header: %Header{new_block.header | height: 300}}
     assert {:error, "Incorrect height"} == catch_throw(BlockValidation.calculate_and_validate_block!(
       wrong_height_block, prev_block, get_chain_state(), blocks_for_difficulty_calculation))
->>>>>>> 4a0a98d9
   end
 
   @tag :validation
@@ -89,8 +67,6 @@
                  |> Enum.all? == true
   end
 
-<<<<<<< HEAD
-=======
   def get_new_block(to_acc, lock_time_block) do
     from_acc = Wallet.get_public_key()
 
@@ -113,5 +89,4 @@
   def get_chain_state() do
     Chain.chain_state()
   end
->>>>>>> 4a0a98d9
 end