defmodule MultipleTransactionsTest do
  @moduledoc """
  Unit test for the pool worker module
  """

  use ExUnit.Case

  alias Aecore.Persistence.Worker, as: Persistence
  alias Aecore.Txs.Pool.Worker, as: Pool
  alias Aecore.Miner.Worker, as: Miner
  alias Aecore.Chain.Worker, as: Chain
  alias Aecore.Structures.SpendTx
  alias Aecore.Structures.DataTx
  alias Aecore.Structures.SignedTx
  alias Aecore.Chain.Worker, as: Chain
  alias Aecore.Wallet.Worker, as: Wallet
  alias Aecore.Structures.Account

  setup do
    on_exit(fn ->
      Persistence.delete_all_blocks()
      Chain.clear_state()
      :ok
    end)

    Pool.start_link([])

    [
      account: {Wallet.get_public_key(), Wallet.get_private_key()},
      account2: {Wallet.get_public_key("M/0"), Wallet.get_private_key("m/0")},
      account3: {Wallet.get_public_key("M/1"), Wallet.get_private_key("m/1")},
      account4: {Wallet.get_public_key("M/2"), Wallet.get_private_key("m/2")}
    ]
  end

  @tag timeout: 10_000_000
  @tag :multiple_transaction
  test "in one block", setup do
    Chain.clear_state()

    account = setup.account
    account2 = setup.account2
    account3 = setup.account3
    account4 = setup.account4
    {account_pub_key, _account_priv_key} = account
    {account2_pub_key, _account2_priv_key} = account2
    {account3_pub_key, _account3_priv_key} = account3
    {account4_pub_key, _account4_priv_key} = account4

    :ok = Miner.mine_sync_block_to_chain()
    Pool.get_and_empty_pool()

    :ok = Miner.mine_sync_block_to_chain()
    Pool.get_and_empty_pool()

    nonce1 = Map.get(Chain.chain_state().accounts, account_pub_key, %{nonce: 0}).nonce + 1

    signed_tx1 = create_signed_tx(account, account2, 100, nonce1, 10)

    assert :ok = Pool.add_transaction(signed_tx1)

    :ok = Miner.mine_sync_block_to_chain()
    Pool.get_and_empty_pool()

    nonce2 = Map.get(Chain.chain_state().accounts, account2_pub_key, %{nonce: 0}).nonce + 1
    signed_tx2 = create_signed_tx(account2, account3, 90, nonce2, 10)

    assert :ok = Pool.add_transaction(signed_tx2)
    :ok = Miner.mine_sync_block_to_chain()

    Pool.get_and_empty_pool()
    assert 0 == Chain.chain_state().accounts[account2_pub_key].balance
    assert 90 == Chain.chain_state().accounts[account3_pub_key].balance

    # account2 => 0; account3 => 90

    # account3 has 90 tokens, spends 90 (+10 fee) to account2 should be invalid

    nonce3 = Map.get(Chain.chain_state().accounts, account3_pub_key, %{nonce: 0}).nonce + 1
    signed_tx3 = create_signed_tx(account3, account2, 90, nonce3, 10)
    assert :ok = Pool.add_transaction(signed_tx3)
    :ok = Miner.mine_sync_block_to_chain()

    Pool.get_and_empty_pool()
    signed_tx4 = create_signed_tx(account, account2, 100, nonce1 + 1, 10)

    assert :ok = Pool.add_transaction(signed_tx4)
    :ok = Miner.mine_sync_block_to_chain()

    Pool.get_and_empty_pool()
    assert 100 == Chain.chain_state().accounts[account2_pub_key].balance

    # acccount2 => 100; account3 => 90

    # account2 has 100 tokens, spends 30 (+10 fee) to account3,
    # and two times 20 (+10 fee) to account4 should succeed

    signed_tx5 = create_signed_tx(account2, account3, 30, nonce2 + 1, 10)
    assert :ok = Pool.add_transaction(signed_tx5)

    signed_tx6 = create_signed_tx(account2, account4, 20, nonce2 + 2, 10)
    assert :ok = Pool.add_transaction(signed_tx6)

    signed_tx7 = create_signed_tx(account2, account4, 20, nonce2 + 3, 10)
    assert :ok = Pool.add_transaction(signed_tx7)

    :ok = Miner.mine_sync_block_to_chain()

    Pool.get_and_empty_pool()
    assert 0 == Chain.chain_state().accounts[account2_pub_key].balance
    assert 120 == Chain.chain_state().accounts[account3_pub_key].balance
    assert 40 == Chain.chain_state().accounts[account4_pub_key].balance

    # account2 => 0; account3 => 120; account4 => 40
  end

  @tag timeout: 10_000_000
  @tag :multiple_transaction
  test "in one block, miner collects all the fees from the transactions", setup do
    Chain.clear_state()

    account = setup.account
    account2 = setup.account2
    account3 = setup.account3
    account4 = setup.account4
    {account_pub_key, _account_priv_key} = account
    {account2_pub_key, _account2_priv_key} = account2

    :ok = Miner.mine_sync_block_to_chain()
    :ok = Miner.mine_sync_block_to_chain()
    :ok = Miner.mine_sync_block_to_chain()

    Pool.get_and_empty_pool()

    nonce1 = Map.get(Chain.chain_state().accounts, account_pub_key, %{nonce: 0}).nonce
    nonce2 = Map.get(Chain.chain_state().accounts, account2_pub_key, %{nonce: 0}).nonce

    signed_tx1 = create_signed_tx(account, account2, 100, nonce1 + 1, 10)
    assert :ok = Pool.add_transaction(signed_tx1)

    signed_tx2 = create_signed_tx(account, account2, 100, nonce1 + 2, 10)
    assert :ok = Pool.add_transaction(signed_tx2)

    :ok = Miner.mine_sync_block_to_chain()

    Pool.get_and_empty_pool()

    signed_tx3 = create_signed_tx(account2, account3, 50, nonce2 + 1, 10)
    assert :ok = Pool.add_transaction(signed_tx3)

    signed_tx4 = create_signed_tx(account2, account4, 50, nonce2 + 2, 10)
    assert :ok = Pool.add_transaction(signed_tx4)

    miner_balance_before_mining = Chain.chain_state().accounts[account_pub_key].balance
    :ok = Miner.mine_sync_block_to_chain()

    Pool.get_and_empty_pool()
    miner_balance_after_mining = Chain.chain_state().accounts[account_pub_key].balance

    assert miner_balance_after_mining ==
             miner_balance_before_mining + Miner.coinbase_transaction_amount() + 20
  end

<<<<<<< HEAD
  defp create_signed_tx(sender, receiver, amount, nonce, fee, lock_time_block \\ 0) do
    {sender_pub_key, sender_priv_key} = sender
    {receiver_pub_key, _receiver_priv_key} = receiver

    payload = %{receiver: receiver_pub_key, amount: amount, lock_time_block: lock_time_block}
    tx_data = DataTx.init(SpendTx, payload, sender_pub_key, fee, nonce)
=======
  defp create_signed_tx(from_acc, to_acc, value, nonce, fee) do
    {from_acc_pub_key, from_acc_priv_key} = from_acc
    {to_acc_pub_key, _to_acc_priv_key} = to_acc

    payload = %{to_acc: to_acc_pub_key, value: value}
    tx_data = DataTx.init(SpendTx, payload, from_acc_pub_key, fee, nonce)
>>>>>>> 46912a34

    {:ok, signed_tx} = SignedTx.sign_tx(tx_data, sender_priv_key)
    signed_tx
  end
end<|MERGE_RESOLUTION|>--- conflicted
+++ resolved
@@ -161,21 +161,12 @@
              miner_balance_before_mining + Miner.coinbase_transaction_amount() + 20
   end
 
-<<<<<<< HEAD
-  defp create_signed_tx(sender, receiver, amount, nonce, fee, lock_time_block \\ 0) do
+  defp create_signed_tx(sender, receiver, amount, nonce, fee) do
     {sender_pub_key, sender_priv_key} = sender
     {receiver_pub_key, _receiver_priv_key} = receiver
 
-    payload = %{receiver: receiver_pub_key, amount: amount, lock_time_block: lock_time_block}
+    payload = %{receiver: receiver_pub_key, amount: amount}
     tx_data = DataTx.init(SpendTx, payload, sender_pub_key, fee, nonce)
-=======
-  defp create_signed_tx(from_acc, to_acc, value, nonce, fee) do
-    {from_acc_pub_key, from_acc_priv_key} = from_acc
-    {to_acc_pub_key, _to_acc_priv_key} = to_acc
-
-    payload = %{to_acc: to_acc_pub_key, value: value}
-    tx_data = DataTx.init(SpendTx, payload, from_acc_pub_key, fee, nonce)
->>>>>>> 46912a34
 
     {:ok, signed_tx} = SignedTx.sign_tx(tx_data, sender_priv_key)
     signed_tx
