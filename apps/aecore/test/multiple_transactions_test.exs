defmodule MultipleTransactionsTest do
  @moduledoc """
  Unit test for the pool worker module
  """
  use ExUnit.Case

  alias Aecore.Txs.Pool.Worker, as: Pool
  alias Aecore.Miner.Worker, as: Miner
  alias Aecore.Chain.Worker, as: Chain
  alias Aecore.Keys.Worker, as: Keys
  alias Aecore.Structures.TxData
  alias Aecore.Structures.SignedTx
  alias Aecore.Chain.Worker, as: Chain

  setup do
    Pool.start_link([])
    []
  end

  @tag timeout: 10_000_000
  test "in one block" do
    {account1, account2, account3} = get_accounts_one_block()
    {account1_pub_key, _account1_priv_key} = account1
    {account2_pub_key, _account2_priv_key} = account2
    {account3_pub_key, _account3_priv_key} = account3
    pubkey = elem(Keys.pubkey(), 1)

    # account A has 100 tokens, spends 90 (+10 fee) to B should succeed
    Miner.resume()
    Miner.suspend()
    Pool.get_and_empty_pool()
    Miner.resume()
    Miner.suspend()
    Pool.get_and_empty_pool()
    {:ok, tx} = Keys.sign_tx(account1_pub_key, 100,
<<<<<<< HEAD
                             Map.get(Chain.chain_state, pubkey, %{nonce: 0}).nonce + 1, 0,
                             Chain.latest_block().header.height +
                              Application.get_env(:aecore, :tx_data)[:lock_time_coinbase] + 1)
=======
                             Map.get(Chain.chain_state, pubkey, %{nonce: 0}).nonce + 1, 10)
>>>>>>> 2c34c5d2
    assert :ok = Pool.add_transaction(tx)
    Miner.resume()
    Miner.suspend()
    Pool.get_and_empty_pool()
<<<<<<< HEAD
    tx = create_signed_tx(account1, account2, 99,
                          Map.get(Chain.chain_state, account1_pub_key, %{nonce: 0}).nonce + 1, 1,
                          Chain.latest_block().header.height +
                            Application.get_env(:aecore, :tx_data)[:lock_time_coinbase] + 1)
=======
    tx = create_signed_tx(account1, account2, 90,
                          Map.get(Chain.chain_state, account1_pub_key, %{nonce: 0}).nonce + 1, 10)
>>>>>>> 2c34c5d2
    assert :ok = Pool.add_transaction(tx)
    Miner.resume()
    Miner.suspend()
    Pool.get_and_empty_pool()
    assert 0 == Chain.chain_state[account1_pub_key].balance
    assert 90 == Chain.chain_state[account2_pub_key].balance

    # account1 => 0; account2 => 90

    # account A has 100 tokens, spends 100 (+10 fee) to B should be invalid
    {:ok, tx} = Keys.sign_tx(account1_pub_key, 100,
<<<<<<< HEAD
                             Map.get(Chain.chain_state, pubkey, %{nonce: 0}).nonce + 1, 0,
                             Chain.latest_block().header.height +
                              Application.get_env(:aecore, :tx_data)[:lock_time_coinbase] + 1)
=======
                             Map.get(Chain.chain_state, pubkey, %{nonce: 0}).nonce + 1, 10)
>>>>>>> 2c34c5d2
    assert :ok = Pool.add_transaction(tx)
    Miner.resume()
    Miner.suspend()
    Pool.get_and_empty_pool()
<<<<<<< HEAD
    tx = create_signed_tx(account1, account2, 109,
                          Map.get(Chain.chain_state, account1_pub_key, %{nonce: 0}).nonce + 1, 1,
                          Chain.latest_block().header.height +
                            Application.get_env(:aecore, :tx_data)[:lock_time_coinbase] + 1)
=======
    tx = create_signed_tx(account1, account2, 100,
                          Map.get(Chain.chain_state, account1_pub_key, %{nonce: 0}).nonce + 1, 10)
>>>>>>> 2c34c5d2
    assert :ok = Pool.add_transaction(tx)
    Miner.resume()
    Miner.suspend()
    Pool.get_and_empty_pool()
    assert 100 == Chain.chain_state[account1_pub_key].balance

    # acccount1 => 100; account2 => 90

    # account A has 100 tokens, spends 30 (+10 fee) to B, and two times 20 (+10 fee) to C should succeed
    account1_initial_nonce = Map.get(Chain.chain_state, account1_pub_key, %{nonce: 0}).nonce
<<<<<<< HEAD
    tx = create_signed_tx(account1, account2, 39, account1_initial_nonce + 1, 1,
                          Chain.latest_block().header.height +
                            Application.get_env(:aecore, :tx_data)[:lock_time_coinbase] + 1)
    assert :ok = Pool.add_transaction(tx)
    tx = create_signed_tx(account1, account3, 29, account1_initial_nonce + 2, 1,
                          Chain.latest_block().header.height +
                            Application.get_env(:aecore, :tx_data)[:lock_time_coinbase] + 1)
    assert :ok = Pool.add_transaction(tx)
    tx = create_signed_tx(account1, account3, 29, account1_initial_nonce + 3, 1,
                          Chain.latest_block().header.height +
                            Application.get_env(:aecore, :tx_data)[:lock_time_coinbase] + 1)
=======
    tx = create_signed_tx(account1, account2, 30, account1_initial_nonce + 1, 10)
    assert :ok = Pool.add_transaction(tx)
    tx = create_signed_tx(account1, account3, 20, account1_initial_nonce + 2, 10)
    assert :ok = Pool.add_transaction(tx)
    tx = create_signed_tx(account1, account3, 20, account1_initial_nonce + 3, 10)
>>>>>>> 2c34c5d2
    assert :ok = Pool.add_transaction(tx)
    Miner.resume()
    Miner.suspend()
    Pool.get_and_empty_pool()
    assert 0 == Chain.chain_state[account1_pub_key].balance
    assert 120 == Chain.chain_state[account2_pub_key].balance
    assert 40 == Chain.chain_state[account3_pub_key].balance

    # account1 => 0; account2 => 120; account3 => 40

    # account A has 100 tokens, spends 40 (+10 fee) to B, and two times 20 (+10 fee) to C,
    # last transaction to C should be invalid, others be included
    account1_initial_nonce = Map.get(Chain.chain_state, account1_pub_key, %{nonce: 0}).nonce
    {:ok, tx} = Keys.sign_tx(account1_pub_key, 100,
<<<<<<< HEAD
                             Map.get(Chain.chain_state, pubkey, %{nonce: 0}).nonce + 1, 0,
                             Chain.latest_block().header.height +
                              Application.get_env(:aecore, :tx_data)[:lock_time_coinbase] + 1)
=======
                             Map.get(Chain.chain_state, pubkey, %{nonce: 0}).nonce + 1, 10)
>>>>>>> 2c34c5d2
    assert :ok = Pool.add_transaction(tx)
    Miner.resume()
    Miner.suspend()
    Pool.get_and_empty_pool()
<<<<<<< HEAD
    tx = create_signed_tx(account1, account2, 49, account1_initial_nonce + 1, 1,
                          Chain.latest_block().header.height +
                            Application.get_env(:aecore, :tx_data)[:lock_time_coinbase] + 1)
    assert :ok = Pool.add_transaction(tx)
    tx = create_signed_tx(account1, account3, 29, account1_initial_nonce + 2, 1,
                          Chain.latest_block().header.height +
                            Application.get_env(:aecore, :tx_data)[:lock_time_coinbase] + 1)
    assert :ok = Pool.add_transaction(tx)
    tx = create_signed_tx(account1, account3, 29, account1_initial_nonce + 3, 1,
                          Chain.latest_block().header.height +
                            Application.get_env(:aecore, :tx_data)[:lock_time_coinbase] + 1)
=======
    tx = create_signed_tx(account1, account2, 40, account1_initial_nonce + 1, 10)
    assert :ok = Pool.add_transaction(tx)
    tx = create_signed_tx(account1, account3, 20, account1_initial_nonce + 2, 10)
    assert :ok = Pool.add_transaction(tx)
    tx = create_signed_tx(account1, account3, 20, account1_initial_nonce + 3, 10)
>>>>>>> 2c34c5d2
    assert :ok = Pool.add_transaction(tx)
    Miner.resume()
    Miner.suspend()
    Pool.get_and_empty_pool()
    assert 20 == Chain.chain_state[account1_pub_key].balance
    assert 160 == Chain.chain_state[account2_pub_key].balance
    assert 60 == Chain.chain_state[account3_pub_key].balance

    # account1 => 20; account2 => 160; account3 => 60

<<<<<<< HEAD
    # account C has 100 tokens, spends 99 (+1 fee) to B, B spends 99 (+1 fee) to A should succeed
    {:ok, tx} = Keys.sign_tx(account3_pub_key, 13,
                             Map.get(Chain.chain_state, pubkey, %{nonce: 0}).nonce + 1, 0,
                             Chain.latest_block().header.height +
                              Application.get_env(:aecore, :tx_data)[:lock_time_coinbase] + 1)
=======
    # account C has 100 tokens, spends 90 (+10 fee) to B, B spends 90 (+10 fee) to A should succeed
    {:ok, tx} = Keys.sign_tx(account3_pub_key, 40,
                             Map.get(Chain.chain_state, pubkey, %{nonce: 0}).nonce + 1, 10)
>>>>>>> 2c34c5d2
    assert :ok = Pool.add_transaction(tx)
    Miner.resume()
    Miner.suspend()
    Pool.get_and_empty_pool()
<<<<<<< HEAD
    tx = create_signed_tx(account3, account2, 99,
                          Map.get(Chain.chain_state, account3_pub_key, %{nonce: 0}).nonce + 1, 1,
                          Chain.latest_block().header.height +
                            Application.get_env(:aecore, :tx_data)[:lock_time_coinbase] + 1)
    assert :ok = Pool.add_transaction(tx)
    tx = create_signed_tx(account2, account1, 99,
                          Map.get(Chain.chain_state, account2_pub_key, %{nonce: 0}).nonce + 1, 1,
                          Chain.latest_block().header.height +
                            Application.get_env(:aecore, :tx_data)[:lock_time_coinbase] + 1)
=======
    tx = create_signed_tx(account3, account2, 90,
                          Map.get(Chain.chain_state, account3_pub_key, %{nonce: 0}).nonce + 1, 10)
    assert :ok = Pool.add_transaction(tx)
    tx = create_signed_tx(account2, account1, 90,
                          Map.get(Chain.chain_state, account2_pub_key, %{nonce: 0}).nonce + 1, 10)
>>>>>>> 2c34c5d2
    assert :ok = Pool.add_transaction(tx)
    Miner.resume()
    Miner.suspend()
    Pool.get_and_empty_pool()
    assert 0 == Chain.chain_state[account3_pub_key].balance
    assert 150 == Chain.chain_state[account2_pub_key].balance
    assert 110 == Chain.chain_state[account1_pub_key].balance
  end

  @tag timeout: 10_000_000
  test "in multiple blocks" do
    {account1, account2, account3} = get_accounts_multiple_blocks()
    {account1_pub_key, _account1_priv_key} = account1
    {account2_pub_key, _account2_priv_key} = account2
    {account3_pub_key, _account3_priv_key} = account3
    pubkey = elem(Keys.pubkey(), 1)

    # account A has 100 tokens, spends 90 (+10 fee) to B should succeed
    Miner.resume()
    Miner.suspend()
    Pool.get_and_empty_pool()
    Miner.resume()
    Miner.suspend()
    Pool.get_and_empty_pool()
    {:ok, tx} = Keys.sign_tx(account1_pub_key, 100,
<<<<<<< HEAD
                             Map.get(Chain.chain_state, pubkey, %{nonce: 0}).nonce + 1, 0,
                             Chain.latest_block().header.height +
                              Application.get_env(:aecore, :tx_data)[:lock_time_coinbase] + 1)
=======
                             Map.get(Chain.chain_state, pubkey, %{nonce: 0}).nonce + 1, 10)
>>>>>>> 2c34c5d2
    assert :ok = Pool.add_transaction(tx)
    Miner.resume()
    Miner.suspend()
    Pool.get_and_empty_pool()
<<<<<<< HEAD
    tx = create_signed_tx(account1, account2, 99,
                          Map.get(Chain.chain_state, account1_pub_key, %{nonce: 0}).nonce + 1, 1,
                          Chain.latest_block().header.height +
                            Application.get_env(:aecore, :tx_data)[:lock_time_coinbase] + 1)
=======
    tx = create_signed_tx(account1, account2, 90,
                          Map.get(Chain.chain_state, account1_pub_key, %{nonce: 0}).nonce + 1, 10)
>>>>>>> 2c34c5d2
    assert :ok = Pool.add_transaction(tx)
    Miner.resume()
    Miner.suspend()
    Pool.get_and_empty_pool()
    assert 0 == Chain.chain_state[account1_pub_key].balance
    assert 90 == Chain.chain_state[account2_pub_key].balance

    # account1 => 0; account2 => 90

    # account A has 100 tokens, spends 100 (+10 fee) to B should be invalid
    {:ok, tx} = Keys.sign_tx(account1_pub_key, 100,
<<<<<<< HEAD
                             Map.get(Chain.chain_state, pubkey, %{nonce: 0}).nonce + 1, 0,
                             Chain.latest_block().header.height +
                              Application.get_env(:aecore, :tx_data)[:lock_time_coinbase] + 1)
=======
                             Map.get(Chain.chain_state, pubkey, %{nonce: 0}).nonce + 1, 10)
>>>>>>> 2c34c5d2
    assert :ok = Pool.add_transaction(tx)
    Miner.resume()
    Miner.suspend()
    Pool.get_and_empty_pool()
<<<<<<< HEAD
    tx = create_signed_tx(account1, account2, 109,
                          Map.get(Chain.chain_state, account1_pub_key, %{nonce: 0}).nonce + 1, 1,
                          Chain.latest_block().header.height +
                            Application.get_env(:aecore, :tx_data)[:lock_time_coinbase] + 1)
=======
    tx = create_signed_tx(account1, account2, 100,
                          Map.get(Chain.chain_state, account1_pub_key, %{nonce: 0}).nonce + 1, 10)
>>>>>>> 2c34c5d2
    assert :ok = Pool.add_transaction(tx)
    Miner.resume()
    Miner.suspend()
    Pool.get_and_empty_pool()
    assert 100 == Chain.chain_state[account1_pub_key].balance

    # acccount1 => 100; account2 => 90

<<<<<<< HEAD
    # account A has 100 tokens, spends 39 (+1 fee) to B, and two times 29 (+1 fee) to C should succeed
    tx = create_signed_tx(account1, account2, 39,
                          Map.get(Chain.chain_state, account1_pub_key, %{nonce: 0}).nonce + 1, 1,
                          Chain.latest_block().header.height +
                            Application.get_env(:aecore, :tx_data)[:lock_time_coinbase] + 1)
=======
    # account A has 100 tokens, spends 30 (+10 fee) to B, and two times 20 (+10 fee) to C should succeed
    tx = create_signed_tx(account1, account2, 30,
                          Map.get(Chain.chain_state, account1_pub_key, %{nonce: 0}).nonce + 1, 10)
>>>>>>> 2c34c5d2
    assert :ok = Pool.add_transaction(tx)
    Miner.resume()
    Miner.suspend()
    Pool.get_and_empty_pool()
<<<<<<< HEAD
    tx = create_signed_tx(account1, account3, 29,
                          Map.get(Chain.chain_state, account1_pub_key, %{nonce: 0}).nonce + 1, 1,
                          Chain.latest_block().header.height +
                            Application.get_env(:aecore, :tx_data)[:lock_time_coinbase] + 1)
=======
    tx = create_signed_tx(account1, account3, 20,
                          Map.get(Chain.chain_state, account1_pub_key, %{nonce: 0}).nonce + 1, 10)
>>>>>>> 2c34c5d2
    assert :ok = Pool.add_transaction(tx)
    Miner.resume()
    Miner.suspend()
    Pool.get_and_empty_pool()
<<<<<<< HEAD
    tx = create_signed_tx(account1, account3, 29,
                          Map.get(Chain.chain_state, account1_pub_key, %{nonce: 0}).nonce + 1, 1,
                          Chain.latest_block().header.height +
                            Application.get_env(:aecore, :tx_data)[:lock_time_coinbase] + 1)
=======
    tx = create_signed_tx(account1, account3, 20,
                          Map.get(Chain.chain_state, account1_pub_key, %{nonce: 0}).nonce + 1, 10)
>>>>>>> 2c34c5d2
    assert :ok = Pool.add_transaction(tx)
    Miner.resume()
    Miner.suspend()
    Pool.get_and_empty_pool()
    assert 0 == Chain.chain_state[account1_pub_key].balance
    assert 120 == Chain.chain_state[account2_pub_key].balance
    assert 40 == Chain.chain_state[account3_pub_key].balance

    # account1 => 0; account2 => 120; account3 => 40

    # account A has 100 tokens, spends 40 (+10 fee) to B, and two times 20 (+10 fee) to C,
    # last transaction to C should be invalid, others be included
    {:ok, tx} = Keys.sign_tx(account1_pub_key, 100,
<<<<<<< HEAD
                             Map.get(Chain.chain_state, pubkey, %{nonce: 0}).nonce + 1, 0,
                             Chain.latest_block().header.height +
                              Application.get_env(:aecore, :tx_data)[:lock_time_coinbase] + 1)
=======
                             Map.get(Chain.chain_state, pubkey, %{nonce: 0}).nonce + 1, 10)
>>>>>>> 2c34c5d2
    assert :ok = Pool.add_transaction(tx)
    Miner.resume()
    Miner.suspend()
    Pool.get_and_empty_pool()
<<<<<<< HEAD
    tx = create_signed_tx(account1, account2, 49,
                          Map.get(Chain.chain_state, account1_pub_key, %{nonce: 0}).nonce + 1, 1,
                          Chain.latest_block().header.height +
                            Application.get_env(:aecore, :tx_data)[:lock_time_coinbase] + 1)
=======
    tx = create_signed_tx(account1, account2, 40,
                          Map.get(Chain.chain_state, account1_pub_key, %{nonce: 0}).nonce + 1, 10)
>>>>>>> 2c34c5d2
    assert :ok = Pool.add_transaction(tx)
    Miner.resume()
    Miner.suspend()
    Pool.get_and_empty_pool()
<<<<<<< HEAD
    tx = create_signed_tx(account1, account3, 29,
                          Map.get(Chain.chain_state, account1_pub_key, %{nonce: 0}).nonce + 1, 1,
                          Chain.latest_block().header.height +
                            Application.get_env(:aecore, :tx_data)[:lock_time_coinbase] + 1)
=======
    tx = create_signed_tx(account1, account3, 20,
                          Map.get(Chain.chain_state, account1_pub_key, %{nonce: 0}).nonce + 1, 10)
>>>>>>> 2c34c5d2
    assert :ok = Pool.add_transaction(tx)
    Miner.resume()
    Miner.suspend()
    Pool.get_and_empty_pool()
<<<<<<< HEAD
    tx = create_signed_tx(account1, account3, 29,
                          Map.get(Chain.chain_state, account1_pub_key, %{nonce: 0}).nonce + 1, 1,
                          Chain.latest_block().header.height +
                            Application.get_env(:aecore, :tx_data)[:lock_time_coinbase] + 1)
=======
    tx = create_signed_tx(account1, account3, 20,
                          Map.get(Chain.chain_state, account1_pub_key, %{nonce: 0}).nonce + 1, 10)
>>>>>>> 2c34c5d2
    assert :ok = Pool.add_transaction(tx)
    Miner.resume()
    Miner.suspend()
    Pool.get_and_empty_pool()
    assert 20 == Chain.chain_state[account1_pub_key].balance
    assert 160 == Chain.chain_state[account2_pub_key].balance
    assert 60 == Chain.chain_state[account3_pub_key].balance

    # account1 => 20; account2 => 160; account3 => 60

    # account A has 100 tokens, spends 90 (+10 fee) to B, B spends 90 (+10 fee) to C should succeed
    {:ok, tx} = Keys.sign_tx(account1_pub_key, 80,
<<<<<<< HEAD
                             Map.get(Chain.chain_state, pubkey, %{nonce: 0}).nonce + 1, 0,
                             Chain.latest_block().header.height +
                              Application.get_env(:aecore, :tx_data)[:lock_time_coinbase] + 1)
=======
                             Map.get(Chain.chain_state, pubkey, %{nonce: 0}).nonce + 1, 10)
>>>>>>> 2c34c5d2
    assert :ok = Pool.add_transaction(tx)
    Miner.resume()
    Miner.suspend()
    Pool.get_and_empty_pool()
<<<<<<< HEAD
    tx = create_signed_tx(account1, account2, 99,
                          Map.get(Chain.chain_state, account1_pub_key, %{nonce: 0}).nonce + 1, 1,
                          Chain.latest_block().header.height +
                            Application.get_env(:aecore, :tx_data)[:lock_time_coinbase] + 1)
=======
    tx = create_signed_tx(account1, account2, 90,
                          Map.get(Chain.chain_state, account1_pub_key, %{nonce: 0}).nonce + 1, 10)
>>>>>>> 2c34c5d2
    assert :ok = Pool.add_transaction(tx)
    Miner.resume()
    Miner.suspend()
    Pool.get_and_empty_pool()
<<<<<<< HEAD
    tx = create_signed_tx(account2, account3, 99,
                          Map.get(Chain.chain_state, account2_pub_key, %{nonce: 0}).nonce + 1, 1,
                          Chain.latest_block().header.height +
                            Application.get_env(:aecore, :tx_data)[:lock_time_coinbase] + 1)
=======
    tx = create_signed_tx(account2, account3, 90,
                          Map.get(Chain.chain_state, account2_pub_key, %{nonce: 0}).nonce + 1, 10)
>>>>>>> 2c34c5d2
    assert :ok = Pool.add_transaction(tx)
    Miner.resume()
    Miner.suspend()
    Pool.get_and_empty_pool()
    assert 0 == Chain.chain_state[account1_pub_key].balance
    assert 150 == Chain.chain_state[account2_pub_key].balance
    assert 150 == Chain.chain_state[account3_pub_key].balance
  end

  @tag timeout: 10_000_000
  test "in one block, miner collects all the fees from the transactions" do
    {account1, account2, account3} = get_accounts_miner_fees()
    {account1_pub_key, _account1_priv_key} = account1
    {account2_pub_key, _account2_priv_key} = account2
    pubkey = elem(Keys.pubkey(), 1)

    Miner.resume()
    Miner.suspend()
    Pool.get_and_empty_pool()
    Miner.resume()
    Miner.suspend()
    Pool.get_and_empty_pool()
    Miner.resume()
    Miner.suspend()
    Pool.get_and_empty_pool()
    {:ok, tx} = Keys.sign_tx(account1_pub_key, 100,
<<<<<<< HEAD
                             Map.get(Chain.chain_state, pubkey, %{nonce: 0}).nonce + 1, 0,
                             Chain.latest_block().header.height +
                              Application.get_env(:aecore, :tx_data)[:lock_time_coinbase] + 1)
    assert :ok = Pool.add_transaction(tx)
    {:ok, tx} = Keys.sign_tx(account2_pub_key, 100,
                             Map.get(Chain.chain_state, pubkey, %{nonce: 0}).nonce + 2, 0,
                             Chain.latest_block().header.height +
                              Application.get_env(:aecore, :tx_data)[:lock_time_coinbase] + 1)
=======
                             Map.get(Chain.chain_state, pubkey, %{nonce: 0}).nonce + 1, 10)
    assert :ok = Pool.add_transaction(tx)
    {:ok, tx} = Keys.sign_tx(account2_pub_key, 100,
                             Map.get(Chain.chain_state, pubkey, %{nonce: 0}).nonce + 2, 10)
>>>>>>> 2c34c5d2
    assert :ok = Pool.add_transaction(tx)
    Miner.resume()
    Miner.suspend()
    Pool.get_and_empty_pool()
<<<<<<< HEAD
    tx = create_signed_tx(account1, account3, 99,
                          Map.get(Chain.chain_state, account1_pub_key, %{nonce: 0}).nonce + 1, 1,
                          Chain.latest_block().header.height +
                            Application.get_env(:aecore, :tx_data)[:lock_time_coinbase] + 1)
    assert :ok = Pool.add_transaction(tx)
    tx = create_signed_tx(account2, account3, 99,
                          Map.get(Chain.chain_state, account2_pub_key, %{nonce: 0}).nonce + 1, 1,
                          Chain.latest_block().header.height +
                            Application.get_env(:aecore, :tx_data)[:lock_time_coinbase] + 1)
=======
    tx = create_signed_tx(account1, account3, 90,
                          Map.get(Chain.chain_state, account1_pub_key, %{nonce: 0}).nonce + 1, 10)
    assert :ok = Pool.add_transaction(tx)
    tx = create_signed_tx(account2, account3, 90,
                          Map.get(Chain.chain_state, account2_pub_key, %{nonce: 0}).nonce + 1, 10)
>>>>>>> 2c34c5d2
    assert :ok = Pool.add_transaction(tx)
    miner_balance_before_mining = Map.get(Chain.chain_state, pubkey).balance
    Miner.resume()
    Miner.suspend()
    Pool.get_and_empty_pool()
    miner_balance_after_mining = Map.get(Chain.chain_state, pubkey).balance
    assert miner_balance_after_mining == miner_balance_before_mining + Miner.coinbase_transaction_value() + 20
  end

  test "locked amount" do
    {:ok, pubkey} = Keys.pubkey()
    account1 = get_account_locked_amount()
    {account1_pub_key, _account1_priv_key} = account1

    Miner.resume()
    Miner.suspend()
    Pool.get_and_empty_pool()
    {:ok, tx} = Keys.sign_tx(account1_pub_key, 90,
                             Map.get(Chain.chain_state, pubkey, %{nonce: 0}).nonce + 1, 10,
                             Chain.latest_block().header.height +
                              Application.get_env(:aecore, :tx_data)[:lock_time_coinbase] + 3)
    Pool.add_transaction(tx)
    Miner.resume()
    Miner.suspend()
    tx = create_signed_tx(account1, {pubkey, <<0>>}, 50,
                          Map.get(Chain.chain_state, account1_pub_key, %{nonce: 0}).nonce + 1, 10)
    Pool.add_transaction(tx)
    Miner.resume()
    Miner.suspend()
    assert Enum.count(Pool.get_pool()) == 1
    Miner.resume()
    Miner.suspend()
    assert Enum.count(Pool.get_pool()) == 1
    assert Map.get(Chain.chain_state, account1_pub_key).balance == 90
    miner_balance_before_block = Map.get(Chain.chain_state, pubkey).balance
    Miner.resume()
    Miner.suspend()
    assert Enum.empty?(Pool.get_pool())
    miner_balance_after_block = Map.get(Chain.chain_state, pubkey).balance
    assert miner_balance_after_block == miner_balance_before_block + 100 + 60
  end

  defp get_accounts_one_block() do
    account1 = {
        <<4, 94, 96, 161, 182, 76, 153, 22, 179, 136, 60, 87, 225, 135, 253, 179, 80,
          40, 80, 149, 21, 26, 253, 48, 139, 155, 200, 45, 150, 183, 61, 46, 151, 42,
          245, 199, 168, 60, 121, 39, 180, 82, 162, 173, 86, 194, 180, 54, 116, 190,
          199, 155, 97, 222, 85, 83, 147, 172, 10, 85, 112, 29, 54, 0, 78>>,
        <<214, 90, 19, 166, 30, 35, 31, 96, 16, 116, 48, 33, 26, 76, 192, 195, 104,
          242, 147, 120, 240, 124, 112, 222, 213, 112, 142, 218, 49, 33, 6, 81>>
      }
    account2 = {
        <<4, 205, 231, 80, 153, 60, 210, 201, 30, 39, 4, 191, 92, 231, 80, 143, 98,
          143, 46, 150, 175, 162, 230, 59, 56, 2, 60, 238, 206, 218, 239, 177, 201, 66,
          161, 205, 159, 69, 177, 155, 172, 222, 43, 225, 241, 181, 226, 244, 106, 23,
          114, 161, 65, 121, 146, 35, 27, 136, 15, 142, 228, 22, 217, 78, 90>>,
        <<151, 121, 56, 150, 179, 169, 141, 25, 212, 247, 156, 162, 120, 205, 59, 184,
          49, 201, 75, 67, 170, 113, 157, 114, 129, 149, 206, 62, 182, 239, 146, 26>>
      }
    account3 = {
        <<4, 167, 170, 180, 131, 214, 204, 39, 21, 99, 168, 142, 78, 66, 54, 118, 143,
          18, 28, 73, 62, 255, 220, 172, 4, 166, 255, 54, 72, 39, 34, 233, 23, 124,
          242, 120, 68, 145, 79, 31, 63, 168, 166, 87, 153, 108, 93, 92, 249, 6, 21,
          75, 159, 180, 17, 18, 6, 186, 42, 199, 140, 254, 115, 165, 199>>,
        <<158, 99, 132, 39, 80, 18, 118, 135, 107, 173, 203, 149, 238, 177, 124, 169,
          207, 241, 200, 73, 154, 108, 205, 151, 103, 197, 21, 0, 183, 163, 137, 228>>
      }

      {account1, account2, account3}
  end

  defp get_accounts_multiple_blocks() do
    account1 = {
        <<4, 113, 73, 130, 150, 200, 126, 80, 231, 110, 11, 224, 246, 121, 247, 201,
          166, 210, 85, 162, 163, 45, 147, 212, 141, 68, 28, 179, 91, 161, 139, 237,
          168, 61, 115, 74, 188, 140, 143, 160, 232, 230, 187, 220, 17, 24, 249, 202,
          222, 19, 20, 136, 175, 241, 203, 82, 23, 76, 218, 9, 72, 42, 11, 123, 127>>,
        <<198, 218, 48, 178, 127, 24, 201, 115, 3, 29, 188, 220, 222, 189, 132, 139,
          168, 1, 64, 134, 103, 38, 151, 213, 195, 5, 219, 138, 29, 137, 119, 229>>
      }
    account2 = {
        <<4, 44, 202, 225, 249, 173, 82, 71, 56, 32, 113, 206, 123, 220, 201, 169, 40,
          91, 56, 206, 54, 114, 162, 48, 226, 255, 87, 3, 113, 161, 45, 231, 163, 50,
          116, 30, 204, 109, 69, 255, 54, 78, 238, 249, 34, 139, 9, 35, 99, 246, 181,
          238, 165, 123, 67, 66, 217, 176, 227, 237, 64, 84, 65, 73, 141>>,
        <<44, 81, 132, 144, 204, 94, 98, 172, 51, 110, 175, 30, 195, 124, 217, 172,
          242, 240, 60, 102, 96, 91, 195, 138, 253, 247, 130, 188, 62, 229, 62, 37>>
      }
    account3 = {
        <<4, 11, 38, 199, 95, 205, 49, 85, 168, 55, 88, 105, 244, 159, 57, 125, 71,
          128, 119, 87, 224, 135, 195, 98, 218, 32, 225, 96, 254, 88, 55, 219, 164,
          148, 30, 203, 57, 24, 121, 208, 160, 116, 231, 94, 229, 135, 225, 47, 16,
          162, 250, 63, 103, 111, 249, 66, 67, 21, 133, 54, 152, 61, 119, 51, 188>>,
        <<19, 239, 205, 35, 76, 49, 9, 230, 59, 169, 195, 217, 222, 135, 204, 201, 160,
          126, 253, 20, 230, 122, 184, 193, 131, 53, 157, 50, 117, 29, 195, 47>>
      }

    {account1, account2, account3}
  end

  defp get_accounts_miner_fees() do
    account1 = {
        <<4, 231, 192, 96, 22, 175, 115, 58, 27, 93, 216, 187, 43, 116, 150, 164, 153,
          80, 134, 135, 12, 127, 173, 196, 198, 181, 84, 119, 225, 204, 150, 176, 26,
          119, 103, 128, 201, 93, 131, 7, 169, 48, 28, 60, 16, 112, 65, 8, 46, 212, 32,
          251, 135, 81, 99, 146, 67, 139, 42, 151, 183, 210, 45, 195, 8>>,
        <<129, 187, 237, 185, 104, 21, 152, 221, 22, 1, 87, 152, 137, 25, 107, 214, 19,
          227, 128, 210, 180, 224, 113, 196, 232, 254, 249, 247, 230, 252, 242, 32>>
      }
    account2 = {
        <<4, 176, 20, 135, 174, 148, 149, 10, 132, 176, 41, 79, 141, 161, 151, 96, 65,
          70, 198, 93, 25, 11, 90, 105, 57, 41, 39, 255, 197, 140, 163, 9, 180, 126,
          111, 71, 178, 86, 250, 177, 170, 211, 70, 146, 111, 201, 137, 230, 98, 8,
          205, 109, 234, 51, 50, 140, 9, 177, 130, 222, 196, 54, 98, 55, 243>>,
        <<3, 213, 65, 255, 170, 53, 52, 113, 72, 39, 215, 55, 3, 120, 107, 138, 229, 5,
          32, 56, 255, 130, 166, 97, 131, 94, 156, 186, 57, 55, 189, 228>>
      }
    account3 = {
        <<4, 163, 213, 138, 149, 50, 37, 22, 21, 221, 239, 158, 126, 245, 61, 146, 7,
          15, 86, 26, 224, 169, 46, 191, 199, 39, 172, 189, 146, 10, 111, 160, 51, 7,
          33, 236, 50, 4, 211, 92, 192, 17, 134, 144, 168, 106, 126, 235, 101, 133,
          156, 66, 66, 39, 248, 210, 14, 251, 91, 86, 59, 29, 153, 150, 190>>,
        <<147, 131, 218, 194, 163, 243, 40, 42, 172, 5, 190, 120, 23, 16, 43, 0, 249,
          175, 101, 170, 182, 11, 49, 209, 39, 253, 111, 114, 182, 253, 131, 31>>
      }

    {account1, account2, account3}
  end

  defp get_account_locked_amount() do
    {<<4, 55, 160, 38, 64, 182, 216, 237, 37, 115, 115, 235, 25, 35, 106, 13, 194,
       87, 156, 61, 156, 235, 207, 151, 183, 35, 38, 247, 66, 253, 39, 197, 43, 49,
       55, 78, 125, 31, 45, 38, 203, 156, 1, 206, 235, 241, 50, 140, 195, 38, 19,
       89, 234, 69, 251, 211, 208, 29, 72, 99, 90, 90, 212, 128, 105>>,
     <<132, 73, 10, 38, 77, 68, 7, 72, 211, 181, 33, 176, 209, 113, 210, 159, 247,
       148, 237, 83, 238, 200, 99, 252, 175, 107, 11, 95, 114, 133, 149, 168>>}
  end

  defp create_signed_tx(from_acc, to_acc, value, nonce, fee, lock_time_block \\ 0) do
    {from_acc_pub_key, from_acc_priv_key} = from_acc
    {to_acc_pub_key, _to_acc_priv_key} = to_acc
    {:ok, tx_data} = TxData.create(from_acc_pub_key, to_acc_pub_key, value,
                                   nonce, fee, lock_time_block)
    {:ok, signature} = Keys.sign(tx_data, from_acc_priv_key)

    %SignedTx{data: tx_data, signature: signature}
  end

end<|MERGE_RESOLUTION|>--- conflicted
+++ resolved
@@ -33,26 +33,13 @@
     Miner.suspend()
     Pool.get_and_empty_pool()
     {:ok, tx} = Keys.sign_tx(account1_pub_key, 100,
-<<<<<<< HEAD
-                             Map.get(Chain.chain_state, pubkey, %{nonce: 0}).nonce + 1, 0,
-                             Chain.latest_block().header.height +
-                              Application.get_env(:aecore, :tx_data)[:lock_time_coinbase] + 1)
-=======
-                             Map.get(Chain.chain_state, pubkey, %{nonce: 0}).nonce + 1, 10)
->>>>>>> 2c34c5d2
-    assert :ok = Pool.add_transaction(tx)
-    Miner.resume()
-    Miner.suspend()
-    Pool.get_and_empty_pool()
-<<<<<<< HEAD
-    tx = create_signed_tx(account1, account2, 99,
-                          Map.get(Chain.chain_state, account1_pub_key, %{nonce: 0}).nonce + 1, 1,
-                          Chain.latest_block().header.height +
-                            Application.get_env(:aecore, :tx_data)[:lock_time_coinbase] + 1)
-=======
+                             Map.get(Chain.chain_state, pubkey, %{nonce: 0}).nonce + 1, 10)
+    assert :ok = Pool.add_transaction(tx)
+    Miner.resume()
+    Miner.suspend()
+    Pool.get_and_empty_pool()
     tx = create_signed_tx(account1, account2, 90,
                           Map.get(Chain.chain_state, account1_pub_key, %{nonce: 0}).nonce + 1, 10)
->>>>>>> 2c34c5d2
     assert :ok = Pool.add_transaction(tx)
     Miner.resume()
     Miner.suspend()
@@ -64,26 +51,13 @@
 
     # account A has 100 tokens, spends 100 (+10 fee) to B should be invalid
     {:ok, tx} = Keys.sign_tx(account1_pub_key, 100,
-<<<<<<< HEAD
-                             Map.get(Chain.chain_state, pubkey, %{nonce: 0}).nonce + 1, 0,
-                             Chain.latest_block().header.height +
-                              Application.get_env(:aecore, :tx_data)[:lock_time_coinbase] + 1)
-=======
-                             Map.get(Chain.chain_state, pubkey, %{nonce: 0}).nonce + 1, 10)
->>>>>>> 2c34c5d2
-    assert :ok = Pool.add_transaction(tx)
-    Miner.resume()
-    Miner.suspend()
-    Pool.get_and_empty_pool()
-<<<<<<< HEAD
-    tx = create_signed_tx(account1, account2, 109,
-                          Map.get(Chain.chain_state, account1_pub_key, %{nonce: 0}).nonce + 1, 1,
-                          Chain.latest_block().header.height +
-                            Application.get_env(:aecore, :tx_data)[:lock_time_coinbase] + 1)
-=======
+                             Map.get(Chain.chain_state, pubkey, %{nonce: 0}).nonce + 1, 10)
+    assert :ok = Pool.add_transaction(tx)
+    Miner.resume()
+    Miner.suspend()
+    Pool.get_and_empty_pool()
     tx = create_signed_tx(account1, account2, 100,
                           Map.get(Chain.chain_state, account1_pub_key, %{nonce: 0}).nonce + 1, 10)
->>>>>>> 2c34c5d2
     assert :ok = Pool.add_transaction(tx)
     Miner.resume()
     Miner.suspend()
@@ -94,25 +68,11 @@
 
     # account A has 100 tokens, spends 30 (+10 fee) to B, and two times 20 (+10 fee) to C should succeed
     account1_initial_nonce = Map.get(Chain.chain_state, account1_pub_key, %{nonce: 0}).nonce
-<<<<<<< HEAD
-    tx = create_signed_tx(account1, account2, 39, account1_initial_nonce + 1, 1,
-                          Chain.latest_block().header.height +
-                            Application.get_env(:aecore, :tx_data)[:lock_time_coinbase] + 1)
-    assert :ok = Pool.add_transaction(tx)
-    tx = create_signed_tx(account1, account3, 29, account1_initial_nonce + 2, 1,
-                          Chain.latest_block().header.height +
-                            Application.get_env(:aecore, :tx_data)[:lock_time_coinbase] + 1)
-    assert :ok = Pool.add_transaction(tx)
-    tx = create_signed_tx(account1, account3, 29, account1_initial_nonce + 3, 1,
-                          Chain.latest_block().header.height +
-                            Application.get_env(:aecore, :tx_data)[:lock_time_coinbase] + 1)
-=======
     tx = create_signed_tx(account1, account2, 30, account1_initial_nonce + 1, 10)
     assert :ok = Pool.add_transaction(tx)
     tx = create_signed_tx(account1, account3, 20, account1_initial_nonce + 2, 10)
     assert :ok = Pool.add_transaction(tx)
     tx = create_signed_tx(account1, account3, 20, account1_initial_nonce + 3, 10)
->>>>>>> 2c34c5d2
     assert :ok = Pool.add_transaction(tx)
     Miner.resume()
     Miner.suspend()
@@ -127,36 +87,16 @@
     # last transaction to C should be invalid, others be included
     account1_initial_nonce = Map.get(Chain.chain_state, account1_pub_key, %{nonce: 0}).nonce
     {:ok, tx} = Keys.sign_tx(account1_pub_key, 100,
-<<<<<<< HEAD
-                             Map.get(Chain.chain_state, pubkey, %{nonce: 0}).nonce + 1, 0,
-                             Chain.latest_block().header.height +
-                              Application.get_env(:aecore, :tx_data)[:lock_time_coinbase] + 1)
-=======
-                             Map.get(Chain.chain_state, pubkey, %{nonce: 0}).nonce + 1, 10)
->>>>>>> 2c34c5d2
-    assert :ok = Pool.add_transaction(tx)
-    Miner.resume()
-    Miner.suspend()
-    Pool.get_and_empty_pool()
-<<<<<<< HEAD
-    tx = create_signed_tx(account1, account2, 49, account1_initial_nonce + 1, 1,
-                          Chain.latest_block().header.height +
-                            Application.get_env(:aecore, :tx_data)[:lock_time_coinbase] + 1)
-    assert :ok = Pool.add_transaction(tx)
-    tx = create_signed_tx(account1, account3, 29, account1_initial_nonce + 2, 1,
-                          Chain.latest_block().header.height +
-                            Application.get_env(:aecore, :tx_data)[:lock_time_coinbase] + 1)
-    assert :ok = Pool.add_transaction(tx)
-    tx = create_signed_tx(account1, account3, 29, account1_initial_nonce + 3, 1,
-                          Chain.latest_block().header.height +
-                            Application.get_env(:aecore, :tx_data)[:lock_time_coinbase] + 1)
-=======
+                             Map.get(Chain.chain_state, pubkey, %{nonce: 0}).nonce + 1, 10)
+    assert :ok = Pool.add_transaction(tx)
+    Miner.resume()
+    Miner.suspend()
+    Pool.get_and_empty_pool()
     tx = create_signed_tx(account1, account2, 40, account1_initial_nonce + 1, 10)
     assert :ok = Pool.add_transaction(tx)
     tx = create_signed_tx(account1, account3, 20, account1_initial_nonce + 2, 10)
     assert :ok = Pool.add_transaction(tx)
     tx = create_signed_tx(account1, account3, 20, account1_initial_nonce + 3, 10)
->>>>>>> 2c34c5d2
     assert :ok = Pool.add_transaction(tx)
     Miner.resume()
     Miner.suspend()
@@ -167,38 +107,18 @@
 
     # account1 => 20; account2 => 160; account3 => 60
 
-<<<<<<< HEAD
-    # account C has 100 tokens, spends 99 (+1 fee) to B, B spends 99 (+1 fee) to A should succeed
-    {:ok, tx} = Keys.sign_tx(account3_pub_key, 13,
-                             Map.get(Chain.chain_state, pubkey, %{nonce: 0}).nonce + 1, 0,
-                             Chain.latest_block().header.height +
-                              Application.get_env(:aecore, :tx_data)[:lock_time_coinbase] + 1)
-=======
     # account C has 100 tokens, spends 90 (+10 fee) to B, B spends 90 (+10 fee) to A should succeed
     {:ok, tx} = Keys.sign_tx(account3_pub_key, 40,
                              Map.get(Chain.chain_state, pubkey, %{nonce: 0}).nonce + 1, 10)
->>>>>>> 2c34c5d2
-    assert :ok = Pool.add_transaction(tx)
-    Miner.resume()
-    Miner.suspend()
-    Pool.get_and_empty_pool()
-<<<<<<< HEAD
-    tx = create_signed_tx(account3, account2, 99,
-                          Map.get(Chain.chain_state, account3_pub_key, %{nonce: 0}).nonce + 1, 1,
-                          Chain.latest_block().header.height +
-                            Application.get_env(:aecore, :tx_data)[:lock_time_coinbase] + 1)
-    assert :ok = Pool.add_transaction(tx)
-    tx = create_signed_tx(account2, account1, 99,
-                          Map.get(Chain.chain_state, account2_pub_key, %{nonce: 0}).nonce + 1, 1,
-                          Chain.latest_block().header.height +
-                            Application.get_env(:aecore, :tx_data)[:lock_time_coinbase] + 1)
-=======
+    assert :ok = Pool.add_transaction(tx)
+    Miner.resume()
+    Miner.suspend()
+    Pool.get_and_empty_pool()
     tx = create_signed_tx(account3, account2, 90,
                           Map.get(Chain.chain_state, account3_pub_key, %{nonce: 0}).nonce + 1, 10)
     assert :ok = Pool.add_transaction(tx)
     tx = create_signed_tx(account2, account1, 90,
                           Map.get(Chain.chain_state, account2_pub_key, %{nonce: 0}).nonce + 1, 10)
->>>>>>> 2c34c5d2
     assert :ok = Pool.add_transaction(tx)
     Miner.resume()
     Miner.suspend()
@@ -224,26 +144,13 @@
     Miner.suspend()
     Pool.get_and_empty_pool()
     {:ok, tx} = Keys.sign_tx(account1_pub_key, 100,
-<<<<<<< HEAD
-                             Map.get(Chain.chain_state, pubkey, %{nonce: 0}).nonce + 1, 0,
-                             Chain.latest_block().header.height +
-                              Application.get_env(:aecore, :tx_data)[:lock_time_coinbase] + 1)
-=======
-                             Map.get(Chain.chain_state, pubkey, %{nonce: 0}).nonce + 1, 10)
->>>>>>> 2c34c5d2
-    assert :ok = Pool.add_transaction(tx)
-    Miner.resume()
-    Miner.suspend()
-    Pool.get_and_empty_pool()
-<<<<<<< HEAD
-    tx = create_signed_tx(account1, account2, 99,
-                          Map.get(Chain.chain_state, account1_pub_key, %{nonce: 0}).nonce + 1, 1,
-                          Chain.latest_block().header.height +
-                            Application.get_env(:aecore, :tx_data)[:lock_time_coinbase] + 1)
-=======
+                             Map.get(Chain.chain_state, pubkey, %{nonce: 0}).nonce + 1, 10)
+    assert :ok = Pool.add_transaction(tx)
+    Miner.resume()
+    Miner.suspend()
+    Pool.get_and_empty_pool()
     tx = create_signed_tx(account1, account2, 90,
                           Map.get(Chain.chain_state, account1_pub_key, %{nonce: 0}).nonce + 1, 10)
->>>>>>> 2c34c5d2
     assert :ok = Pool.add_transaction(tx)
     Miner.resume()
     Miner.suspend()
@@ -255,26 +162,13 @@
 
     # account A has 100 tokens, spends 100 (+10 fee) to B should be invalid
     {:ok, tx} = Keys.sign_tx(account1_pub_key, 100,
-<<<<<<< HEAD
-                             Map.get(Chain.chain_state, pubkey, %{nonce: 0}).nonce + 1, 0,
-                             Chain.latest_block().header.height +
-                              Application.get_env(:aecore, :tx_data)[:lock_time_coinbase] + 1)
-=======
-                             Map.get(Chain.chain_state, pubkey, %{nonce: 0}).nonce + 1, 10)
->>>>>>> 2c34c5d2
-    assert :ok = Pool.add_transaction(tx)
-    Miner.resume()
-    Miner.suspend()
-    Pool.get_and_empty_pool()
-<<<<<<< HEAD
-    tx = create_signed_tx(account1, account2, 109,
-                          Map.get(Chain.chain_state, account1_pub_key, %{nonce: 0}).nonce + 1, 1,
-                          Chain.latest_block().header.height +
-                            Application.get_env(:aecore, :tx_data)[:lock_time_coinbase] + 1)
-=======
+                             Map.get(Chain.chain_state, pubkey, %{nonce: 0}).nonce + 1, 10)
+    assert :ok = Pool.add_transaction(tx)
+    Miner.resume()
+    Miner.suspend()
+    Pool.get_and_empty_pool()
     tx = create_signed_tx(account1, account2, 100,
                           Map.get(Chain.chain_state, account1_pub_key, %{nonce: 0}).nonce + 1, 10)
->>>>>>> 2c34c5d2
     assert :ok = Pool.add_transaction(tx)
     Miner.resume()
     Miner.suspend()
@@ -283,43 +177,21 @@
 
     # acccount1 => 100; account2 => 90
 
-<<<<<<< HEAD
-    # account A has 100 tokens, spends 39 (+1 fee) to B, and two times 29 (+1 fee) to C should succeed
-    tx = create_signed_tx(account1, account2, 39,
-                          Map.get(Chain.chain_state, account1_pub_key, %{nonce: 0}).nonce + 1, 1,
-                          Chain.latest_block().header.height +
-                            Application.get_env(:aecore, :tx_data)[:lock_time_coinbase] + 1)
-=======
     # account A has 100 tokens, spends 30 (+10 fee) to B, and two times 20 (+10 fee) to C should succeed
     tx = create_signed_tx(account1, account2, 30,
                           Map.get(Chain.chain_state, account1_pub_key, %{nonce: 0}).nonce + 1, 10)
->>>>>>> 2c34c5d2
-    assert :ok = Pool.add_transaction(tx)
-    Miner.resume()
-    Miner.suspend()
-    Pool.get_and_empty_pool()
-<<<<<<< HEAD
-    tx = create_signed_tx(account1, account3, 29,
-                          Map.get(Chain.chain_state, account1_pub_key, %{nonce: 0}).nonce + 1, 1,
-                          Chain.latest_block().header.height +
-                            Application.get_env(:aecore, :tx_data)[:lock_time_coinbase] + 1)
-=======
+    assert :ok = Pool.add_transaction(tx)
+    Miner.resume()
+    Miner.suspend()
+    Pool.get_and_empty_pool()
     tx = create_signed_tx(account1, account3, 20,
                           Map.get(Chain.chain_state, account1_pub_key, %{nonce: 0}).nonce + 1, 10)
->>>>>>> 2c34c5d2
-    assert :ok = Pool.add_transaction(tx)
-    Miner.resume()
-    Miner.suspend()
-    Pool.get_and_empty_pool()
-<<<<<<< HEAD
-    tx = create_signed_tx(account1, account3, 29,
-                          Map.get(Chain.chain_state, account1_pub_key, %{nonce: 0}).nonce + 1, 1,
-                          Chain.latest_block().header.height +
-                            Application.get_env(:aecore, :tx_data)[:lock_time_coinbase] + 1)
-=======
+    assert :ok = Pool.add_transaction(tx)
+    Miner.resume()
+    Miner.suspend()
+    Pool.get_and_empty_pool()
     tx = create_signed_tx(account1, account3, 20,
                           Map.get(Chain.chain_state, account1_pub_key, %{nonce: 0}).nonce + 1, 10)
->>>>>>> 2c34c5d2
     assert :ok = Pool.add_transaction(tx)
     Miner.resume()
     Miner.suspend()
@@ -333,52 +205,25 @@
     # account A has 100 tokens, spends 40 (+10 fee) to B, and two times 20 (+10 fee) to C,
     # last transaction to C should be invalid, others be included
     {:ok, tx} = Keys.sign_tx(account1_pub_key, 100,
-<<<<<<< HEAD
-                             Map.get(Chain.chain_state, pubkey, %{nonce: 0}).nonce + 1, 0,
-                             Chain.latest_block().header.height +
-                              Application.get_env(:aecore, :tx_data)[:lock_time_coinbase] + 1)
-=======
-                             Map.get(Chain.chain_state, pubkey, %{nonce: 0}).nonce + 1, 10)
->>>>>>> 2c34c5d2
-    assert :ok = Pool.add_transaction(tx)
-    Miner.resume()
-    Miner.suspend()
-    Pool.get_and_empty_pool()
-<<<<<<< HEAD
-    tx = create_signed_tx(account1, account2, 49,
-                          Map.get(Chain.chain_state, account1_pub_key, %{nonce: 0}).nonce + 1, 1,
-                          Chain.latest_block().header.height +
-                            Application.get_env(:aecore, :tx_data)[:lock_time_coinbase] + 1)
-=======
+                             Map.get(Chain.chain_state, pubkey, %{nonce: 0}).nonce + 1, 10)
+    assert :ok = Pool.add_transaction(tx)
+    Miner.resume()
+    Miner.suspend()
+    Pool.get_and_empty_pool()
     tx = create_signed_tx(account1, account2, 40,
                           Map.get(Chain.chain_state, account1_pub_key, %{nonce: 0}).nonce + 1, 10)
->>>>>>> 2c34c5d2
-    assert :ok = Pool.add_transaction(tx)
-    Miner.resume()
-    Miner.suspend()
-    Pool.get_and_empty_pool()
-<<<<<<< HEAD
-    tx = create_signed_tx(account1, account3, 29,
-                          Map.get(Chain.chain_state, account1_pub_key, %{nonce: 0}).nonce + 1, 1,
-                          Chain.latest_block().header.height +
-                            Application.get_env(:aecore, :tx_data)[:lock_time_coinbase] + 1)
-=======
+    assert :ok = Pool.add_transaction(tx)
+    Miner.resume()
+    Miner.suspend()
+    Pool.get_and_empty_pool()
     tx = create_signed_tx(account1, account3, 20,
                           Map.get(Chain.chain_state, account1_pub_key, %{nonce: 0}).nonce + 1, 10)
->>>>>>> 2c34c5d2
-    assert :ok = Pool.add_transaction(tx)
-    Miner.resume()
-    Miner.suspend()
-    Pool.get_and_empty_pool()
-<<<<<<< HEAD
-    tx = create_signed_tx(account1, account3, 29,
-                          Map.get(Chain.chain_state, account1_pub_key, %{nonce: 0}).nonce + 1, 1,
-                          Chain.latest_block().header.height +
-                            Application.get_env(:aecore, :tx_data)[:lock_time_coinbase] + 1)
-=======
+    assert :ok = Pool.add_transaction(tx)
+    Miner.resume()
+    Miner.suspend()
+    Pool.get_and_empty_pool()
     tx = create_signed_tx(account1, account3, 20,
                           Map.get(Chain.chain_state, account1_pub_key, %{nonce: 0}).nonce + 1, 10)
->>>>>>> 2c34c5d2
     assert :ok = Pool.add_transaction(tx)
     Miner.resume()
     Miner.suspend()
@@ -391,39 +236,19 @@
 
     # account A has 100 tokens, spends 90 (+10 fee) to B, B spends 90 (+10 fee) to C should succeed
     {:ok, tx} = Keys.sign_tx(account1_pub_key, 80,
-<<<<<<< HEAD
-                             Map.get(Chain.chain_state, pubkey, %{nonce: 0}).nonce + 1, 0,
-                             Chain.latest_block().header.height +
-                              Application.get_env(:aecore, :tx_data)[:lock_time_coinbase] + 1)
-=======
-                             Map.get(Chain.chain_state, pubkey, %{nonce: 0}).nonce + 1, 10)
->>>>>>> 2c34c5d2
-    assert :ok = Pool.add_transaction(tx)
-    Miner.resume()
-    Miner.suspend()
-    Pool.get_and_empty_pool()
-<<<<<<< HEAD
-    tx = create_signed_tx(account1, account2, 99,
-                          Map.get(Chain.chain_state, account1_pub_key, %{nonce: 0}).nonce + 1, 1,
-                          Chain.latest_block().header.height +
-                            Application.get_env(:aecore, :tx_data)[:lock_time_coinbase] + 1)
-=======
+                             Map.get(Chain.chain_state, pubkey, %{nonce: 0}).nonce + 1, 10)
+    assert :ok = Pool.add_transaction(tx)
+    Miner.resume()
+    Miner.suspend()
+    Pool.get_and_empty_pool()
     tx = create_signed_tx(account1, account2, 90,
                           Map.get(Chain.chain_state, account1_pub_key, %{nonce: 0}).nonce + 1, 10)
->>>>>>> 2c34c5d2
-    assert :ok = Pool.add_transaction(tx)
-    Miner.resume()
-    Miner.suspend()
-    Pool.get_and_empty_pool()
-<<<<<<< HEAD
-    tx = create_signed_tx(account2, account3, 99,
-                          Map.get(Chain.chain_state, account2_pub_key, %{nonce: 0}).nonce + 1, 1,
-                          Chain.latest_block().header.height +
-                            Application.get_env(:aecore, :tx_data)[:lock_time_coinbase] + 1)
-=======
+    assert :ok = Pool.add_transaction(tx)
+    Miner.resume()
+    Miner.suspend()
+    Pool.get_and_empty_pool()
     tx = create_signed_tx(account2, account3, 90,
                           Map.get(Chain.chain_state, account2_pub_key, %{nonce: 0}).nonce + 1, 10)
->>>>>>> 2c34c5d2
     assert :ok = Pool.add_transaction(tx)
     Miner.resume()
     Miner.suspend()
@@ -450,42 +275,19 @@
     Miner.suspend()
     Pool.get_and_empty_pool()
     {:ok, tx} = Keys.sign_tx(account1_pub_key, 100,
-<<<<<<< HEAD
-                             Map.get(Chain.chain_state, pubkey, %{nonce: 0}).nonce + 1, 0,
-                             Chain.latest_block().header.height +
-                              Application.get_env(:aecore, :tx_data)[:lock_time_coinbase] + 1)
-    assert :ok = Pool.add_transaction(tx)
-    {:ok, tx} = Keys.sign_tx(account2_pub_key, 100,
-                             Map.get(Chain.chain_state, pubkey, %{nonce: 0}).nonce + 2, 0,
-                             Chain.latest_block().header.height +
-                              Application.get_env(:aecore, :tx_data)[:lock_time_coinbase] + 1)
-=======
                              Map.get(Chain.chain_state, pubkey, %{nonce: 0}).nonce + 1, 10)
     assert :ok = Pool.add_transaction(tx)
     {:ok, tx} = Keys.sign_tx(account2_pub_key, 100,
                              Map.get(Chain.chain_state, pubkey, %{nonce: 0}).nonce + 2, 10)
->>>>>>> 2c34c5d2
-    assert :ok = Pool.add_transaction(tx)
-    Miner.resume()
-    Miner.suspend()
-    Pool.get_and_empty_pool()
-<<<<<<< HEAD
-    tx = create_signed_tx(account1, account3, 99,
-                          Map.get(Chain.chain_state, account1_pub_key, %{nonce: 0}).nonce + 1, 1,
-                          Chain.latest_block().header.height +
-                            Application.get_env(:aecore, :tx_data)[:lock_time_coinbase] + 1)
-    assert :ok = Pool.add_transaction(tx)
-    tx = create_signed_tx(account2, account3, 99,
-                          Map.get(Chain.chain_state, account2_pub_key, %{nonce: 0}).nonce + 1, 1,
-                          Chain.latest_block().header.height +
-                            Application.get_env(:aecore, :tx_data)[:lock_time_coinbase] + 1)
-=======
+    assert :ok = Pool.add_transaction(tx)
+    Miner.resume()
+    Miner.suspend()
+    Pool.get_and_empty_pool()
     tx = create_signed_tx(account1, account3, 90,
                           Map.get(Chain.chain_state, account1_pub_key, %{nonce: 0}).nonce + 1, 10)
     assert :ok = Pool.add_transaction(tx)
     tx = create_signed_tx(account2, account3, 90,
                           Map.get(Chain.chain_state, account2_pub_key, %{nonce: 0}).nonce + 1, 10)
->>>>>>> 2c34c5d2
     assert :ok = Pool.add_transaction(tx)
     miner_balance_before_mining = Map.get(Chain.chain_state, pubkey).balance
     Miner.resume()
