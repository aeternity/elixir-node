defmodule MultipleTransactionsTest do
  @moduledoc """
  Unit test for the pool worker module
  """
  use ExUnit.Case

  alias Aecore.Txs.Pool.Worker, as: Pool
  alias Aecore.Miner.Worker, as: Miner
  alias Aecore.Chain.Worker, as: Chain
  alias Aecore.Keys.Worker, as: Keys
  alias Aecore.Structures.TxData
  alias Aecore.Structures.SignedTx
  alias Aecore.Chain.Worker, as: Chain

  setup do
    Pool.start_link([])
    []
  end

  @tag timeout: 10_000_000
  test "in one block" do
    {account1, account2, account3} = get_accounts_one_block()
    {account1_pub_key, _account1_priv_key} = account1
    {account2_pub_key, _account2_priv_key} = account2
    {account3_pub_key, _account3_priv_key} = account3
    pubkey = elem(Keys.pubkey(), 1)

    # account A has 100 tokens, spends 99 (+1 fee) to B should succeed
    Miner.resume()
    Miner.suspend()
    Pool.get_and_empty_pool()
    {:ok, tx} = Keys.sign_tx(account1_pub_key, 100,
                             Map.get(Chain.chain_state, pubkey, %{nonce: 0}).nonce + 1, 0,
                             Chain.latest_block().header.height +
                              Application.get_env(:aecore, :tx_data)[:lock_time_block] + 1)
    assert :ok = Pool.add_transaction(tx)
    Miner.resume()
    Miner.suspend()
    Pool.get_and_empty_pool()
    tx = create_signed_tx(account1, account2, 99,
                          Map.get(Chain.chain_state, account1_pub_key, %{nonce: 0}).nonce + 1, 1,
                          Chain.latest_block().header.height +
                            Application.get_env(:aecore, :tx_data)[:lock_time_block] + 1)
    assert :ok = Pool.add_transaction(tx)
    Miner.resume()
    Miner.suspend()
    Pool.get_and_empty_pool()
    assert 0 == Chain.chain_state[account1_pub_key].balance
    assert 99 == Chain.chain_state[account2_pub_key].balance

    # account1 => 0; account2 => 99

    # account A has 100 tokens, spends 109 (+1 fee) to B should be invalid
    {:ok, tx} = Keys.sign_tx(account1_pub_key, 100,
                             Map.get(Chain.chain_state, pubkey, %{nonce: 0}).nonce + 1, 0,
                             Chain.latest_block().header.height +
                              Application.get_env(:aecore, :tx_data)[:lock_time_block] + 1)
    assert :ok = Pool.add_transaction(tx)
    Miner.resume()
    Miner.suspend()
    Pool.get_and_empty_pool()
    tx = create_signed_tx(account1, account2, 109,
                          Map.get(Chain.chain_state, account1_pub_key, %{nonce: 0}).nonce + 1, 1,
                          Chain.latest_block().header.height +
                            Application.get_env(:aecore, :tx_data)[:lock_time_block] + 1)
    assert :ok = Pool.add_transaction(tx)
    Miner.resume()
    Miner.suspend()
    Pool.get_and_empty_pool()
    assert 100 == Chain.chain_state[account1_pub_key].balance

    # acccount1 => 100; account2 => 99

    # account A has 100 tokens, spends 39 (+1 fee) to B, and two times 29 (+1 fee) to C should succeed
    account1_initial_nonce = Map.get(Chain.chain_state, account1_pub_key, %{nonce: 0}).nonce
    tx = create_signed_tx(account1, account2, 39, account1_initial_nonce + 1, 1,
                          Chain.latest_block().header.height +
                            Application.get_env(:aecore, :tx_data)[:lock_time_block] + 1)
    assert :ok = Pool.add_transaction(tx)
    tx = create_signed_tx(account1, account3, 29, account1_initial_nonce + 2, 1,
                          Chain.latest_block().header.height +
                            Application.get_env(:aecore, :tx_data)[:lock_time_block] + 1)
    assert :ok = Pool.add_transaction(tx)
    tx = create_signed_tx(account1, account3, 29, account1_initial_nonce + 3, 1,
                          Chain.latest_block().header.height +
                            Application.get_env(:aecore, :tx_data)[:lock_time_block] + 1)
    assert :ok = Pool.add_transaction(tx)
    Miner.resume()
    Miner.suspend()
    Pool.get_and_empty_pool()
    assert 0 == Chain.chain_state[account1_pub_key].balance
    assert 138 == Chain.chain_state[account2_pub_key].balance
    assert 58 == Chain.chain_state[account3_pub_key].balance

    # account1 => 0; account2 => 138; account3 => 58

    # account A has 100 tokens, spends 49 (+1 fee) to B, and two times 29 (+1 fee) to C,
    # last transaction to C should be invalid, others be included
    account1_initial_nonce = Map.get(Chain.chain_state, account1_pub_key, %{nonce: 0}).nonce
    {:ok, tx} = Keys.sign_tx(account1_pub_key, 100,
                             Map.get(Chain.chain_state, pubkey, %{nonce: 0}).nonce + 1, 0,
                             Chain.latest_block().header.height +
                              Application.get_env(:aecore, :tx_data)[:lock_time_block] + 1)
    assert :ok = Pool.add_transaction(tx)
    Miner.resume()
    Miner.suspend()
    Pool.get_and_empty_pool()
    tx = create_signed_tx(account1, account2, 49, account1_initial_nonce + 1, 1,
                          Chain.latest_block().header.height +
                            Application.get_env(:aecore, :tx_data)[:lock_time_block] + 1)
    assert :ok = Pool.add_transaction(tx)
    tx = create_signed_tx(account1, account3, 29, account1_initial_nonce + 2, 1,
                          Chain.latest_block().header.height +
                            Application.get_env(:aecore, :tx_data)[:lock_time_block] + 1)
    assert :ok = Pool.add_transaction(tx)
    tx = create_signed_tx(account1, account3, 29, account1_initial_nonce + 3, 1,
                          Chain.latest_block().header.height +
                            Application.get_env(:aecore, :tx_data)[:lock_time_block] + 1)
    assert :ok = Pool.add_transaction(tx)
    Miner.resume()
    Miner.suspend()
    Pool.get_and_empty_pool()
    assert 20 == Chain.chain_state[account1_pub_key].balance
    assert 187 == Chain.chain_state[account2_pub_key].balance
    assert 87 == Chain.chain_state[account3_pub_key].balance

    # account1 => 20; account2 => 197; account3 => 87

    # account C has 100 tokens, spends 99 (+1 fee) to B, B spends 99 (+1 fee) to A should succeed
    {:ok, tx} = Keys.sign_tx(account3_pub_key, 13,
                             Map.get(Chain.chain_state, pubkey, %{nonce: 0}).nonce + 1, 0,
                             Chain.latest_block().header.height +
                              Application.get_env(:aecore, :tx_data)[:lock_time_block] + 1)
    assert :ok = Pool.add_transaction(tx)
    Miner.resume()
    Miner.suspend()
    Pool.get_and_empty_pool()
    tx = create_signed_tx(account3, account2, 99,
                          Map.get(Chain.chain_state, account3_pub_key, %{nonce: 0}).nonce + 1, 1,
                          Chain.latest_block().header.height +
                            Application.get_env(:aecore, :tx_data)[:lock_time_block] + 1)
    assert :ok = Pool.add_transaction(tx)
    tx = create_signed_tx(account2, account1, 99,
                          Map.get(Chain.chain_state, account2_pub_key, %{nonce: 0}).nonce + 1, 1,
                          Chain.latest_block().header.height +
                            Application.get_env(:aecore, :tx_data)[:lock_time_block] + 1)
    assert :ok = Pool.add_transaction(tx)
    Miner.resume()
    Miner.suspend()
    Pool.get_and_empty_pool()
    assert 0 == Chain.chain_state[account3_pub_key].balance
    assert 186 == Chain.chain_state[account2_pub_key].balance
    assert 119 == Chain.chain_state[account1_pub_key].balance
  end

<<<<<<< HEAD
  # @tag timeout: 10000000
=======
  @tag timeout: 10_000_000
>>>>>>> 1521208a
  test "in multiple blocks" do
    {account1, account2, account3} = get_accounts_multiple_blocks()
    {account1_pub_key, _account1_priv_key} = account1
    {account2_pub_key, _account2_priv_key} = account2
    {account3_pub_key, _account3_priv_key} = account3
    pubkey = elem(Keys.pubkey(), 1)

    # account A has 100 tokens, spends 99 (+1 fee) to B should succeed
    Miner.resume()
    Miner.suspend()
    Pool.get_and_empty_pool()
    {:ok, tx} = Keys.sign_tx(account1_pub_key, 100,
                             Map.get(Chain.chain_state, pubkey, %{nonce: 0}).nonce + 1, 0,
                             Chain.latest_block().header.height +
                              Application.get_env(:aecore, :tx_data)[:lock_time_block] + 1)
    assert :ok = Pool.add_transaction(tx)
    Miner.resume()
    Miner.suspend()
    Pool.get_and_empty_pool()
    tx = create_signed_tx(account1, account2, 99,
                          Map.get(Chain.chain_state, account1_pub_key, %{nonce: 0}).nonce + 1, 1,
                          Chain.latest_block().header.height +
                            Application.get_env(:aecore, :tx_data)[:lock_time_block] + 1)
    assert :ok = Pool.add_transaction(tx)
    Miner.resume()
    Miner.suspend()
    Pool.get_and_empty_pool()
    assert 0 == Chain.chain_state[account1_pub_key].balance
    assert 99 == Chain.chain_state[account2_pub_key].balance

    # account1 => 0; account2 => 99

    # account A has 100 tokens, spends 109 (+1 fee) to B should be invalid
    {:ok, tx} = Keys.sign_tx(account1_pub_key, 100,
                             Map.get(Chain.chain_state, pubkey, %{nonce: 0}).nonce + 1, 0,
                             Chain.latest_block().header.height +
                              Application.get_env(:aecore, :tx_data)[:lock_time_block] + 1)
    assert :ok = Pool.add_transaction(tx)
    Miner.resume()
    Miner.suspend()
    Pool.get_and_empty_pool()
    tx = create_signed_tx(account1, account2, 109,
                          Map.get(Chain.chain_state, account1_pub_key, %{nonce: 0}).nonce + 1, 1,
                          Chain.latest_block().header.height +
                            Application.get_env(:aecore, :tx_data)[:lock_time_block] + 1)
    assert :ok = Pool.add_transaction(tx)
    Miner.resume()
    Miner.suspend()
    Pool.get_and_empty_pool()
    assert 100 == Chain.chain_state[account1_pub_key].balance

    # acccount1 => 100; account2 => 99

    # account A has 100 tokens, spends 39 (+1 fee) to B, and two times 29 (+1 fee) to C should succeed
    tx = create_signed_tx(account1, account2, 39,
                          Map.get(Chain.chain_state, account1_pub_key, %{nonce: 0}).nonce + 1, 1,
                          Chain.latest_block().header.height +
                            Application.get_env(:aecore, :tx_data)[:lock_time_block] + 1)
    assert :ok = Pool.add_transaction(tx)
    Miner.resume()
    Miner.suspend()
    Pool.get_and_empty_pool()
    tx = create_signed_tx(account1, account3, 29,
                          Map.get(Chain.chain_state, account1_pub_key, %{nonce: 0}).nonce + 1, 1,
                          Chain.latest_block().header.height +
                            Application.get_env(:aecore, :tx_data)[:lock_time_block] + 1)
    assert :ok = Pool.add_transaction(tx)
    Miner.resume()
    Miner.suspend()
    Pool.get_and_empty_pool()
    tx = create_signed_tx(account1, account3, 29,
                          Map.get(Chain.chain_state, account1_pub_key, %{nonce: 0}).nonce + 1, 1,
                          Chain.latest_block().header.height +
                            Application.get_env(:aecore, :tx_data)[:lock_time_block] + 1)
    assert :ok = Pool.add_transaction(tx)
    Miner.resume()
    Miner.suspend()
    Pool.get_and_empty_pool()
    assert 0 == Chain.chain_state[account1_pub_key].balance
    assert 138 == Chain.chain_state[account2_pub_key].balance
    assert 58 == Chain.chain_state[account3_pub_key].balance

    # account1 => 0; account2 => 138; account3 => 58

    # account A has 99 (+1 fee) tokens, spends 49 (+1 fee) to B, and two times 29 (+1 fee) to C,
    # last transaction to C should be invalid, others be included
    {:ok, tx} = Keys.sign_tx(account1_pub_key, 100,
                             Map.get(Chain.chain_state, pubkey, %{nonce: 0}).nonce + 1, 0,
                             Chain.latest_block().header.height +
                              Application.get_env(:aecore, :tx_data)[:lock_time_block] + 1)
    assert :ok = Pool.add_transaction(tx)
    Miner.resume()
    Miner.suspend()
    Pool.get_and_empty_pool()
    tx = create_signed_tx(account1, account2, 49,
                          Map.get(Chain.chain_state, account1_pub_key, %{nonce: 0}).nonce + 1, 1,
                          Chain.latest_block().header.height +
                            Application.get_env(:aecore, :tx_data)[:lock_time_block] + 1)
    assert :ok = Pool.add_transaction(tx)
    Miner.resume()
    Miner.suspend()
    Pool.get_and_empty_pool()
    tx = create_signed_tx(account1, account3, 29,
                          Map.get(Chain.chain_state, account1_pub_key, %{nonce: 0}).nonce + 1, 1,
                          Chain.latest_block().header.height +
                            Application.get_env(:aecore, :tx_data)[:lock_time_block] + 1)
    assert :ok = Pool.add_transaction(tx)
    Miner.resume()
    Miner.suspend()
    Pool.get_and_empty_pool()
    tx = create_signed_tx(account1, account3, 29,
                          Map.get(Chain.chain_state, account1_pub_key, %{nonce: 0}).nonce + 1, 1,
                          Chain.latest_block().header.height +
                            Application.get_env(:aecore, :tx_data)[:lock_time_block] + 1)
    assert :ok = Pool.add_transaction(tx)
    Miner.resume()
    Miner.suspend()
    Pool.get_and_empty_pool()
    assert 20 == Chain.chain_state[account1_pub_key].balance
    assert 187 == Chain.chain_state[account2_pub_key].balance
    assert 87 == Chain.chain_state[account3_pub_key].balance

    # account1 => 20; account2 => 187; account3 => 87

    # account A has 100 tokens, spends 99 (+1 fee) to B, B spends 99 (+1 fee) to C should succeed
    {:ok, tx} = Keys.sign_tx(account1_pub_key, 80,
                             Map.get(Chain.chain_state, pubkey, %{nonce: 0}).nonce + 1, 0,
                             Chain.latest_block().header.height +
                              Application.get_env(:aecore, :tx_data)[:lock_time_block] + 1)
    assert :ok = Pool.add_transaction(tx)
    Miner.resume()
    Miner.suspend()
    Pool.get_and_empty_pool()
    tx = create_signed_tx(account1, account2, 99,
                          Map.get(Chain.chain_state, account1_pub_key, %{nonce: 0}).nonce + 1, 1,
                          Chain.latest_block().header.height +
                            Application.get_env(:aecore, :tx_data)[:lock_time_block] + 1)
    assert :ok = Pool.add_transaction(tx)
    Miner.resume()
    Miner.suspend()
    Pool.get_and_empty_pool()
    tx = create_signed_tx(account2, account3, 99,
                          Map.get(Chain.chain_state, account2_pub_key, %{nonce: 0}).nonce + 1, 1,
                          Chain.latest_block().header.height +
                            Application.get_env(:aecore, :tx_data)[:lock_time_block] + 1)
    assert :ok = Pool.add_transaction(tx)
    Miner.resume()
    Miner.suspend()
    Pool.get_and_empty_pool()
    assert 0 == Chain.chain_state[account1_pub_key].balance
    assert 186 == Chain.chain_state[account2_pub_key].balance
    assert 186 == Chain.chain_state[account3_pub_key].balance
  end

  @tag timeout: 10_000_000
  test "in one block, miner collects all the fees from the transactions" do
    {account1, account2, account3} = get_accounts_miner_fees()
    {account1_pub_key, _account1_priv_key} = account1
    {account2_pub_key, _account2_priv_key} = account2
    pubkey = elem(Keys.pubkey(), 1)

    Miner.resume()
    Miner.suspend()
    Pool.get_and_empty_pool()
    Miner.resume()
    Miner.suspend()
    Pool.get_and_empty_pool()
    {:ok, tx} = Keys.sign_tx(account1_pub_key, 100,
                             Map.get(Chain.chain_state, pubkey, %{nonce: 0}).nonce + 1, 0,
                             Chain.latest_block().header.height +
                              Application.get_env(:aecore, :tx_data)[:lock_time_block] + 1)
    assert :ok = Pool.add_transaction(tx)
    {:ok, tx} = Keys.sign_tx(account2_pub_key, 100,
                             Map.get(Chain.chain_state, pubkey, %{nonce: 0}).nonce + 2, 0,
                             Chain.latest_block().header.height +
                              Application.get_env(:aecore, :tx_data)[:lock_time_block] + 1)
    assert :ok = Pool.add_transaction(tx)
    Miner.resume()
    Miner.suspend()
    Pool.get_and_empty_pool()
    tx = create_signed_tx(account1, account3, 99,
                          Map.get(Chain.chain_state, account1_pub_key, %{nonce: 0}).nonce + 1, 1,
                          Chain.latest_block().header.height +
                            Application.get_env(:aecore, :tx_data)[:lock_time_block] + 1)
    assert :ok = Pool.add_transaction(tx)
    tx = create_signed_tx(account2, account3, 99,
                          Map.get(Chain.chain_state, account2_pub_key, %{nonce: 0}).nonce + 1, 1,
                          Chain.latest_block().header.height +
                            Application.get_env(:aecore, :tx_data)[:lock_time_block] + 1)
    assert :ok = Pool.add_transaction(tx)
    miner_balance_before_mining = Map.get(Chain.chain_state, pubkey).balance
    Miner.resume()
    Miner.suspend()
    Pool.get_and_empty_pool()
    miner_balance_after_mining = Map.get(Chain.chain_state, pubkey).balance
    assert miner_balance_after_mining == miner_balance_before_mining + Miner.coinbase_transaction_value() + 2
  end

  defp get_accounts_one_block() do
    account1 = {
        <<4, 94, 96, 161, 182, 76, 153, 22, 179, 136, 60, 87, 225, 135, 253, 179, 80,
          40, 80, 149, 21, 26, 253, 48, 139, 155, 200, 45, 150, 183, 61, 46, 151, 42,
          245, 199, 168, 60, 121, 39, 180, 82, 162, 173, 86, 194, 180, 54, 116, 190,
          199, 155, 97, 222, 85, 83, 147, 172, 10, 85, 112, 29, 54, 0, 78>>,
        <<214, 90, 19, 166, 30, 35, 31, 96, 16, 116, 48, 33, 26, 76, 192, 195, 104,
          242, 147, 120, 240, 124, 112, 222, 213, 112, 142, 218, 49, 33, 6, 81>>
      }
    account2 = {
        <<4, 205, 231, 80, 153, 60, 210, 201, 30, 39, 4, 191, 92, 231, 80, 143, 98,
          143, 46, 150, 175, 162, 230, 59, 56, 2, 60, 238, 206, 218, 239, 177, 201, 66,
          161, 205, 159, 69, 177, 155, 172, 222, 43, 225, 241, 181, 226, 244, 106, 23,
          114, 161, 65, 121, 146, 35, 27, 136, 15, 142, 228, 22, 217, 78, 90>>,
        <<151, 121, 56, 150, 179, 169, 141, 25, 212, 247, 156, 162, 120, 205, 59, 184,
          49, 201, 75, 67, 170, 113, 157, 114, 129, 149, 206, 62, 182, 239, 146, 26>>
      }
    account3 = {
        <<4, 167, 170, 180, 131, 214, 204, 39, 21, 99, 168, 142, 78, 66, 54, 118, 143,
          18, 28, 73, 62, 255, 220, 172, 4, 166, 255, 54, 72, 39, 34, 233, 23, 124,
          242, 120, 68, 145, 79, 31, 63, 168, 166, 87, 153, 108, 93, 92, 249, 6, 21,
          75, 159, 180, 17, 18, 6, 186, 42, 199, 140, 254, 115, 165, 199>>,
        <<158, 99, 132, 39, 80, 18, 118, 135, 107, 173, 203, 149, 238, 177, 124, 169,
          207, 241, 200, 73, 154, 108, 205, 151, 103, 197, 21, 0, 183, 163, 137, 228>>
      }

      {account1, account2, account3}
  end

  defp get_accounts_multiple_blocks() do
    account1 = {
        <<4, 113, 73, 130, 150, 200, 126, 80, 231, 110, 11, 224, 246, 121, 247, 201,
          166, 210, 85, 162, 163, 45, 147, 212, 141, 68, 28, 179, 91, 161, 139, 237,
          168, 61, 115, 74, 188, 140, 143, 160, 232, 230, 187, 220, 17, 24, 249, 202,
          222, 19, 20, 136, 175, 241, 203, 82, 23, 76, 218, 9, 72, 42, 11, 123, 127>>,
        <<198, 218, 48, 178, 127, 24, 201, 115, 3, 29, 188, 220, 222, 189, 132, 139,
          168, 1, 64, 134, 103, 38, 151, 213, 195, 5, 219, 138, 29, 137, 119, 229>>
      }
    account2 = {
        <<4, 44, 202, 225, 249, 173, 82, 71, 56, 32, 113, 206, 123, 220, 201, 169, 40,
          91, 56, 206, 54, 114, 162, 48, 226, 255, 87, 3, 113, 161, 45, 231, 163, 50,
          116, 30, 204, 109, 69, 255, 54, 78, 238, 249, 34, 139, 9, 35, 99, 246, 181,
          238, 165, 123, 67, 66, 217, 176, 227, 237, 64, 84, 65, 73, 141>>,
        <<44, 81, 132, 144, 204, 94, 98, 172, 51, 110, 175, 30, 195, 124, 217, 172,
          242, 240, 60, 102, 96, 91, 195, 138, 253, 247, 130, 188, 62, 229, 62, 37>>
      }
    account3 = {
        <<4, 11, 38, 199, 95, 205, 49, 85, 168, 55, 88, 105, 244, 159, 57, 125, 71,
          128, 119, 87, 224, 135, 195, 98, 218, 32, 225, 96, 254, 88, 55, 219, 164,
          148, 30, 203, 57, 24, 121, 208, 160, 116, 231, 94, 229, 135, 225, 47, 16,
          162, 250, 63, 103, 111, 249, 66, 67, 21, 133, 54, 152, 61, 119, 51, 188>>,
        <<19, 239, 205, 35, 76, 49, 9, 230, 59, 169, 195, 217, 222, 135, 204, 201, 160,
          126, 253, 20, 230, 122, 184, 193, 131, 53, 157, 50, 117, 29, 195, 47>>
      }

    {account1, account2, account3}
  end

  defp get_accounts_miner_fees() do
    account1 = {
        <<4, 231, 192, 96, 22, 175, 115, 58, 27, 93, 216, 187, 43, 116, 150, 164, 153,
          80, 134, 135, 12, 127, 173, 196, 198, 181, 84, 119, 225, 204, 150, 176, 26,
          119, 103, 128, 201, 93, 131, 7, 169, 48, 28, 60, 16, 112, 65, 8, 46, 212, 32,
          251, 135, 81, 99, 146, 67, 139, 42, 151, 183, 210, 45, 195, 8>>,
        <<129, 187, 237, 185, 104, 21, 152, 221, 22, 1, 87, 152, 137, 25, 107, 214, 19,
          227, 128, 210, 180, 224, 113, 196, 232, 254, 249, 247, 230, 252, 242, 32>>
      }
    account2 = {
        <<4, 176, 20, 135, 174, 148, 149, 10, 132, 176, 41, 79, 141, 161, 151, 96, 65,
          70, 198, 93, 25, 11, 90, 105, 57, 41, 39, 255, 197, 140, 163, 9, 180, 126,
          111, 71, 178, 86, 250, 177, 170, 211, 70, 146, 111, 201, 137, 230, 98, 8,
          205, 109, 234, 51, 50, 140, 9, 177, 130, 222, 196, 54, 98, 55, 243>>,
        <<3, 213, 65, 255, 170, 53, 52, 113, 72, 39, 215, 55, 3, 120, 107, 138, 229, 5,
          32, 56, 255, 130, 166, 97, 131, 94, 156, 186, 57, 55, 189, 228>>
      }
    account3 = {
        <<4, 163, 213, 138, 149, 50, 37, 22, 21, 221, 239, 158, 126, 245, 61, 146, 7,
          15, 86, 26, 224, 169, 46, 191, 199, 39, 172, 189, 146, 10, 111, 160, 51, 7,
          33, 236, 50, 4, 211, 92, 192, 17, 134, 144, 168, 106, 126, 235, 101, 133,
          156, 66, 66, 39, 248, 210, 14, 251, 91, 86, 59, 29, 153, 150, 190>>,
        <<147, 131, 218, 194, 163, 243, 40, 42, 172, 5, 190, 120, 23, 16, 43, 0, 249,
          175, 101, 170, 182, 11, 49, 209, 39, 253, 111, 114, 182, 253, 131, 31>>
      }

    {account1, account2, account3}
  end

  defp create_signed_tx(from_acc, to_acc, value, nonce, fee, lock_time_block) do
    {from_acc_pub_key, from_acc_priv_key} = from_acc
    {to_acc_pub_key, _to_acc_priv_key} = to_acc
    {:ok, tx_data} = TxData.create(from_acc_pub_key, to_acc_pub_key, value,
                                   nonce, fee, lock_time_block)
    {:ok, signature} = Keys.sign(tx_data, from_acc_priv_key)

    %SignedTx{data: tx_data, signature: signature}
  end

end<|MERGE_RESOLUTION|>--- conflicted
+++ resolved
@@ -153,11 +153,7 @@
     assert 119 == Chain.chain_state[account1_pub_key].balance
   end
 
-<<<<<<< HEAD
-  # @tag timeout: 10000000
-=======
   @tag timeout: 10_000_000
->>>>>>> 1521208a
   test "in multiple blocks" do
     {account1, account2, account3} = get_accounts_multiple_blocks()
     {account1_pub_key, _account1_priv_key} = account1
