defmodule AecoreTxTest do
  @moduledoc """
  Unit tests for the Aecore.Txs.Tx module
  """

  use ExUnit.Case

  alias Aecore.Persistence.Worker, as: Persistence
  alias Aecore.Chain.Worker, as: Chain
  alias Aecore.Structures.SignedTx
  alias Aecore.Structures.DataTx
  alias Aecore.Structures.SpendTx
  alias Aecore.Wallet.Worker, as: Wallet
  alias Aewallet.Signing
  alias Aeutil.Serialization

  setup tx do
    on_exit(fn ->
      Persistence.delete_all_blocks()
      Chain.clear_state()
      :ok
    end)

<<<<<<< HEAD
  @tag :tx
  test "create and verify a signed tx" do
    {:ok, to_account} = Keys.pubkey()

    {:ok, tx} =
      Keys.sign_tx(
        to_account,
        5,
        Map.get(Chain.chain_state(), to_account, %{nonce: 0}).nonce + 1,
        1,
        Chain.top_block().header.height +
          Application.get_env(:aecore, :tx_data)[:lock_time_coinbase] + 1
      )

    assert true = Keys.verify_tx(tx)
  end

  test "positive tx valid" do
    {:ok, to_account} = Keys.pubkey()

    {:ok, tx} =
      Keys.sign_tx(
        to_account,
        5,
        Map.get(Chain.chain_state(), to_account, %{nonce: 0}).nonce + 1,
        1
      )
=======
    to_account = Wallet.get_public_key("M/0")

    [
      nonce: Map.get(Chain.chain_state(), to_account, %{nonce: 0}).nonce + 1,
      lock_time_block:
        Chain.top_block().header.height +
          Application.get_env(:aecore, :tx_data)[:lock_time_coinbase] + 1,
      to_acc: Wallet.get_public_key("M/0")
    ]
  end

  test "positive tx valid", tx do
    from_acc = Wallet.get_public_key()
    value = 5
    fee = 1

    payload = %{to_acc: tx.to_acc, value: value, lock_time_block: tx.lock_time_block}
    tx_data = DataTx.init(SpendTx, payload, from_acc, fee, tx.nonce)

    priv_key = Wallet.get_private_key()
    {:ok, signed_tx} = SignedTx.sign_tx(tx_data, priv_key)
>>>>>>> 6b69e477

    assert SignedTx.is_valid?(signed_tx)
    signature = signed_tx.signature
    message = Serialization.pack_binary(signed_tx.data)
    assert true = Signing.verify(message, signature, from_acc)
  end

<<<<<<< HEAD
  test "negative tx invalid" do
    {:ok, to_account} = Keys.pubkey()

    {:ok, tx} =
      Keys.sign_tx(
        to_account,
        -5,
        Map.get(Chain.chain_state(), to_account, %{nonce: 0}).nonce + 1,
        1
      )
=======
  test "negative tx invalid", tx do
    from_acc = Wallet.get_public_key()
    value = -5
    fee = 1

    payload = %{to_acc: tx.to_acc, value: value, lock_time_block: tx.lock_time_block}
    tx_data = DataTx.init(SpendTx, payload, from_acc, fee, tx.nonce)

    priv_key = Wallet.get_private_key()
    {:ok, signed_tx} = SignedTx.sign_tx(tx_data, priv_key)
>>>>>>> 6b69e477

    assert false == SignedTx.is_valid?(signed_tx)
  end
<<<<<<< HEAD
=======

  test "coinbase tx invalid", tx do
    from_acc = Wallet.get_public_key()
    value = 5
    fee = 1

    payload = %{to_acc: tx.to_acc, value: value, lock_time_block: tx.lock_time_block}
    tx_data = DataTx.init(SpendTx, payload, from_acc, fee, tx.nonce)

    priv_key = Wallet.get_private_key()
    {:ok, signed_tx} = SignedTx.sign_tx(tx_data, priv_key)

    assert !SignedTx.is_coinbase?(signed_tx)
  end
>>>>>>> 6b69e477
end<|MERGE_RESOLUTION|>--- conflicted
+++ resolved
@@ -21,35 +21,6 @@
       :ok
     end)
 
-<<<<<<< HEAD
-  @tag :tx
-  test "create and verify a signed tx" do
-    {:ok, to_account} = Keys.pubkey()
-
-    {:ok, tx} =
-      Keys.sign_tx(
-        to_account,
-        5,
-        Map.get(Chain.chain_state(), to_account, %{nonce: 0}).nonce + 1,
-        1,
-        Chain.top_block().header.height +
-          Application.get_env(:aecore, :tx_data)[:lock_time_coinbase] + 1
-      )
-
-    assert true = Keys.verify_tx(tx)
-  end
-
-  test "positive tx valid" do
-    {:ok, to_account} = Keys.pubkey()
-
-    {:ok, tx} =
-      Keys.sign_tx(
-        to_account,
-        5,
-        Map.get(Chain.chain_state(), to_account, %{nonce: 0}).nonce + 1,
-        1
-      )
-=======
     to_account = Wallet.get_public_key("M/0")
 
     [
@@ -71,7 +42,6 @@
 
     priv_key = Wallet.get_private_key()
     {:ok, signed_tx} = SignedTx.sign_tx(tx_data, priv_key)
->>>>>>> 6b69e477
 
     assert SignedTx.is_valid?(signed_tx)
     signature = signed_tx.signature
@@ -79,18 +49,6 @@
     assert true = Signing.verify(message, signature, from_acc)
   end
 
-<<<<<<< HEAD
-  test "negative tx invalid" do
-    {:ok, to_account} = Keys.pubkey()
-
-    {:ok, tx} =
-      Keys.sign_tx(
-        to_account,
-        -5,
-        Map.get(Chain.chain_state(), to_account, %{nonce: 0}).nonce + 1,
-        1
-      )
-=======
   test "negative tx invalid", tx do
     from_acc = Wallet.get_public_key()
     value = -5
@@ -101,12 +59,9 @@
 
     priv_key = Wallet.get_private_key()
     {:ok, signed_tx} = SignedTx.sign_tx(tx_data, priv_key)
->>>>>>> 6b69e477
 
     assert false == SignedTx.is_valid?(signed_tx)
   end
-<<<<<<< HEAD
-=======
 
   test "coinbase tx invalid", tx do
     from_acc = Wallet.get_public_key()
@@ -121,5 +76,4 @@
 
     assert !SignedTx.is_coinbase?(signed_tx)
   end
->>>>>>> 6b69e477
 end