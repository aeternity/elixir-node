--- conflicted
+++ resolved
@@ -9,17 +9,10 @@
   alias Aecore.Chain.Worker, as: Chain
   alias Aecore.Miner.Worker, as: Miner
   alias Aecore.Tx.Pool.Worker, as: Pool
-  alias Aecore.Tx.SignedTx
-  alias Aecore.Tx.DataTx
+  alias Aecore.Tx.{SignedTx, DataTx}
   alias Aecore.Account.Tx.SpendTx
-<<<<<<< HEAD
+  alias Aecore.Account.Account
   alias Aecore.Keys
-  alias Aeutil.Serialization
-=======
-  alias Aecore.Keys.Wallet
-  alias Aewallet.Signing
-  alias Aecore.Account.Account
->>>>>>> eb188f35
 
   setup do
     Code.require_file("test_utils.ex", "./test")
@@ -60,13 +53,9 @@
 
     assert :ok = SignedTx.validate(signed_tx)
     [signature] = signed_tx.signatures
-<<<<<<< HEAD
-    message = Serialization.rlp_encode(signed_tx.data, :tx)
+    
+    message = DataTx.rlp_encode(signed_tx.data)
     assert true = Keys.verify(message, signature, sender)
-=======
-    message = DataTx.rlp_encode(signed_tx.data)
-    assert true = Signing.verify(message, signature, sender)
->>>>>>> eb188f35
   end
 
   @tag :test_test
