defmodule AecoreTxTest do
  @moduledoc """
  Unit tests for the Aecore.Txs.Tx module
  """

  use ExUnit.Case

  alias Aecore.Persistence.Worker, as: Persistence
  alias Aecore.Chain.Worker, as: Chain
  alias Aecore.Structures.SignedTx
  alias Aecore.Structures.DataTx
  alias Aecore.Structures.SpendTx
  alias Aecore.Wallet.Worker, as: Wallet
  alias Aewallet.Signing
  alias Aeutil.Serialization

  setup tx do
    on_exit(fn ->
      Persistence.delete_all_blocks()
      Chain.clear_state()
      :ok
    end)

    receiver_acc = Wallet.get_public_key("M/0")

    [
<<<<<<< HEAD
      nonce: Map.get(Chain.chain_state(), receiver_acc, %{nonce: 0}).nonce + 1,
      lock_time_block:
        Chain.top_block().header.height +
          Application.get_env(:aecore, :tx_data)[:lock_time_coinbase] + 1,
      receiver: Wallet.get_public_key("M/0")
=======
      nonce: Map.get(Chain.chain_state(), to_account, %{nonce: 0}).nonce + 1,
      to_acc: Wallet.get_public_key("M/0")
>>>>>>> 46912a34
    ]
  end

  test "positive tx valid", tx do
    sender = Wallet.get_public_key()
    amount = 5
    fee = 1

<<<<<<< HEAD
    payload = %{receiver: tx.receiver, amount: amount, lock_time_block: tx.lock_time_block}
    tx_data = DataTx.init(SpendTx, payload, sender, fee, tx.nonce)
=======
    payload = %{to_acc: tx.to_acc, value: value}
    tx_data = DataTx.init(SpendTx, payload, from_acc, fee, tx.nonce)
>>>>>>> 46912a34

    priv_key = Wallet.get_private_key()
    {:ok, signed_tx} = SignedTx.sign_tx(tx_data, priv_key)

    assert SignedTx.is_valid?(signed_tx)
    signature = signed_tx.signature
    message = Serialization.pack_binary(signed_tx.data)
    assert true = Signing.verify(message, signature, sender)
  end

  test "negative tx invalid", tx do
    sender = Wallet.get_public_key()
    amount = -5
    fee = 1

<<<<<<< HEAD
    payload = %{receiver: tx.receiver, amount: amount, lock_time_block: tx.lock_time_block}
    tx_data = DataTx.init(SpendTx, payload, sender, fee, tx.nonce)
=======
    payload = %{to_acc: tx.to_acc, value: value}
    tx_data = DataTx.init(SpendTx, payload, from_acc, fee, tx.nonce)
>>>>>>> 46912a34

    priv_key = Wallet.get_private_key()
    {:ok, signed_tx} = SignedTx.sign_tx(tx_data, priv_key)

    assert false == SignedTx.is_valid?(signed_tx)
  end

  test "coinbase tx invalid", tx do
    sender = Wallet.get_public_key()
    amount = 5
    fee = 1

<<<<<<< HEAD
    payload = %{receiver: tx.receiver, amount: amount, lock_time_block: tx.lock_time_block}
    tx_data = DataTx.init(SpendTx, payload, sender, fee, tx.nonce)
=======
    payload = %{to_acc: tx.to_acc, value: value}
    tx_data = DataTx.init(SpendTx, payload, from_acc, fee, tx.nonce)
>>>>>>> 46912a34

    priv_key = Wallet.get_private_key()
    {:ok, signed_tx} = SignedTx.sign_tx(tx_data, priv_key)

    assert !SignedTx.is_coinbase?(signed_tx)
  end
end<|MERGE_RESOLUTION|>--- conflicted
+++ resolved
@@ -24,16 +24,8 @@
     receiver_acc = Wallet.get_public_key("M/0")
 
     [
-<<<<<<< HEAD
       nonce: Map.get(Chain.chain_state(), receiver_acc, %{nonce: 0}).nonce + 1,
-      lock_time_block:
-        Chain.top_block().header.height +
-          Application.get_env(:aecore, :tx_data)[:lock_time_coinbase] + 1,
       receiver: Wallet.get_public_key("M/0")
-=======
-      nonce: Map.get(Chain.chain_state(), to_account, %{nonce: 0}).nonce + 1,
-      to_acc: Wallet.get_public_key("M/0")
->>>>>>> 46912a34
     ]
   end
 
@@ -42,13 +34,8 @@
     amount = 5
     fee = 1
 
-<<<<<<< HEAD
-    payload = %{receiver: tx.receiver, amount: amount, lock_time_block: tx.lock_time_block}
+    payload = %{receiver: tx.receiver, amount: amount}
     tx_data = DataTx.init(SpendTx, payload, sender, fee, tx.nonce)
-=======
-    payload = %{to_acc: tx.to_acc, value: value}
-    tx_data = DataTx.init(SpendTx, payload, from_acc, fee, tx.nonce)
->>>>>>> 46912a34
 
     priv_key = Wallet.get_private_key()
     {:ok, signed_tx} = SignedTx.sign_tx(tx_data, priv_key)
@@ -64,13 +51,8 @@
     amount = -5
     fee = 1
 
-<<<<<<< HEAD
-    payload = %{receiver: tx.receiver, amount: amount, lock_time_block: tx.lock_time_block}
+    payload = %{receiver: tx.receiver, amount: amount}
     tx_data = DataTx.init(SpendTx, payload, sender, fee, tx.nonce)
-=======
-    payload = %{to_acc: tx.to_acc, value: value}
-    tx_data = DataTx.init(SpendTx, payload, from_acc, fee, tx.nonce)
->>>>>>> 46912a34
 
     priv_key = Wallet.get_private_key()
     {:ok, signed_tx} = SignedTx.sign_tx(tx_data, priv_key)
@@ -83,13 +65,8 @@
     amount = 5
     fee = 1
 
-<<<<<<< HEAD
-    payload = %{receiver: tx.receiver, amount: amount, lock_time_block: tx.lock_time_block}
+    payload = %{receiver: tx.receiver, amount: amount}
     tx_data = DataTx.init(SpendTx, payload, sender, fee, tx.nonce)
-=======
-    payload = %{to_acc: tx.to_acc, value: value}
-    tx_data = DataTx.init(SpendTx, payload, from_acc, fee, tx.nonce)
->>>>>>> 46912a34
 
     priv_key = Wallet.get_private_key()
     {:ok, signed_tx} = SignedTx.sign_tx(tx_data, priv_key)
