defmodule AecoreTxTest do
  @moduledoc """
  Unit tests for the Aecore.Txs.Tx module
  """

  use ExUnit.Case

  alias Aecore.Persistence.Worker, as: Persistence
  alias Aecore.Chain.Worker, as: Chain
  alias Aecore.Miner.Worker, as: Miner
  alias Aecore.Txs.Pool.Worker, as: Pool
  alias Aecore.Structures.SignedTx
  alias Aecore.Structures.DataTx
  alias Aecore.Structures.SpendTx
  alias Aecore.Wallet.Worker, as: Wallet
  alias Aewallet.Signing
  alias Aeutil.Serialization

  setup do
    Persistence.start_link([])
    Miner.start_link([])
    Chain.clear_state()
    Pool.get_and_empty_pool()

    on_exit(fn ->
      Persistence.delete_all_blocks()
      Chain.clear_state()
      Pool.get_and_empty_pool()
      :ok
    end)
  end

  setup tx do
    sender_acc = Wallet.get_public_key()

    [
      nonce: Map.get(Chain.chain_state(), sender_acc, %{nonce: 0}).nonce + 1,
      receiver: Wallet.get_public_key("M/0")
    ]
  end

  test "positive tx valid", tx do
    sender = Wallet.get_public_key()
    amount = 5
    fee = 1

    payload = %{receiver: tx.receiver, amount: amount}
    tx_data = DataTx.init(SpendTx, payload, sender, fee, tx.nonce)

    priv_key = Wallet.get_private_key()
    {:ok, signed_tx} = SignedTx.sign_tx(tx_data, priv_key)

    assert SignedTx.is_valid?(signed_tx)
    signature = signed_tx.signature
    message = Serialization.pack_binary(signed_tx.data)
    assert true = Signing.verify(message, signature, sender)
  end

  test "negative tx invalid", tx do
    sender = Wallet.get_public_key()
    amount = -5
    fee = 1

    payload = %{receiver: tx.receiver, amount: amount}
    tx_data = DataTx.init(SpendTx, payload, sender, fee, tx.nonce)

    priv_key = Wallet.get_private_key()
    {:ok, signed_tx} = SignedTx.sign_tx(tx_data, priv_key)

    assert false == SignedTx.is_valid?(signed_tx)
  end

  test "coinbase tx invalid", tx do
    sender = Wallet.get_public_key()
    amount = 5
    fee = 1

    payload = %{receiver: tx.receiver, amount: amount}
    tx_data = DataTx.init(SpendTx, payload, sender, fee, tx.nonce)

    priv_key = Wallet.get_private_key()
    {:ok, signed_tx} = SignedTx.sign_tx(tx_data, priv_key)

    assert !SignedTx.is_coinbase?(signed_tx)
  end

  test "invalid spend transaction", tx do
    sender = Wallet.get_public_key()
    amount = 200
    fee = 50

    :ok = Miner.mine_sync_block_to_chain()

    assert Enum.count(Chain.chain_state().accounts) == 1
    assert Chain.chain_state().accounts[Wallet.get_public_key()].balance == 100

    payload = %{receiver: tx.receiver, amount: amount}
    tx_data = DataTx.init(SpendTx, payload, sender, fee, tx.nonce)

    priv_key = Wallet.get_private_key()
    {:ok, signed_tx} = SignedTx.sign_tx(tx_data, priv_key)

    :ok = Pool.add_transaction(signed_tx)

    :ok = Miner.mine_sync_block_to_chain()

    # We should have only made two coinbase transactions
    assert Enum.count(Chain.chain_state().accounts) == 1
    assert Chain.chain_state().accounts[Wallet.get_public_key()].balance == 200

    :ok = Miner.mine_sync_block_to_chain()
    # At this poing the sender should have 300 tokens,
    # enough to mine the transaction in the pool

    assert Enum.count(Chain.chain_state().accounts) == 1
    assert Chain.chain_state().accounts[Wallet.get_public_key()].balance == 300

    # This block should add the transaction
    :ok = Miner.mine_sync_block_to_chain()

    assert Enum.count(Chain.chain_state().accounts) == 2
    assert Chain.chain_state().accounts[Wallet.get_public_key()].balance == 200
    assert Chain.chain_state().accounts[tx.receiver].balance == 200
  end

  test "nonce is too small", tx do
    sender = Wallet.get_public_key()
    amount = 200
    fee = 50

    payload = %{receiver: tx.receiver, amount: amount}
    tx_data = DataTx.init(SpendTx, payload, sender, fee, 0)
    priv_key = Wallet.get_private_key()
    {:ok, signed_tx} = SignedTx.sign_tx(tx_data, priv_key)

    :ok = Pool.add_transaction(signed_tx)
    :ok = Miner.mine_sync_block_to_chain()
    # the nonce is small or equal to account nonce, so the transaction is invalid 
    assert Chain.chain_state().accounts[Wallet.get_public_key()].balance == 100
  end

<<<<<<< HEAD
  test "sender pub_key is too small", tx do
    # Use private as public key for sender to get error that sender key is not 33 bytes
    sender = Wallet.get_private_key()
    refute byte_size(sender) == 33
    amount = 100
    fee = 50

    :ok = Miner.mine_sync_block_to_chain()
    payload = %{receiver: tx.receiver, amount: amount}

    assert catch_throw(DataTx.init(SpendTx, payload, sender, fee, 1)) ==
             {:error, "Wrong sender key size"}
  end

  test "receiver pub_key is too small", tx do
    sender = Wallet.get_public_key()
    amount = 100
    fee = 50

    # Use private as public key for receiver to get error that receiver key is not 33 bytes
    receiver = Wallet.get_private_key("M/0")
    refute byte_size(receiver) == 33
    :ok = Miner.mine_sync_block_to_chain()
    payload = %{receiver: receiver, amount: amount}

    assert catch_throw(DataTx.init(SpendTx, payload, sender, fee, 1)) ==
             {:error, "Wrong receiver key size"}
=======
  test "sum of amount and fee more than balance", tx do
    sender = Wallet.get_public_key()
    acc1 = Wallet.get_public_key("M/1")
    acc2 = Wallet.get_public_key("M/2")
    amount = 80
    fee = 40

    :ok = Miner.mine_sync_block_to_chain()
    :ok = Miner.mine_sync_block_to_chain()
    # Send tokens to the first account, sender has 200 tokens

    payload = %{receiver: acc1, amount: amount}
    tx_data = DataTx.init(SpendTx, payload, sender, fee, tx.nonce)
    priv_key = Wallet.get_private_key()
    {:ok, signed_tx} = SignedTx.sign_tx(tx_data, priv_key)

    :ok = Pool.add_transaction(signed_tx)
    :ok = Miner.mine_sync_block_to_chain()

    # Now acc1 has 80 tokens
    assert Chain.chain_state().accounts[acc1].balance == 80

    amount = 50
    fee = 40
    # Balance of acc1 is more than amount and fee, send tokens to acc2

    payload = %{receiver: acc2, amount: amount}
    tx_data = DataTx.init(SpendTx, payload, acc1, fee, 1)
    priv_key = Wallet.get_private_key("m/1")
    {:ok, signed_tx} = SignedTx.sign_tx(tx_data, priv_key)

    :ok = Pool.add_transaction(signed_tx)
    :ok = Miner.mine_sync_block_to_chain()

    # the balance of acc1 and acc2 is not changed because amount + fee > balance of acc1
    assert Chain.chain_state().accounts[acc2] == nil
    assert Chain.chain_state().accounts[acc1].balance == 80
>>>>>>> e318f171
  end
end<|MERGE_RESOLUTION|>--- conflicted
+++ resolved
@@ -139,7 +139,6 @@
     assert Chain.chain_state().accounts[Wallet.get_public_key()].balance == 100
   end
 
-<<<<<<< HEAD
   test "sender pub_key is too small", tx do
     # Use private as public key for sender to get error that sender key is not 33 bytes
     sender = Wallet.get_private_key()
@@ -167,7 +166,8 @@
 
     assert catch_throw(DataTx.init(SpendTx, payload, sender, fee, 1)) ==
              {:error, "Wrong receiver key size"}
-=======
+  end
+
   test "sum of amount and fee more than balance", tx do
     sender = Wallet.get_public_key()
     acc1 = Wallet.get_public_key("M/1")
@@ -205,6 +205,5 @@
     # the balance of acc1 and acc2 is not changed because amount + fee > balance of acc1
     assert Chain.chain_state().accounts[acc2] == nil
     assert Chain.chain_state().accounts[acc1].balance == 80
->>>>>>> e318f171
   end
 end