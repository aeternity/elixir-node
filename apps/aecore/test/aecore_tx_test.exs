defmodule AecoreTxTest do
  @moduledoc """
  Unit tests for the Aecore.Txs.Tx module
  """

  use ExUnit.Case

  alias Aecore.Persistence.Worker, as: Persistence
  alias Aecore.Chain.Worker, as: Chain
  alias Aecore.Miner.Worker, as: Miner
  alias Aecore.Txs.Pool.Worker, as: Pool
  alias Aecore.Structures.SignedTx
  alias Aecore.Structures.DataTx
  alias Aecore.Structures.SpendTx
  alias Aecore.Wallet.Worker, as: Wallet
  alias Aewallet.Signing
  alias Aeutil.Serialization
  alias Aecore.Structures.AccountStateTree
  alias Aecore.Structures.Account

  setup do
    Code.require_file("test_utils.ex", "./test")

    Persistence.start_link([])
    Miner.start_link([])
    Chain.clear_state()
    Pool.get_and_empty_pool()

    on_exit(fn ->
      Persistence.delete_all_blocks()
      Chain.clear_state()
      Pool.get_and_empty_pool()
      :ok
    end)
  end

  setup tx do
    sender_acc = Wallet.get_public_key()

    [
      nonce: Map.get(Chain.chain_state(), sender_acc, %{nonce: 0}).nonce + 1,
      receiver: Wallet.get_public_key("M/0")
    ]
  end

  test "positive tx valid", tx do
    sender = Wallet.get_public_key()
    amount = 5
    fee = 1

    payload = %{receiver: tx.receiver, amount: amount}
    tx_data = DataTx.init(SpendTx, payload, sender, fee, tx.nonce)

    priv_key = Wallet.get_private_key()
    {:ok, signed_tx} = SignedTx.sign_tx(tx_data, priv_key)

    assert :ok = SignedTx.validate(signed_tx)
    signature = signed_tx.signature
    message = Serialization.pack_binary(signed_tx.data)
    assert true = Signing.verify(message, signature, sender)
  end

  test "negative tx invalid", tx do
    sender = Wallet.get_public_key()
    amount = -5
    fee = 1

    payload = %{receiver: tx.receiver, amount: amount}
    tx_data = DataTx.init(SpendTx, payload, sender, fee, tx.nonce)

    priv_key = Wallet.get_private_key()
    {:ok, signed_tx} = SignedTx.sign_tx(tx_data, priv_key)

    assert {:error, "#{SpendTx}: The amount cannot be a negative number: -5"} ==
             SpendTx.validate(signed_tx.data.payload)
  end

  test "coinbase tx invalid", tx do
    sender = Wallet.get_public_key()
    amount = 5
    fee = 1

    payload = %{receiver: tx.receiver, amount: amount}
    tx_data = DataTx.init(SpendTx, payload, sender, fee, tx.nonce)

    priv_key = Wallet.get_private_key()
    {:ok, signed_tx} = SignedTx.sign_tx(tx_data, priv_key)

    assert !SignedTx.is_coinbase?(signed_tx)
  end

  test "invalid spend transaction", tx do
    sender = Wallet.get_public_key()
    amount = 200
    fee = 50

    :ok = Miner.mine_sync_block_to_chain()

    assert AccountStateTree.size(Chain.chain_state().accounts) == 1
    assert Account.balance(Chain.chain_state().accounts, Wallet.get_public_key()) == 100

    payload = %{receiver: tx.receiver, amount: amount}
    tx_data = DataTx.init(SpendTx, payload, sender, fee, tx.nonce)

    priv_key = Wallet.get_private_key()
    {:ok, signed_tx} = SignedTx.sign_tx(tx_data, priv_key)

    :ok = Pool.add_transaction(signed_tx)

    :ok = Miner.mine_sync_block_to_chain()

    # We should have only made two coinbase transactions
    assert AccountStateTree.size(Chain.chain_state().accounts) == 1
    assert Account.balance(Chain.chain_state().accounts, Wallet.get_public_key()) == 200

    :ok = Miner.mine_sync_block_to_chain()
    # At this poing the sender should have 300 tokens,
    # enough to mine the transaction in the pool

    assert AccountStateTree.size(Chain.chain_state().accounts) == 1
    assert Account.balance(Chain.chain_state().accounts, Wallet.get_public_key()) == 300

    # This block should add the transaction
    :ok = Miner.mine_sync_block_to_chain()

    assert AccountStateTree.size(Chain.chain_state().accounts) == 2
    assert Account.balance(TestUtils.get_accounts_chainstate(), Wallet.get_public_key()) == 200
    assert Account.balance(Chain.chain_state().accounts, tx.receiver) == 200
  end

  test "nonce is too small", tx do
    sender = Wallet.get_public_key()
    amount = 200
    fee = 50

    payload = %{receiver: tx.receiver, amount: amount}
    tx_data = DataTx.init(SpendTx, payload, sender, fee, 0)
    priv_key = Wallet.get_private_key()
    {:ok, signed_tx} = SignedTx.sign_tx(tx_data, priv_key)

    :ok = Pool.add_transaction(signed_tx)
    :ok = Miner.mine_sync_block_to_chain()
    # the nonce is small or equal to account nonce, so the transaction is invalid
<<<<<<< HEAD
    assert Chain.chain_state().accounts[Wallet.get_public_key()].balance == 100
=======
    assert Account.balance(TestUtils.get_accounts_chainstate(), Wallet.get_public_key()) == 100
>>>>>>> a205d602
  end

  test "sum of amount and fee more than balance", tx do
    sender = Wallet.get_public_key()
    acc1 = Wallet.get_public_key("M/1")
    acc2 = Wallet.get_public_key("M/2")
    amount = 80
    fee = 40

    :ok = Miner.mine_sync_block_to_chain()
    :ok = Miner.mine_sync_block_to_chain()
    # Send tokens to the first account, sender has 200 tokens

    payload = %{receiver: acc1, amount: amount}
    tx_data = DataTx.init(SpendTx, payload, sender, fee, tx.nonce)
    priv_key = Wallet.get_private_key()
    {:ok, signed_tx} = SignedTx.sign_tx(tx_data, priv_key)

    :ok = Pool.add_transaction(signed_tx)
    :ok = Miner.mine_sync_block_to_chain()

    # Now acc1 has 80 tokens
    assert Account.balance(Chain.chain_state().accounts, acc1) == 80

    amount = 50
    fee = 40
    # Balance of acc1 is more than amount and fee, send tokens to acc2

    payload = %{receiver: acc2, amount: amount}
    tx_data = DataTx.init(SpendTx, payload, acc1, fee, 1)
    priv_key = Wallet.get_private_key("m/1")
    {:ok, signed_tx} = SignedTx.sign_tx(tx_data, priv_key)

    :ok = Pool.add_transaction(signed_tx)
    :ok = Miner.mine_sync_block_to_chain()

    # the balance of acc1 and acc2 is not changed because amount + fee > balance of acc1
    assert Account.balance(Chain.chain_state().accounts, acc2) == 0
    assert Account.balance(Chain.chain_state().accounts, acc1) == 80
  end
end<|MERGE_RESOLUTION|>--- conflicted
+++ resolved
@@ -141,11 +141,7 @@
     :ok = Pool.add_transaction(signed_tx)
     :ok = Miner.mine_sync_block_to_chain()
     # the nonce is small or equal to account nonce, so the transaction is invalid
-<<<<<<< HEAD
-    assert Chain.chain_state().accounts[Wallet.get_public_key()].balance == 100
-=======
     assert Account.balance(TestUtils.get_accounts_chainstate(), Wallet.get_public_key()) == 100
->>>>>>> a205d602
   end
 
   test "sum of amount and fee more than balance", tx do
