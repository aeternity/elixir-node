defmodule MinerTest do
  use ExUnit.Case

  alias Aecore.Persistence.Worker, as: Persistence
  alias Aecore.Structures.SignedTx
  alias Aecore.Chain.Worker, as: Chain
  alias Aecore.Miner.Worker, as: Miner

  setup do
    on_exit(fn ->
      Persistence.delete_all_blocks()
      :ok
    end)
  end

  @tag timeout: 20_000
  @tag :miner
<<<<<<< HEAD
  test "mine_next_block" do
=======
  test "mine_next_block", setup do
>>>>>>> 6b69e477
    Miner.mine_sync_block_to_chain()
    assert Chain.top_height() >= 1
    assert Chain.top_block().header.height >= 1
    assert length(Chain.longest_blocks_chain()) > 1
    top_block = Chain.top_block()
    top_block_coinbase_tx = Enum.at(top_block.txs, 0)
    assert top_block_coinbase_tx.signature == nil
    assert top_block_coinbase_tx.data.from_acc == nil
<<<<<<< HEAD

    assert top_block_coinbase_tx.data.value <= Miner.coinbase_transaction_value()

=======
    assert top_block_coinbase_tx.data.payload.value <= Miner.coinbase_transaction_value()
>>>>>>> 6b69e477
    assert SignedTx.is_coinbase?(top_block_coinbase_tx)
  end
end<|MERGE_RESOLUTION|>--- conflicted
+++ resolved
@@ -15,11 +15,7 @@
 
   @tag timeout: 20_000
   @tag :miner
-<<<<<<< HEAD
-  test "mine_next_block" do
-=======
   test "mine_next_block", setup do
->>>>>>> 6b69e477
     Miner.mine_sync_block_to_chain()
     assert Chain.top_height() >= 1
     assert Chain.top_block().header.height >= 1
@@ -28,13 +24,7 @@
     top_block_coinbase_tx = Enum.at(top_block.txs, 0)
     assert top_block_coinbase_tx.signature == nil
     assert top_block_coinbase_tx.data.from_acc == nil
-<<<<<<< HEAD
-
-    assert top_block_coinbase_tx.data.value <= Miner.coinbase_transaction_value()
-
-=======
     assert top_block_coinbase_tx.data.payload.value <= Miner.coinbase_transaction_value()
->>>>>>> 6b69e477
     assert SignedTx.is_coinbase?(top_block_coinbase_tx)
   end
 end