defmodule AecoreKeysTest do
  @moduledoc """
  Unit tests for the keys module
  """

  use ExUnit.Case
  doctest Aecore.Keys.Worker

  alias Aecore.Keys.Worker, as: Keys
  alias Aecore.Chain.Worker, as: Chain

  setup do
    Keys.start_link([])
    []
  end

  test "test if a pubkey is loaded" do
    assert {:ok, _key} = Keys.pubkey()
  end

  test "sign transaction" do
    {:ok, to_account} = Keys.pubkey()
<<<<<<< HEAD
    assert {:ok, _} = Keys.sign_tx(to_account, 5, Map.get(Chain.chain_state, to_account, %{nonce: 0}).nonce + 1, 1)
=======
    assert {:ok, _} = Keys.sign_tx(to_account, 5, Map.get(Chain.chain_state(), to_account, %{nonce: 0}).nonce + 1)
>>>>>>> f553cd59
  end

  test "check pubkey length" do
    pub_key_str = "041A470AE9831B61D9951A10D49663419CE087DF1BD7DB06578971767F032D389CB283AD4DD4E3532F3A5F3C89B006092CB6CECE39CAC3B06C2CB6DF8B51C73675"
    pub_key_bin = pub_key_str |> Base.decode16!()
    assert false  == Keys.verify("", "", pub_key_bin)
  end

  test "wrong key verification" do
    pub_key_str = "041A470AE9831B61D9951A10D49663419CE087DF1BD7DB06578971767F032D389CB283AD4DD4E3"
    pub_key_bin = pub_key_str |> Base.decode16!()

    assert {:error, _} = Keys.verify("", "", pub_key_bin)
  end

end<|MERGE_RESOLUTION|>--- conflicted
+++ resolved
@@ -20,11 +20,7 @@
 
   test "sign transaction" do
     {:ok, to_account} = Keys.pubkey()
-<<<<<<< HEAD
     assert {:ok, _} = Keys.sign_tx(to_account, 5, Map.get(Chain.chain_state, to_account, %{nonce: 0}).nonce + 1, 1)
-=======
-    assert {:ok, _} = Keys.sign_tx(to_account, 5, Map.get(Chain.chain_state(), to_account, %{nonce: 0}).nonce + 1)
->>>>>>> f553cd59
   end
 
   test "check pubkey length" do
