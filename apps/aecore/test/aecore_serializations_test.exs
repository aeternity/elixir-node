defmodule AecoreSerializationTest do
  use ExUnit.Case

  @moduledoc """
  Unit test for RLP data serialization/deserialization
  """
  alias Aecore.Chain.Header
  alias Aecore.Account.Tx.SpendTx
<<<<<<< HEAD
  alias Aecore.Oracle.{OracleQuery, Oracle}
=======
  alias Aecore.Oracle.Oracle
  alias Aecore.Oracle.Tx.OracleQueryTx
  alias Aecore.Oracle.Tx.OracleRegistrationTx
  alias Aecore.Oracle.Tx.OracleExtendTx
  alias Aecore.Oracle.Tx.OracleResponseTx
>>>>>>> bbc81800
  alias Aecore.Tx.DataTx
  alias Aecore.Tx.SignedTx
  alias Aecore.Chain.Chainstate
  alias Aecore.Account.Account
  alias Aecore.Chain.Worker, as: Chain
  alias Aecore.Miner.Worker, as: Miner
  alias Aecore.Tx.Pool.Worker, as: Pool
  alias Aecore.Keys.Wallet
  alias Aecore.Account.Account
  alias Aecore.Persistence.Worker, as: Persistence
  alias Aecore.Chain.Block
<<<<<<< HEAD
  alias Aecore.Naming.{NameClaim, NameCommitment}
  alias Aecore.Naming.Tx.{NamePreClaimTx, NameClaimTx, NameUpdateTx.NameTransferTx}
=======
  alias Aecore.Naming.Naming
  alias Aeutil.Serialization
  alias Aecore.Account.AccountStateTree
  alias Aecore.Chain.BlockValidation
  alias Aecore.Chain.Identifier
>>>>>>> bbc81800

  setup do
    Code.require_file("test_utils.ex", "./test")

    Persistence.start_link([])
    Miner.start_link([])
    Chain.clear_state()
    Pool.get_and_empty_pool()

    on_exit(fn ->
      Persistence.delete_all_blocks()
      Chain.clear_state()
      Pool.get_and_empty_pool()
      :ok
    end)
  end

  @tag :rlp_test
  test "SignedTx with DataTx inside serialization", setup do
    Miner.mine_sync_block_to_chain()
    signedtx = create_data(SignedTx, :elixir)

    {:ok, deserialized_signedtx} =
      signedtx
      |> SignedTx.rlp_encode()
      |> SignedTx.rlp_decode()

    assert deserialized_signedtx == signedtx
  end

  @tag :rlp_test
  test "DataTx(SpendTx) serialization", setup do
    Miner.mine_sync_block_to_chain()
    spendtx = create_data(SpendTx, :elixir)

    {:ok, deserialized_spendtx} =
      spendtx
      |> DataTx.rlp_encode()
      |> DataTx.rlp_decode()

    assert deserialized_spendtx == spendtx
  end

  @tag :rlp_test
  test "Block serialization", setup do
    block = create_data(Block, :elixir)
<<<<<<< HEAD
    serialized_block = Block.rlp_encode(block)
    {:ok, deserialized_block} = Block.rlp_decode(serialized_block)
    assert match?(^deserialized_block, block)
=======
    serialized_block = Serialization.rlp_encode(block, :block)
    deserialized_block = Serialization.rlp_decode(serialized_block)
    assert deserialized_block == block
>>>>>>> bbc81800
  end

  @tag :rlp_test
  test "Oracle interaction objects serialization", setup do
    oracle_query_chainstate = create_data(OracleQuery, :elixir)
<<<<<<< HEAD
    serialized_orc_obj = OracleQuery.rlp_encode(oracle_query_chainstate)
    {:ok, deserialized_orc_obj} = OracleQuery.rlp_decode(serialized_orc_obj)
    assert match?(^oracle_query_chainstate, deserialized_orc_obj)
=======
    serialized_orc_obj = Serialization.rlp_encode(oracle_query_chainstate, :oracle_query)
    {:ok, deserialized_orc_obj} = Serialization.rlp_decode(serialized_orc_obj)

    {:ok, identified_owner} =
      Identifier.create_identity(deserialized_orc_obj.oracle_address, :oracle)

    {:ok, identified_sender} =
      Identifier.create_identity(deserialized_orc_obj.sender_address, :account)

    assert oracle_query_chainstate == %{
             deserialized_orc_obj
             | oracle_address: identified_owner,
               sender_address: identified_sender
           }
>>>>>>> bbc81800
  end

  @tag :rlp_test
  test "Registered oracles serialization", setup do
    oracle_registered_chainstate = create_data(Oracle, :elixir)
<<<<<<< HEAD
    serialized_orc = Oracle.rlp_encode(oracle_registered_chainstate)
    {:ok, deserialized_orc} = Oracle.rlp_decode(serialized_orc)
    assert match?(^oracle_registered_chainstate, deserialized_orc)
=======
    serialized_orc = Serialization.rlp_encode(oracle_registered_chainstate, :oracle)
    {:ok, deserialized_orc} = Serialization.rlp_decode(serialized_orc)

    # {:ok, identified_orc_address} = Identifier.create_identity( deserialized_orc.oracle_address, :oracle)
    # {:ok, identified_sender_address} = Identifier.create_identity( deserialized_orc.sender_address, :account)
    # | oracle_address: identified_orc_address, sender_address: identified_sender_address}
    assert oracle_registered_chainstate == deserialized_orc
>>>>>>> bbc81800
  end

  @tag :rlp_test
  test "Naming System TX's serialization", setup do
    naming_pre_claim_tx = create_data(NamePreClaimTx, :elixir)
<<<<<<< HEAD
    serialized_preclaim_tx = DataTx.rlp_encode(naming_pre_claim_tx)
    {:ok, deserialized_preclaim_tx} = DataTx.rlp_decode(serialized_preclaim_tx)
    assert match?(^naming_pre_claim_tx, deserialized_preclaim_tx)

    naming_claim_tx = create_data(NameClaimTx, :elixir)
    serialized_claim_tx = DataTx.rlp_encode(naming_claim_tx)
    {:ok, deserialized_claim_tx} = DataTx.rlp_decode(serialized_claim_tx)
    assert match?(^naming_claim_tx, deserialized_claim_tx)

    naming_update_tx = create_data(NameUpdateTx, :elixir)
    serialized_update_tx = DataTx.rlp_encode(naming_update_tx)
    {:ok, deserialized_update_tx} = DataTx.rlp_decode(serialized_update_tx)
    assert match?(^naming_update_tx, deserialized_update_tx)

    naming_transfer_tx = create_data(NameTransferTx, :elixir)
    serialized_transfer_tx = DataTx.rlp_encode(naming_transfer_tx)
    {:ok, deserialized_transfer_tx} = DataTx.rlp_decode(serialized_transfer_tx)
    assert match?(^naming_transfer_tx, deserialized_transfer_tx)
  end

  @tag :rlp_test
  test "Naming System chainstate structures serialization" do
    name_state = create_data(NameClaim, :elixir)
    serialized_name_state = NameClaim.rlp_encode(name_state)
    {:ok, deserialized_name_state} = NameClaim.rlp_decode(serialized_name_state)
    assert match?(^deserialized_name_state, name_state)

    name_commitment = create_data(NameCommitment, :elixir)
    serialized_name_commitment = NameCommitment.rlp_encode(name_commitment)
    {:ok, deserialized_name_commitment} = NameCommitment.rlp_decode(serialized_name_commitment)
    assert match?(^deserialized_name_commitment, name_commitment)
=======
    serialized_preclaim_tx = Serialization.rlp_encode(naming_pre_claim_tx, :tx)
    deserialized_preclaim_tx = Serialization.rlp_decode(serialized_preclaim_tx)
    assert naming_pre_claim_tx == deserialized_preclaim_tx

    naming_claim_tx = create_data(NameClaimTx, :elixir)
    serialized_claim_tx = Serialization.rlp_encode(naming_claim_tx, :tx)
    deserialized_claim_tx = Serialization.rlp_decode(serialized_claim_tx)
    assert naming_claim_tx == deserialized_claim_tx

    naming_update_tx = create_data(NameUpdateTx, :elixir)
    serialized_update_tx = Serialization.rlp_encode(naming_update_tx, :tx)
    deserialized_update_tx = Serialization.rlp_decode(serialized_update_tx)
    assert naming_update_tx == deserialized_update_tx

    naming_transfer_tx = create_data(NameTransferTx, :elixir)
    serialized_transfer_tx = Serialization.rlp_encode(naming_transfer_tx, :tx)
    deserialized_transfer_tx = Serialization.rlp_decode(serialized_transfer_tx)
    assert naming_transfer_tx == deserialized_transfer_tx
>>>>>>> bbc81800
  end

  # Uncomment this check after the pubkey is implemented with :ed25519
  # @tag :rlp_test
  # @tag timeout: 120_000
  # test "Epoch RLP-encoded block deserialization", setup do
  # epoch_serialized_block = create_data(Block, :erlang)
  # deserialized_epoch_block = Serialization.rlp_decode(epoch_serialized_block)
  # assert %Block{} = deserialized_epoch_block
  # end

  def create_data(data_type, :elixir) do
    case data_type do
      SpendTx ->
        DataTx.init(
          data_type,
          %{amount: 100, receiver: <<1, 2, 3>>, version: 1, payload: <<"payload">>},
          Wallet.get_public_key(),
          100,
          Chain.lowest_valid_nonce()
        )

      SignedTx ->
        {:ok, signed_tx} = Account.spend(Wallet.get_public_key("M/0/1"), 100, 20, <<"payload">>)

        signed_tx

      Oracle ->
        %Oracle{
          expires: 10,
          owner: %Identifier{value: "", type: :oracle},
          query_fee: 5,
          query_format: %{
            "properties" => %{"currency" => %{"type" => "string"}},
            "type" => "object"
          },
          response_format: %{
            "properties" => %{"currency" => %{"type" => "string"}},
            "type" => "object"
          }
        }

      OracleQuery ->
        %OracleQuery{
          expires: 9,
          fee: 5,
          has_response: false,
          oracle_address: %Identifier{
            value:
              <<3, 238, 194, 37, 53, 17, 131, 41, 32, 167, 209, 197, 236, 138, 35, 63, 33, 4, 236,
                181, 172, 160, 156, 141, 129, 143, 104, 133, 128, 109, 199, 73, 102>>,
            type: :oracle
          },
          query: %{"currency" => "USD"},
          response: :undefined,
          response_ttl: 86_000,
          sender_address: %Identifier{
            value:
              <<3, 238, 194, 37, 53, 17, 131, 41, 32, 167, 209, 197, 236, 138, 35, 63, 33, 4, 236,
                181, 172, 160, 156, 141, 129, 143, 104, 133, 128, 109, 199, 73, 102>>,
            type: :account
          },
          sender_nonce: 4
        }

      Block ->
        Miner.mine_sync_block_to_chain()
        Chain.top_block()

      NamePreClaimTx ->
        {:ok, pre_claim} = Account.pre_claim("test.aet", <<1::256>>, 50)
        pre_claim.data

      NameClaimTx ->
        {:ok, claim} = Account.claim("test.aet", <<1::256>>, 50)
        claim.data

      NameUpdateTx ->
        {:ok, update} = Account.name_update("test.aet", "{\"test\": 2}", 50)
        update.data

      NameTransferTx ->
        transfer_to_priv = Wallet.get_private_key("m/0/1")

        transfer_to_pub = Wallet.to_public_key(transfer_to_priv)

        {:ok, transfer} = Account.name_transfer("test.aet", transfer_to_pub, 50)
        transfer.data

      NameRevokeTx ->
        transfer_to_priv = Wallet.get_private_key("m/0/1")

        transfer_to_pub = Wallet.to_public_key(transfer_to_priv)
        next_nonce = Account.nonce(Chain.chain_state().accounts, transfer_to_pub) + 1

        {:ok, revoke} =
          Account.name_revoke(transfer_to_pub, transfer_to_priv, "test.aet", 50, next_nonce)

        revoke.data

      NameClaim ->
        %NameClaim{
          expires: 50_003,
          hash: %Identifier{
            value:
              <<231, 243, 33, 35, 150, 21, 97, 180, 218, 143, 116, 2, 115, 40, 134, 218, 47, 133,
                186, 187, 183, 8, 76, 226, 193, 29, 207, 59, 204, 216, 247, 250>>,
            type: :name
          },
          owner: %Identifier{
            value:
              <<3, 238, 194, 37, 53, 17, 131, 41, 32, 167, 209, 197, 236, 138, 35, 63, 33, 4, 236,
                181, 172, 160, 156, 141, 129, 143, 104, 133, 128, 109, 199, 73, 102>>,
            type: :account
          },
          pointers: [],
          status: :claimed,
          ttl: 86_400
        }

      NameCommitment ->
<<<<<<< HEAD
        %NameCommitment{
          hash:
            <<231, 243, 33, 35, 150, 21, 97, 180, 218, 143, 116, 2, 115, 40, 134, 218, 47, 133,
              186, 187, 183, 8, 76, 226, 193, 29, 207, 59, 204, 216, 247, 250>>,
          owner:
            <<3, 238, 194, 37, 53, 17, 131, 41, 32, 167, 209, 197, 236, 138, 35, 63, 33, 4, 236,
              181, 172, 160, 156, 141, 129, 143, 104, 133, 128, 109, 199, 73, 102>>,
=======
        %{
          hash: %Identifier{
            value:
              <<231, 243, 33, 35, 150, 21, 97, 180, 218, 143, 116, 2, 115, 40, 134, 218, 47, 133,
                186, 187, 183, 8, 76, 226, 193, 29, 207, 59, 204, 216, 247, 250>>,
            type: :name
          },
          owner: %Identifier{
            value:
              <<3, 238, 194, 37, 53, 17, 131, 41, 32, 167, 209, 197, 236, 138, 35, 63, 33, 4, 236,
                181, 172, 160, 156, 141, 129, 143, 104, 133, 128, 109, 199, 73, 102>>,
            type: :account
          },
>>>>>>> bbc81800
          created: 8500,
          expires: 86_400
        }
    end
  end

  def create_data(data_type, :erlang) do
    case data_type do
      Block ->
        Base.decode64!(
          "+QFWZA65AVAAAAAAAAAADgAAAAAAAAAAAAAAAAAAAAAAAAAAAAAAAAAAAAAAAAAAAAAAAAAAAAAAAAAAAAAAAAAAAAAAAAAAAAAAAAAAAAAAAAAAAAAAAOXmmv/3SQdDjexUzDIgBElzLw7DGKrzrhx70NclO9hFAAAAACEA//8AAAAAAAAAAAAAAAAAAAAAAAAAAAAAAAAAAAAAAAAAAAAAAAAAAAAAAAAAAAAAAAAAAAAAAAAAAAAAAAAAAAAAAAAAAAAAAAAAAAAAAAAAAAAAAAAAAAAAAAAAAAAAAAAAAAAAAAAAAAAAAAAAAAAAAAAAAAAAAAAAAAAAAAAAAAAAAAAAAAAAAAAAAAAAAAAAAAAAAAAAAAAAAAAAAAAAAAAAAAAAAAAAAAAAAAAAAAAAAAAAAAAAAAAAAAAAAAAAAAAAAAAAAAAAAAAAAAAAAAAAAAAAAADA"
        )
    end
  end
end<|MERGE_RESOLUTION|>--- conflicted
+++ resolved
@@ -6,15 +6,11 @@
   """
   alias Aecore.Chain.Header
   alias Aecore.Account.Tx.SpendTx
-<<<<<<< HEAD
   alias Aecore.Oracle.{OracleQuery, Oracle}
-=======
-  alias Aecore.Oracle.Oracle
   alias Aecore.Oracle.Tx.OracleQueryTx
   alias Aecore.Oracle.Tx.OracleRegistrationTx
   alias Aecore.Oracle.Tx.OracleExtendTx
   alias Aecore.Oracle.Tx.OracleResponseTx
->>>>>>> bbc81800
   alias Aecore.Tx.DataTx
   alias Aecore.Tx.SignedTx
   alias Aecore.Chain.Chainstate
@@ -26,16 +22,11 @@
   alias Aecore.Account.Account
   alias Aecore.Persistence.Worker, as: Persistence
   alias Aecore.Chain.Block
-<<<<<<< HEAD
   alias Aecore.Naming.{NameClaim, NameCommitment}
   alias Aecore.Naming.Tx.{NamePreClaimTx, NameClaimTx, NameUpdateTx.NameTransferTx}
-=======
-  alias Aecore.Naming.Naming
-  alias Aeutil.Serialization
   alias Aecore.Account.AccountStateTree
   alias Aecore.Chain.BlockValidation
   alias Aecore.Chain.Identifier
->>>>>>> bbc81800
 
   setup do
     Code.require_file("test_utils.ex", "./test")
@@ -82,27 +73,16 @@
   @tag :rlp_test
   test "Block serialization", setup do
     block = create_data(Block, :elixir)
-<<<<<<< HEAD
     serialized_block = Block.rlp_encode(block)
     {:ok, deserialized_block} = Block.rlp_decode(serialized_block)
-    assert match?(^deserialized_block, block)
-=======
-    serialized_block = Serialization.rlp_encode(block, :block)
-    deserialized_block = Serialization.rlp_decode(serialized_block)
     assert deserialized_block == block
->>>>>>> bbc81800
   end
 
   @tag :rlp_test
   test "Oracle interaction objects serialization", setup do
     oracle_query_chainstate = create_data(OracleQuery, :elixir)
-<<<<<<< HEAD
     serialized_orc_obj = OracleQuery.rlp_encode(oracle_query_chainstate)
     {:ok, deserialized_orc_obj} = OracleQuery.rlp_decode(serialized_orc_obj)
-    assert match?(^oracle_query_chainstate, deserialized_orc_obj)
-=======
-    serialized_orc_obj = Serialization.rlp_encode(oracle_query_chainstate, :oracle_query)
-    {:ok, deserialized_orc_obj} = Serialization.rlp_decode(serialized_orc_obj)
 
     {:ok, identified_owner} =
       Identifier.create_identity(deserialized_orc_obj.oracle_address, :oracle)
@@ -115,49 +95,41 @@
              | oracle_address: identified_owner,
                sender_address: identified_sender
            }
->>>>>>> bbc81800
   end
 
   @tag :rlp_test
   test "Registered oracles serialization", setup do
     oracle_registered_chainstate = create_data(Oracle, :elixir)
-<<<<<<< HEAD
     serialized_orc = Oracle.rlp_encode(oracle_registered_chainstate)
     {:ok, deserialized_orc} = Oracle.rlp_decode(serialized_orc)
-    assert match?(^oracle_registered_chainstate, deserialized_orc)
-=======
-    serialized_orc = Serialization.rlp_encode(oracle_registered_chainstate, :oracle)
-    {:ok, deserialized_orc} = Serialization.rlp_decode(serialized_orc)
 
     # {:ok, identified_orc_address} = Identifier.create_identity( deserialized_orc.oracle_address, :oracle)
     # {:ok, identified_sender_address} = Identifier.create_identity( deserialized_orc.sender_address, :account)
     # | oracle_address: identified_orc_address, sender_address: identified_sender_address}
     assert oracle_registered_chainstate == deserialized_orc
->>>>>>> bbc81800
   end
 
   @tag :rlp_test
   test "Naming System TX's serialization", setup do
     naming_pre_claim_tx = create_data(NamePreClaimTx, :elixir)
-<<<<<<< HEAD
-    serialized_preclaim_tx = DataTx.rlp_encode(naming_pre_claim_tx)
-    {:ok, deserialized_preclaim_tx} = DataTx.rlp_decode(serialized_preclaim_tx)
-    assert match?(^naming_pre_claim_tx, deserialized_preclaim_tx)
+    serialized_preclaim_tx = Serialization.rlp_encode(naming_pre_claim_tx, :tx)
+    deserialized_preclaim_tx = Serialization.rlp_decode(serialized_preclaim_tx)
+    assert naming_pre_claim_tx == deserialized_preclaim_tx
 
     naming_claim_tx = create_data(NameClaimTx, :elixir)
     serialized_claim_tx = DataTx.rlp_encode(naming_claim_tx)
     {:ok, deserialized_claim_tx} = DataTx.rlp_decode(serialized_claim_tx)
-    assert match?(^naming_claim_tx, deserialized_claim_tx)
+    assert naming_claim_tx == deserialized_claim_tx
 
     naming_update_tx = create_data(NameUpdateTx, :elixir)
     serialized_update_tx = DataTx.rlp_encode(naming_update_tx)
     {:ok, deserialized_update_tx} = DataTx.rlp_decode(serialized_update_tx)
-    assert match?(^naming_update_tx, deserialized_update_tx)
+    assert naming_update_tx == deserialized_update_tx
 
     naming_transfer_tx = create_data(NameTransferTx, :elixir)
     serialized_transfer_tx = DataTx.rlp_encode(naming_transfer_tx)
     {:ok, deserialized_transfer_tx} = DataTx.rlp_decode(serialized_transfer_tx)
-    assert match?(^naming_transfer_tx, deserialized_transfer_tx)
+    assert naming_transfer_tx == deserialized_transfer_tx
   end
 
   @tag :rlp_test
@@ -165,32 +137,12 @@
     name_state = create_data(NameClaim, :elixir)
     serialized_name_state = NameClaim.rlp_encode(name_state)
     {:ok, deserialized_name_state} = NameClaim.rlp_decode(serialized_name_state)
-    assert match?(^deserialized_name_state, name_state)
+    assert deserialized_name_state == name_state
 
     name_commitment = create_data(NameCommitment, :elixir)
     serialized_name_commitment = NameCommitment.rlp_encode(name_commitment)
     {:ok, deserialized_name_commitment} = NameCommitment.rlp_decode(serialized_name_commitment)
-    assert match?(^deserialized_name_commitment, name_commitment)
-=======
-    serialized_preclaim_tx = Serialization.rlp_encode(naming_pre_claim_tx, :tx)
-    deserialized_preclaim_tx = Serialization.rlp_decode(serialized_preclaim_tx)
-    assert naming_pre_claim_tx == deserialized_preclaim_tx
-
-    naming_claim_tx = create_data(NameClaimTx, :elixir)
-    serialized_claim_tx = Serialization.rlp_encode(naming_claim_tx, :tx)
-    deserialized_claim_tx = Serialization.rlp_decode(serialized_claim_tx)
-    assert naming_claim_tx == deserialized_claim_tx
-
-    naming_update_tx = create_data(NameUpdateTx, :elixir)
-    serialized_update_tx = Serialization.rlp_encode(naming_update_tx, :tx)
-    deserialized_update_tx = Serialization.rlp_decode(serialized_update_tx)
-    assert naming_update_tx == deserialized_update_tx
-
-    naming_transfer_tx = create_data(NameTransferTx, :elixir)
-    serialized_transfer_tx = Serialization.rlp_encode(naming_transfer_tx, :tx)
-    deserialized_transfer_tx = Serialization.rlp_decode(serialized_transfer_tx)
-    assert naming_transfer_tx == deserialized_transfer_tx
->>>>>>> bbc81800
+    assert deserialized_name_commitment == name_commitment
   end
 
   # Uncomment this check after the pubkey is implemented with :ed25519
@@ -312,16 +264,7 @@
         }
 
       NameCommitment ->
-<<<<<<< HEAD
         %NameCommitment{
-          hash:
-            <<231, 243, 33, 35, 150, 21, 97, 180, 218, 143, 116, 2, 115, 40, 134, 218, 47, 133,
-              186, 187, 183, 8, 76, 226, 193, 29, 207, 59, 204, 216, 247, 250>>,
-          owner:
-            <<3, 238, 194, 37, 53, 17, 131, 41, 32, 167, 209, 197, 236, 138, 35, 63, 33, 4, 236,
-              181, 172, 160, 156, 141, 129, 143, 104, 133, 128, 109, 199, 73, 102>>,
-=======
-        %{
           hash: %Identifier{
             value:
               <<231, 243, 33, 35, 150, 21, 97, 180, 218, 143, 116, 2, 115, 40, 134, 218, 47, 133,
@@ -334,7 +277,6 @@
                 181, 172, 160, 156, 141, 129, 143, 104, 133, 128, 109, 199, 73, 102>>,
             type: :account
           },
->>>>>>> bbc81800
           created: 8500,
           expires: 86_400
         }
