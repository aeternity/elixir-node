defmodule AecoreChainStateTest do
  @moduledoc """
  Unit test for the chain module
  """

  use ExUnit.Case

<<<<<<< HEAD
  alias Aecore.Structures.DataTx
  alias Aecore.Structures.SpendTx
  alias Aecore.Structures.SignedTx
  alias Aecore.Chain.ChainState, as: ChainState
=======
  alias Aecore.Structures.SpendTx
  alias Aecore.Structures.SignedTx
  alias Aecore.Chain.ChainState
  alias Aecore.Structures.Account
>>>>>>> 60bb5f8c
  alias Aecore.Chain.Worker, as: Chain
  alias Aecore.Wallet.Worker, as: Wallet

  setup wallet do
    [
      a_pub_key: Wallet.get_public_key(),

      b_pub_key: Wallet.get_public_key("M/0"),
      b_priv_key: Wallet.get_private_key("m/0"),

      c_pub_key: Wallet.get_public_key("M/1"),
      c_priv_key: Wallet.get_private_key("m/1")
    ]
  end

  @tag :chain_state
  test "chain state", wallet do
    next_block_height = Chain.top_block().header.height + 1

    payload1 = %{to_acc: wallet.a_pub_key,
                value: 1,
                lock_time_block: 0}
    tx1 = DataTx.init(SpendTx, payload1, wallet.b_pub_key, 0, 2)

    payload2 = %{to_acc: wallet.a_pub_key,
                value: 2,
                lock_time_block: 0}
    tx2 = DataTx.init(SpendTx, payload2, wallet.c_pub_key, 0, 2)

    {:ok, signed_tx1} = SignedTx.sign_tx(tx1, wallet.b_priv_key)
    {:ok, signed_tx2} = SignedTx.sign_tx(tx2, wallet.c_priv_key)

    chain_state =
<<<<<<< HEAD
      ChainState.calculate_and_validate_chain_state!(
        [signed_tx1, signed_tx2],
        %{:accounts => %{wallet.a_pub_key => %{balance: 3,
                                  nonce: 100,
                                  locked: [%{amount: 1,
                                             block: next_block_height}]},
                         wallet.b_pub_key => %{balance: 5,
                                  nonce: 1,
                                  locked: [%{amount: 1,
                                             block: next_block_height + 1}]},
                         wallet.c_pub_key => %{balance: 4,
                                  nonce: 1,
                                  locked: [%{amount: 1,
                                             block: next_block_height}]}}},
      1)

      assert %{:accounts => %{wallet.a_pub_key => %{balance: 6,
                                                    nonce: 100,
                                                    locked: [%{amount: 1,
                                                               block: next_block_height}]},
                              wallet.b_pub_key => %{balance: 4,
                                                    nonce: 2,
                                                    locked: [%{amount: 1,
                                                               block: next_block_height + 1}]},
                              wallet.c_pub_key => %{balance: 2,
                                                    nonce: 2,
                                                    locked: [%{amount: 1,
                                                               block: next_block_height}]}}} == chain_state
=======
      ChainState.calculate_and_validate_chain_state!([signed_tx1, signed_tx2],
        %{wallet.a_pub_key => %Account{balance: 3, nonce: 100, locked: [%{amount: 1, block: next_block_height}]},
          wallet.b_pub_key => %Account{balance: 5, nonce: 1, locked: [%{amount: 1, block: next_block_height + 1}]},
          wallet.c_pub_key => %Account{balance: 4, nonce: 1, locked: [%{amount: 1, block: next_block_height}]}}, 1)

    assert %{wallet.a_pub_key => %Account{balance: 6, nonce: 100,
                      locked: [%{amount: 1, block: next_block_height}]},
             wallet.b_pub_key => %Account{balance: 4, nonce: 2,
                      locked: [%{amount: 1, block: next_block_height + 1}]},
             wallet.c_pub_key => %Account{balance: 2, nonce: 2,
                      locked: [%{amount: 1, block: next_block_height}]}} == chain_state
>>>>>>> 60bb5f8c

    new_chain_state_locked_amounts =
      ChainState.update_chain_state_locked(chain_state, next_block_height)

<<<<<<< HEAD
    assert %{:accounts => %{wallet.a_pub_key => %{balance: 7,
                                     nonce: 100,
                                     locked: []},
                            wallet.b_pub_key => %{balance: 4,
                                     nonce: 2,
                                     locked: [%{amount: 1,
                                                block: next_block_height + 1}]},
                            wallet.c_pub_key => %{balance: 3,
                                                  nonce: 2,
                                                  locked: []}}} == new_chain_state_locked_amounts
=======
    assert %{wallet.a_pub_key => %Account{balance: 7, nonce: 100, locked: []},
             wallet.b_pub_key => %Account{balance: 4, nonce: 2, locked: [%{amount: 1, block: next_block_height + 1}]},
             wallet.c_pub_key => %Account{balance: 3, nonce: 2, locked: []}} == new_chain_state_locked_amounts
>>>>>>> 60bb5f8c
  end

end<|MERGE_RESOLUTION|>--- conflicted
+++ resolved
@@ -5,17 +5,11 @@
 
   use ExUnit.Case
 
-<<<<<<< HEAD
   alias Aecore.Structures.DataTx
-  alias Aecore.Structures.SpendTx
-  alias Aecore.Structures.SignedTx
-  alias Aecore.Chain.ChainState, as: ChainState
-=======
   alias Aecore.Structures.SpendTx
   alias Aecore.Structures.SignedTx
   alias Aecore.Chain.ChainState
   alias Aecore.Structures.Account
->>>>>>> 60bb5f8c
   alias Aecore.Chain.Worker, as: Chain
   alias Aecore.Wallet.Worker, as: Wallet
 
@@ -49,68 +43,48 @@
     {:ok, signed_tx2} = SignedTx.sign_tx(tx2, wallet.c_priv_key)
 
     chain_state =
-<<<<<<< HEAD
       ChainState.calculate_and_validate_chain_state!(
         [signed_tx1, signed_tx2],
-        %{:accounts => %{wallet.a_pub_key => %{balance: 3,
-                                  nonce: 100,
-                                  locked: [%{amount: 1,
-                                             block: next_block_height}]},
-                         wallet.b_pub_key => %{balance: 5,
-                                  nonce: 1,
-                                  locked: [%{amount: 1,
-                                             block: next_block_height + 1}]},
-                         wallet.c_pub_key => %{balance: 4,
-                                  nonce: 1,
-                                  locked: [%{amount: 1,
-                                             block: next_block_height}]}}},
-      1)
+        %{:accounts => %{wallet.a_pub_key => %Account{balance: 3,
+                                                      nonce: 100,
+                                                      locked: [%{amount: 1,
+                                                                 block: next_block_height}]},
+                         wallet.b_pub_key => %Account{balance: 5,
+                                                      nonce: 1,
+                                                      locked: [%{amount: 1,
+                                                                 block: next_block_height + 1}]},
+                         wallet.c_pub_key => %Account{balance: 4,
+                                                      nonce: 1,
+                                                      locked: [%{amount: 1,
+                                                                 block: next_block_height}]}}},
+        1)
 
-      assert %{:accounts => %{wallet.a_pub_key => %{balance: 6,
-                                                    nonce: 100,
-                                                    locked: [%{amount: 1,
-                                                               block: next_block_height}]},
-                              wallet.b_pub_key => %{balance: 4,
-                                                    nonce: 2,
-                                                    locked: [%{amount: 1,
-                                                               block: next_block_height + 1}]},
-                              wallet.c_pub_key => %{balance: 2,
-                                                    nonce: 2,
-                                                    locked: [%{amount: 1,
-                                                               block: next_block_height}]}}} == chain_state
-=======
-      ChainState.calculate_and_validate_chain_state!([signed_tx1, signed_tx2],
-        %{wallet.a_pub_key => %Account{balance: 3, nonce: 100, locked: [%{amount: 1, block: next_block_height}]},
-          wallet.b_pub_key => %Account{balance: 5, nonce: 1, locked: [%{amount: 1, block: next_block_height + 1}]},
-          wallet.c_pub_key => %Account{balance: 4, nonce: 1, locked: [%{amount: 1, block: next_block_height}]}}, 1)
-
-    assert %{wallet.a_pub_key => %Account{balance: 6, nonce: 100,
-                      locked: [%{amount: 1, block: next_block_height}]},
-             wallet.b_pub_key => %Account{balance: 4, nonce: 2,
-                      locked: [%{amount: 1, block: next_block_height + 1}]},
-             wallet.c_pub_key => %Account{balance: 2, nonce: 2,
-                      locked: [%{amount: 1, block: next_block_height}]}} == chain_state
->>>>>>> 60bb5f8c
+    assert %{:accounts => %{wallet.a_pub_key => %Account{balance: 6,
+                                                         nonce: 100,
+                                                         locked: [%{amount: 1,
+                                                                    block: next_block_height}]},
+                            wallet.b_pub_key => %Account{balance: 4,
+                                                         nonce: 2,
+                                                         locked: [%{amount: 1,
+                                                                    block: next_block_height + 1}]},
+                            wallet.c_pub_key => %Account{balance: 2,
+                                                         nonce: 2,
+                                                         locked: [%{amount: 1,
+                                                                    block: next_block_height}]}}} == chain_state
 
     new_chain_state_locked_amounts =
       ChainState.update_chain_state_locked(chain_state, next_block_height)
 
-<<<<<<< HEAD
-    assert %{:accounts => %{wallet.a_pub_key => %{balance: 7,
-                                     nonce: 100,
-                                     locked: []},
-                            wallet.b_pub_key => %{balance: 4,
-                                     nonce: 2,
-                                     locked: [%{amount: 1,
-                                                block: next_block_height + 1}]},
-                            wallet.c_pub_key => %{balance: 3,
-                                                  nonce: 2,
-                                                  locked: []}}} == new_chain_state_locked_amounts
-=======
-    assert %{wallet.a_pub_key => %Account{balance: 7, nonce: 100, locked: []},
-             wallet.b_pub_key => %Account{balance: 4, nonce: 2, locked: [%{amount: 1, block: next_block_height + 1}]},
-             wallet.c_pub_key => %Account{balance: 3, nonce: 2, locked: []}} == new_chain_state_locked_amounts
->>>>>>> 60bb5f8c
+    assert %{:accounts => %{wallet.a_pub_key => %Account{balance: 7,
+                                                         nonce: 100,
+                                                         locked: []},
+                            wallet.b_pub_key => %Account{balance: 4,
+                                                         nonce: 2,
+                                                         locked: [%{amount: 1,
+                                                                    block: next_block_height + 1}]},
+                            wallet.c_pub_key => %Account{balance: 3,
+                                                         nonce: 2,
+                                                         locked: []}}} == new_chain_state_locked_amounts
   end
 
 end