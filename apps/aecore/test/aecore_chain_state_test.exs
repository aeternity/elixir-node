--- conflicted
+++ resolved
@@ -10,29 +10,17 @@
   alias Aecore.Structures.SignedTx
   alias Aecore.Chain.ChainState, as: ChainState
   alias Aecore.Chain.Worker, as: Chain
+  alias Aecore.Wallet.Worker, as: Wallet
 
   setup wallet do
     [
-      a_pub_key: <<4, 16, 237, 169, 120, 141, 247, 208, 230, 42, 148, 48, 197, 186, 62, 216, 15,
-      184, 80, 37, 35, 79, 67, 63, 189, 173, 148, 248, 80, 60, 255, 45, 133, 151,
-      149, 66, 34, 171, 100, 101, 30, 58, 0, 161, 123, 164, 189, 225, 245, 79, 38,
-      16, 171, 117, 149, 203, 140, 97, 116, 253, 130, 248, 224, 179, 164>>,
+      a_pub_key: Wallet.get_public_key(),
 
-      b_priv_key: <<22, 132, 116, 219, 203, 89, 110, 175, 27, 101, 191, 56, 132, 79, 126, 251,
-      153, 30, 54, 41, 229, 165, 125, 198, 109, 67, 186, 132, 60, 112, 15, 64>>,
+      b_pub_key: Wallet.get_public_key("M/0"),
+      b_priv_key: Wallet.get_private_key("m/0"),
 
-      b_pub_key: <<4, 157, 132, 19, 126, 48, 144, 239, 87, 216, 235, 145, 163, 52, 135, 69, 35,
-      34, 244, 252, 209, 12, 218, 213, 147, 105, 130, 205, 8, 178, 81, 196, 101,
-      184, 63, 33, 166, 223, 239, 48, 98, 204, 214, 97, 16, 225, 28, 26, 43, 173,
-      201, 205, 248, 1, 79, 238, 23, 152, 199, 243, 176, 5, 112, 111, 193>>,
-
-      c_priv_key: <<130, 201, 184, 98, 98, 73, 194, 7, 46, 130, 10, 145, 109, 254, 227, 69, 11,
-      223, 33, 194, 225, 68, 198, 72, 179, 85, 190, 6, 32, 74, 124, 137>>,
-
-      c_pub_key: <<4, 81, 181, 128, 248, 136, 64, 17, 157, 125, 226, 13, 190, 84, 85, 50, 51,
-      170, 28, 90, 251, 112, 135, 33, 138, 142, 204, 13, 245, 133, 1, 21, 233, 54,
-      144, 177, 17, 178, 41, 187, 201, 163, 157, 141, 169, 64, 48, 26, 128, 197,
-      96, 92, 24, 27, 186, 47, 205, 140, 115, 11, 210, 247, 172, 74, 165>>
+      c_pub_key: Wallet.get_public_key("M/1"),
+      c_priv_key: Wallet.get_private_key("m/1")
     ]
   end
 
@@ -40,93 +28,62 @@
   test "chain state", wallet do
     next_block_height = Chain.top_block().header.height + 1
 
-    tx_1 = %SpendTx{from_acc: wallet.b_pub_key, to_acc: wallet.a_pub_key,
-                   value: 1, nonce: 2, fee: 0, lock_time_block: 0}
-    {:ok, signed_tx1} = SignedTx.sign_tx(tx_1, wallet.b_priv_key)
+    payload1 = %{to_acc: wallet.a_pub_key,
+                value: 1,
+                lock_time_block: 0}
+    tx1 = DataTx.init(SpendTx, payload1, wallet.b_pub_key, 0, 2)
 
-    tx_2 = %SpendTx{from_acc: wallet.c_pub_key, to_acc: wallet.a_pub_key,
-              value: 2, nonce: 2, fee: 0, lock_time_block: 0}
-    {:ok, signed_tx2} = SignedTx.sign_tx(tx_2, wallet.c_priv_key)
+    payload2 = %{to_acc: wallet.a_pub_key,
+                value: 2,
+                lock_time_block: 0}
+    tx2 = DataTx.init(SpendTx, payload2, wallet.c_pub_key, 0, 2)
+
+    {:ok, signed_tx1} = SignedTx.sign_tx(tx1, wallet.b_priv_key)
+    {:ok, signed_tx2} = SignedTx.sign_tx(tx2, wallet.c_priv_key)
 
     chain_state =
-<<<<<<< HEAD
-      ChainState.calculate_and_validate_chain_state!([
-        %SignedTx{data: %DataTx{type: SpendTx,
-                                payload: %{to_acc: "a",
-                                           value: 1,
-                                           lock_time_block: 0},
-                                from_acc: "b",
-                                nonce: 2,
-                                fee: 0},
-                  signature: <<0>>},
-        %SignedTx{data: %DataTx{type: SpendTx,
-                                payload: %{to_acc: "a",
-                                           value: 2,
-                                           lock_time_block: 0},
-                                from_acc: "c",
-                                nonce: 2,
-                                fee: 0},
-                  signature: <<0>>}
-      ],
-        %{:accounts => %{"a" => %{balance: 3,
+      ChainState.calculate_and_validate_chain_state!(
+        [signed_tx1, signed_tx2],
+        %{:accounts => %{wallet.a_pub_key => %{balance: 3,
                                   nonce: 100,
                                   locked: [%{amount: 1,
                                              block: next_block_height}]},
-                         "b" => %{balance: 5,
+                         wallet.b_pub_key => %{balance: 5,
                                   nonce: 1,
                                   locked: [%{amount: 1,
                                              block: next_block_height + 1}]},
-                         "c" => %{balance: 4,
+                         wallet.c_pub_key => %{balance: 4,
                                   nonce: 1,
                                   locked: [%{amount: 1,
                                              block: next_block_height}]}}},
       1)
 
-    assert %{:accounts => %{"a" => %{balance: 6,
-                                     nonce: 100,
-                                     locked: [%{amount: 1,
-                                                block: next_block_height}]},
-                            "b" => %{balance: 4,
-                                     nonce: 2,
-                                     locked: [%{amount: 1,
-                                                block: next_block_height + 1}]},
-                            "c" => %{balance: 2,
-                                     nonce: 2,
-                                     locked: [%{amount: 1,
-                                                block: next_block_height}]}}} == chain_state
-=======
-      ChainState.calculate_and_validate_chain_state!([signed_tx1, signed_tx2],
-        %{wallet.a_pub_key => %{balance: 3, nonce: 100, locked: [%{amount: 1, block: next_block_height}]},
-          wallet.b_pub_key => %{balance: 5, nonce: 1, locked: [%{amount: 1, block: next_block_height + 1}]},
-          wallet.c_pub_key => %{balance: 4, nonce: 1, locked: [%{amount: 1, block: next_block_height}]}}, 1)
-
-    assert %{wallet.a_pub_key => %{balance: 6, nonce: 100,
-                      locked: [%{amount: 1, block: next_block_height}]},
-             wallet.b_pub_key => %{balance: 4, nonce: 2,
-                      locked: [%{amount: 1, block: next_block_height + 1}]},
-             wallet.c_pub_key => %{balance: 2, nonce: 2,
-                      locked: [%{amount: 1, block: next_block_height}]}} == chain_state
->>>>>>> 74783299
+      assert %{:accounts => %{wallet.a_pub_key => %{balance: 6,
+                                                    nonce: 100,
+                                                    locked: [%{amount: 1,
+                                                               block: next_block_height}]},
+                              wallet.b_pub_key => %{balance: 4,
+                                                    nonce: 2,
+                                                    locked: [%{amount: 1,
+                                                               block: next_block_height + 1}]},
+                              wallet.c_pub_key => %{balance: 2,
+                                                    nonce: 2,
+                                                    locked: [%{amount: 1,
+                                                               block: next_block_height}]}}} == chain_state
 
     new_chain_state_locked_amounts =
       ChainState.update_chain_state_locked(chain_state, next_block_height)
 
-<<<<<<< HEAD
-    assert %{:accounts => %{"a" => %{balance: 7,
+    assert %{:accounts => %{wallet.a_pub_key => %{balance: 7,
                                      nonce: 100,
                                      locked: []},
-                            "b" => %{balance: 4,
+                            wallet.b_pub_key => %{balance: 4,
                                      nonce: 2,
                                      locked: [%{amount: 1,
                                                 block: next_block_height + 1}]},
-                            "c" => %{balance: 3,
-                                     nonce: 2,
-                                     locked: []}}} == new_chain_state_locked_amounts
-=======
-    assert %{wallet.a_pub_key => %{balance: 7, nonce: 100, locked: []},
-             wallet.b_pub_key => %{balance: 4, nonce: 2, locked: [%{amount: 1, block: next_block_height + 1}]},
-             wallet.c_pub_key => %{balance: 3, nonce: 2, locked: []}} == new_chain_state_locked_amounts
->>>>>>> 74783299
+                            wallet.c_pub_key => %{balance: 3,
+                                                  nonce: 2,
+                                                  locked: []}}} == new_chain_state_locked_amounts
   end
 
 end