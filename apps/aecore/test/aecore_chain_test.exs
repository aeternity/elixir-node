--- conflicted
+++ resolved
@@ -12,13 +12,8 @@
   alias Aecore.Chain.BlockValidation
   alias Aecore.Chain.Worker, as: Chain
   alias Aecore.Miner.Worker, as: Miner
-<<<<<<< HEAD
   alias Aecore.Keys.Wallet
-  alias Aecore.Chain.Difficulty
-=======
   alias Aecore.Chain.Target
-  alias Aecore.Wallet.Worker, as: Wallet
->>>>>>> 48fb420d
 
   setup do
     # Persistence.delete_all_blocks()
