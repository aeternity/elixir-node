defmodule AecoreChainTest do
  @moduledoc """
  Unit test for the chain module
  """

  use ExUnit.Case

  alias Aecore.Chain.ChainState
  alias Aecore.Structures.Block
  alias Aecore.Structures.Header
  alias Aecore.Chain.BlockValidation
  alias Aecore.Chain.Worker, as: Chain
  alias Aecore.Miner.Worker, as: Miner
  alias Aecore.Chain.Difficulty

  setup do
    Chain.start_link([])
    []
  end

  @tag timeout: 20_000
  @tag :chain
  test "add block" do
    Miner.mine_sync_block_to_chain

    top_block = Chain.top_block()
    top_block_hash = BlockValidation.block_header_hash(top_block.header)

    chain_state = Chain.chain_state(top_block_hash)
    new_chain_state = ChainState.calculate_and_validate_chain_state!([], chain_state, 1)
    new_chain_state_hash = ChainState.calculate_chain_state_hash(new_chain_state)

    block_unmined = %Block{header: %Header{height: top_block.header.height + 1,
                                   prev_hash: top_block_hash,
                                   txs_hash: <<0::256>>,
                                   chain_state_hash: new_chain_state_hash,
                                   difficulty_target: 1, nonce: 0,
                                   timestamp: System.system_time(:milliseconds),
                                   version: 1}, txs: []}

    {:ok, block_mined} = Miner.mine_sync_block(block_unmined)

    top_block_next = Chain.top_block()
    top_block_hash_next = BlockValidation.block_header_hash(top_block_next.header)
    blocks_for_difficulty_calculation = Chain.get_blocks(top_block_hash_next,
                                              Difficulty.get_number_of_blocks)
<<<<<<< HEAD
    top_block_hash_hex = top_block_hash |> Base.encode16()
    [top_block | [previous_block | []]] = Chain.get_blocks(top_block_hash, 2)
    previous_block_hash = BlockValidation.block_header_hash(previous_block.header)

    assert top_block == Chain.get_block_by_hex_hash(top_block_hash_hex)
    assert previous_block.header.height + 1 == top_block.header.height
    assert BlockValidation.calculate_and_validate_block!(top_block, previous_block,
                                                         Chain.chain_state(previous_block_hash),
                                                         blocks_for_difficulty_calculation)
    assert :ok = Chain.add_block(block)
    assert top_block = Chain.top_block()
    assert top_block.header.height == block.header.height
=======
    top_block_hash_next_hex = top_block_hash_next |> Base.encode16()
    [top_block_from_chain | [previous_block | []]] = Chain.get_blocks(top_block_hash_next, 2)

    assert top_block_from_chain == Chain.get_block_by_hex_hash(top_block_hash_next_hex)
    assert previous_block.header.height + 1 == top_block_from_chain.header.height
    assert BlockValidation.validate_block!(top_block_from_chain, previous_block,
                                            Chain.chain_state(),
                                            blocks_for_difficulty_calculation)
    assert :ok == Chain.add_block(block_mined)
    assert block_mined == Chain.top_block()
>>>>>>> a0310d59

    length = length(Chain.longest_blocks_chain())
    assert length > 1
  end

end<|MERGE_RESOLUTION|>--- conflicted
+++ resolved
@@ -44,31 +44,17 @@
     top_block_hash_next = BlockValidation.block_header_hash(top_block_next.header)
     blocks_for_difficulty_calculation = Chain.get_blocks(top_block_hash_next,
                                               Difficulty.get_number_of_blocks)
-<<<<<<< HEAD
-    top_block_hash_hex = top_block_hash |> Base.encode16()
-    [top_block | [previous_block | []]] = Chain.get_blocks(top_block_hash, 2)
-    previous_block_hash = BlockValidation.block_header_hash(previous_block.header)
-
-    assert top_block == Chain.get_block_by_hex_hash(top_block_hash_hex)
-    assert previous_block.header.height + 1 == top_block.header.height
-    assert BlockValidation.calculate_and_validate_block!(top_block, previous_block,
-                                                         Chain.chain_state(previous_block_hash),
-                                                         blocks_for_difficulty_calculation)
-    assert :ok = Chain.add_block(block)
-    assert top_block = Chain.top_block()
-    assert top_block.header.height == block.header.height
-=======
     top_block_hash_next_hex = top_block_hash_next |> Base.encode16()
     [top_block_from_chain | [previous_block | []]] = Chain.get_blocks(top_block_hash_next, 2)
+    previous_block_hash = BlockValidation.block_header_hash(previous_block.header)
 
     assert top_block_from_chain == Chain.get_block_by_hex_hash(top_block_hash_next_hex)
     assert previous_block.header.height + 1 == top_block_from_chain.header.height
-    assert BlockValidation.validate_block!(top_block_from_chain, previous_block,
-                                            Chain.chain_state(),
-                                            blocks_for_difficulty_calculation)
-    assert :ok == Chain.add_block(block_mined)
+    assert BlockValidation.calculate_and_validate_block!(top_block_from_chain, previous_block,
+                                                         Chain.chain_state(previous_block_hash),
+                                                         blocks_for_difficulty_calculation)
+    assert :ok = Chain.add_block(block_mined)
     assert block_mined == Chain.top_block()
->>>>>>> a0310d59
 
     length = length(Chain.longest_blocks_chain())
     assert length > 1
