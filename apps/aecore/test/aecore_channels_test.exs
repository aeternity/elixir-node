--- conflicted
+++ resolved
@@ -110,11 +110,7 @@
   end
 
   @tag :channels
-<<<<<<< HEAD
-  @tag timeout: 540_000
-=======
   @tag timeout: 340_000
->>>>>>> 8b3cac10
   test "create channel, transfer twice, slash with old, slash with corrent and settle", ctx do
     id = create_channel(ctx)
 
