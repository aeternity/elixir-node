--- conflicted
+++ resolved
@@ -18,14 +18,6 @@
     ChannelTransaction
   }
 
-<<<<<<< HEAD
-=======
-  alias Aecore.Channel.Tx.{
-    ChannelCloseSoloTx,
-    ChannelSnapshotSoloTx
-  }
-
->>>>>>> 8aa153aa
   alias Aeutil.PatriciaMerkleTree
 
   @s1_name {:global, :Channels_S1}
@@ -33,7 +25,7 @@
 
   setup do
     Code.require_file("test_utils.ex", "./test")
-    TestUtils.clean_blockchain()
+    Chain.clear_state()
 
     on_exit(fn ->
       TestUtils.clean_blockchain()
@@ -424,7 +416,6 @@
 
   @tag :channels
   @tag timeout: 120_000
-<<<<<<< HEAD
   test "Slashing an active channel does not work. Solo closing an inactive channel does not work",
        ctx do
     id = create_channel(ctx)
@@ -454,110 +445,10 @@
 
     assert ChannelStateOnChain.active?(ChannelStateTree.get(Chain.chain_state().channels, id)) ===
              false
-=======
-  test "create channel, transfer funds twice, submit snapshot, tries to close channel with an outdated state, mutual close", ctx do
-    id = create_channel(ctx)
-
-    #transfer 1
-    {:ok, state1} = call_s1({:transfer, id, 50, ctx.sk1})
-    assert :update == get_fsm_state_s1(id)
-    {:ok, signed_state1} = call_s2({:recv_state, state1, ctx.sk2})
-    assert :open == get_fsm_state_s2(id)
-    {:ok, nil} = call_s1({:recv_state, signed_state1, ctx.sk1})
-    assert :open == get_fsm_state_s1(id)
-
-    assert 100 == signed_state1.initiator_amount
-    assert 200 == signed_state1.responder_amount
-    assert 1 == signed_state1.sequence
-
-    #second transfer
-    {:ok, state2} = call_s2({:transfer, id, 170, ctx.sk2})
-    {:ok, signed_state2} = call_s1({:recv_state, state2, ctx.sk1})
-    {:ok, nil} = call_s2({:recv_state, signed_state2, ctx.sk2})
-
-    assert 270 == signed_state2.initiator_amount
-    assert 30 == signed_state2.responder_amount
-    assert 2 == signed_state2.sequence
-
-    #submits snapshot
-    :ok = call_s1({:snapshot, id, 10, 2, ctx.sk1})
-    assert :open == get_fsm_state_s1(id)
-    assert :open == get_fsm_state_s2(id)
-
-    TestUtils.assert_transactions_mined()
-
-    assert PatriciaMerkleTree.trie_size(Chain.chain_state().channels) == 1
-    channel = ChannelStateTree.get(Chain.chain_state().channels, id)
-    assert channel.slash_sequence == 2
-    assert ChannelStateOnChain.active?(channel) == true
-
-    #tries solo_close with outdated state
-    snapshot_data =
-      DataTx.init(
-        ChannelCloseSoloTx,
-        %{state: signed_state1},
-        ctx.pk2,
-        15,
-        1
-      )
-
-    {:ok, tx} = SignedTx.sign_tx(snapshot_data, ctx.pk2, ctx.sk2)
-    assert :ok == Pool.add_transaction(tx)
-
-    #solo close fails
-    :ok = Miner.mine_sync_block_to_chain()
-    assert map_size(Pool.get_pool()) == 1
-
-    assert ChannelStateOnChain.active?(ChannelStateTree.get(Chain.chain_state().channels, id)) ==
-             true
-
-   #mutual close
-    {:ok, close_tx} = call_s1({:close, id, {5, 5}, 3, ctx.sk1})
-    {:ok, signed_close_tx} = call_s2({:recv_close_tx, id, close_tx, {5, 5}, ctx.sk2})
-    assert :closing == get_fsm_state_s1(id)
-    assert :closing == get_fsm_state_s2(id)
-
-    :ok = Miner.mine_sync_block_to_chain()
-    assert map_size(Pool.get_pool()) == 1
-
-    assert PatriciaMerkleTree.trie_size(Chain.chain_state().channels) == 0
-    TestUtils.assert_balance(ctx.pk1, 40 + 270 - 5 - 10)
-    TestUtils.assert_balance(ctx.pk2, 50 + 30 - 5)
-
-    call_s1({:closed, signed_close_tx})
-    call_s2({:closed, signed_close_tx})
-    assert :closed == get_fsm_state_s1(id)
-    assert :closed == get_fsm_state_s2(id)
-
->>>>>>> 8aa153aa
-  end
-
-  @tag :channels
-  @tag timeout: 120_000
-<<<<<<< HEAD
-  test "Test channel importing", ctx do
-    id = create_channel(ctx)
-
-    for i <- 1..10 do
-      perform_transfer(id, i, &call_s1/1, ctx.sk1, &call_s2/1, ctx.sk2)
-      transfered_so_far = div((1 + i) * i, 2)
-      assert_offchain_state(id, 150 - transfered_so_far, 150 + transfered_so_far, i + 1)
-    end
-
-    {:ok, initiator_state} = call_s1({:get_channel, id})
-    {:ok, responder_state} = call_s2({:get_channel, id})
-    tx_list = ChannelStatePeer.get_signed_tx_list(initiator_state)
-    assert tx_list === ChannelStatePeer.get_signed_tx_list(responder_state)
-
-    {:ok, imported_initiator_state} = ChannelStatePeer.from_signed_tx_list(tx_list, :initiator)
-    {:ok, imported_responder_state} = ChannelStatePeer.from_signed_tx_list(tx_list, :responder)
-
-    assert ChannelStatePeer.calculate_state_hash(initiator_state) ===
-             ChannelStatePeer.calculate_state_hash(imported_initiator_state)
-
-    assert ChannelStatePeer.calculate_state_hash(responder_state) ===
-             ChannelStatePeer.calculate_state_hash(imported_responder_state)
-=======
+  end
+
+  @tag :channels
+  @tag timeout: 120_000
   test "create channel, transfer funds twice, submit snapshot, tries to submit a snapshot of an outdated state, mutual close", ctx do
     id = create_channel(ctx)
 
@@ -631,12 +522,84 @@
     call_s2({:closed, signed_close_tx})
     assert :closed == get_fsm_state_s1(id)
     assert :closed == get_fsm_state_s2(id)
->>>>>>> 8aa153aa
-  end
-
-  @tag :channels
-  @tag timeout: 120_000
-<<<<<<< HEAD
+  end
+
+  @tag :channels
+  @tag timeout: 120_000
+  test "create channel, transfer funds, solo close, tries to submit a snapshot, settle", ctx do
+    id = create_channel(ctx)
+
+    {:ok, state1} = call_s1({:transfer, id, 50, ctx.sk1})
+    assert :update == get_fsm_state_s1(id)
+    {:ok, signed_state1} = call_s2({:recv_state, state1, ctx.sk2})
+    assert :open == get_fsm_state_s2(id)
+    {:ok, nil} = call_s1({:recv_state, signed_state1, ctx.sk1})
+    assert :open == get_fsm_state_s1(id)
+
+    assert 100 == signed_state1.initiator_amount
+    assert 200 == signed_state1.responder_amount
+    assert 1 == signed_state1.sequence
+
+    :ok = call_s1({:solo_close, id, 10, 2, ctx.sk1})
+
+    TestUtils.assert_transactions_mined()
+
+    close_height = Chain.top_height() + 2
+    channel = ChannelStateTree.get(Chain.chain_state().channels, id)
+    assert channel.slash_close == close_height
+    assert ChannelStateOnChain.active?(channel) ==
+             false
+
+    #submiting a snapshot fails
+    {:error, _} = call_s1({:snapshot, id, 10, 2, ctx.sk1})
+    #the second peer was not notified of the solo_close so a snapshot will be submited to the pool but not included in a block
+    assert :open == get_fsm_state_s2(id)
+    assert map_size(Pool.get_pool()) == 0
+    :ok = call_s2({:snapshot, id, 10, 2, ctx.sk2})
+    :ok = Miner.mine_sync_block_to_chain()
+    assert map_size(Pool.get_pool()) == 1
+
+    #settle the channel
+    {:ok, s1_state} = call_s1({:get_channel, id})
+    {:ok, settle_tx} = ChannelStatePeer.settle(s1_state, 10, 3, ctx.sk1)
+    assert :ok == Pool.add_transaction(settle_tx)
+
+    :ok = Miner.mine_sync_block_to_chain()
+    assert map_size(Pool.get_pool()) == 1
+
+    TestUtils.assert_balance(ctx.pk1, 120)
+    TestUtils.assert_balance(ctx.pk2, 250)
+    assert PatriciaMerkleTree.trie_size(Chain.chain_state().channels) == 0
+  end
+
+  @tag :channels
+  @tag timeout: 120_000
+  test "Test channel importing", ctx do
+    id = create_channel(ctx)
+
+    for i <- 1..10 do
+      perform_transfer(id, i, &call_s1/1, ctx.sk1, &call_s2/1, ctx.sk2)
+      transfered_so_far = div((1 + i) * i, 2)
+      assert_offchain_state(id, 150 - transfered_so_far, 150 + transfered_so_far, i + 1)
+    end
+
+    {:ok, initiator_state} = call_s1({:get_channel, id})
+    {:ok, responder_state} = call_s2({:get_channel, id})
+    tx_list = ChannelStatePeer.get_signed_tx_list(initiator_state)
+    assert tx_list === ChannelStatePeer.get_signed_tx_list(responder_state)
+
+    {:ok, imported_initiator_state} = ChannelStatePeer.from_signed_tx_list(tx_list, :initiator)
+    {:ok, imported_responder_state} = ChannelStatePeer.from_signed_tx_list(tx_list, :responder)
+
+    assert ChannelStatePeer.calculate_state_hash(initiator_state) ===
+             ChannelStatePeer.calculate_state_hash(imported_initiator_state)
+
+    assert ChannelStatePeer.calculate_state_hash(responder_state) ===
+             ChannelStatePeer.calculate_state_hash(imported_responder_state)
+  end
+
+  @tag :channels
+  @tag timeout: 120_000
   test "OnChain transaction basic serialization tests", ctx do
     id = create_channel(ctx)
 
@@ -682,52 +645,6 @@
       assert SignedTx.hash_tx(deserialized_tx) === SignedTx.hash_tx(tx)
       assert deserialized_tx === tx
     end
-=======
-  test "create channel, transfer funds, solo close, tries to submit a snapshot, settle", ctx do
-    id = create_channel(ctx)
-
-    {:ok, state1} = call_s1({:transfer, id, 50, ctx.sk1})
-    assert :update == get_fsm_state_s1(id)
-    {:ok, signed_state1} = call_s2({:recv_state, state1, ctx.sk2})
-    assert :open == get_fsm_state_s2(id)
-    {:ok, nil} = call_s1({:recv_state, signed_state1, ctx.sk1})
-    assert :open == get_fsm_state_s1(id)
-
-    assert 100 == signed_state1.initiator_amount
-    assert 200 == signed_state1.responder_amount
-    assert 1 == signed_state1.sequence
-
-    :ok = call_s1({:solo_close, id, 10, 2, ctx.sk1})
-
-    TestUtils.assert_transactions_mined()
-
-    close_height = Chain.top_height() + 2
-    channel = ChannelStateTree.get(Chain.chain_state().channels, id)
-    assert channel.slash_close == close_height
-    assert ChannelStateOnChain.active?(channel) ==
-             false
-
-    #submiting a snapshot fails
-    {:error, _} = call_s1({:snapshot, id, 10, 2, ctx.sk1})
-    #the second peer was not notified of the solo_close so a snapshot will be submited to the pool but not included in a block
-    assert :open == get_fsm_state_s2(id)
-    assert map_size(Pool.get_pool()) == 0
-    :ok = call_s2({:snapshot, id, 10, 2, ctx.sk2})
-    :ok = Miner.mine_sync_block_to_chain()
-    assert map_size(Pool.get_pool()) == 1
-
-    #settle the channel
-    {:ok, s1_state} = call_s1({:get_channel, id})
-    {:ok, settle_tx} = ChannelStatePeer.settle(s1_state, 10, 3, ctx.sk1)
-    assert :ok == Pool.add_transaction(settle_tx)
-
-    :ok = Miner.mine_sync_block_to_chain()
-    assert map_size(Pool.get_pool()) == 1
-
-    TestUtils.assert_balance(ctx.pk1, 120)
-    TestUtils.assert_balance(ctx.pk2, 250)
-    assert PatriciaMerkleTree.trie_size(Chain.chain_state().channels) == 0
->>>>>>> 8aa153aa
   end
 
   defp create_channel(ctx) do
