defmodule AecoreTxsPoolTest do
  @moduledoc """
  Unit test for the pool worker module
  """
  use ExUnit.Case

  alias Aecore.Persistence.Worker, as: Persistence
  alias Aecore.Tx.Pool.Worker, as: Pool
  alias Aecore.Miner.Worker, as: Miner
  alias Aecore.Chain.Worker, as: Chain
  alias Aecore.Tx.SignedTx
  alias Aecore.Account.Tx.SpendTx
  alias Aecore.Tx.DataTx
  alias Aecore.Wallet.Worker, as: Wallet
  alias Aecore.Account.Account

  setup wallet do
    Code.require_file("test_utils.ex", "./test")
    path = Application.get_env(:aecore, :persistence)[:path]

    if File.exists?(path) do
      File.rm_rf(path)
    end

    Chain.clear_state()

    on_exit(fn ->
      Persistence.delete_all_blocks()
      Chain.clear_state()
      :ok
    end)

    [
      a_pub_key: Wallet.get_public_key(),
      priv_key: Wallet.get_private_key(),
      b_pub_key: Wallet.get_public_key("M/0")
    ]
  end

  @tag timeout: 20_000
  @tag :txs_pool
  test "add transaction, remove it and get pool", wallet do
    # Empty the pool from the other tests
    Pool.get_and_empty_pool()

    nonce1 = Account.nonce(TestUtils.get_accounts_chainstate(), wallet.a_pub_key) + 1

    {:ok, signed_tx1} =
      Account.spend(wallet.a_pub_key, wallet.priv_key, wallet.b_pub_key, 5, 10, nonce1)

    {:ok, signed_tx2} =
      Account.spend(wallet.a_pub_key, wallet.priv_key, wallet.b_pub_key, 5, 10, nonce1 + 1)

    :ok = Miner.mine_sync_block_to_chain()

    assert :ok = Pool.add_transaction(signed_tx1)
    assert :ok = Pool.add_transaction(signed_tx2)
    assert :ok = Pool.remove_transaction(signed_tx2)
    assert Enum.count(Pool.get_pool()) == 1

    :ok = Miner.mine_sync_block_to_chain()
    assert length(Chain.longest_blocks_chain()) > 1
    assert Enum.count(Chain.top_block().txs) == 2
    assert Enum.empty?(Pool.get_pool())
  end

  test "add negative transaction fail", wallet do
    nonce = Account.nonce(TestUtils.get_accounts_chainstate(), wallet.a_pub_key) + 1
<<<<<<< HEAD
    payload = %{receiver: wallet.b_pub_key, amount: -5}
    tx1 = DataTx.init(SpendTx, payload, wallet.a_pub_key, 0, nonce)
    assert {:error, _} = DataTx.validate(tx1)
=======

    {:ok, signed_tx} =
      Account.spend(wallet.a_pub_key, wallet.priv_key, wallet.b_pub_key, -5, 10, nonce)

    assert :error = Pool.add_transaction(signed_tx)
>>>>>>> 00f42523
  end
end<|MERGE_RESOLUTION|>--- conflicted
+++ resolved
@@ -66,16 +66,10 @@
 
   test "add negative transaction fail", wallet do
     nonce = Account.nonce(TestUtils.get_accounts_chainstate(), wallet.a_pub_key) + 1
-<<<<<<< HEAD
-    payload = %{receiver: wallet.b_pub_key, amount: -5}
-    tx1 = DataTx.init(SpendTx, payload, wallet.a_pub_key, 0, nonce)
-    assert {:error, _} = DataTx.validate(tx1)
-=======
 
     {:ok, signed_tx} =
       Account.spend(wallet.a_pub_key, wallet.priv_key, wallet.b_pub_key, -5, 10, nonce)
 
     assert :error = Pool.add_transaction(signed_tx)
->>>>>>> 00f42523
   end
 end