--- conflicted
+++ resolved
@@ -7,20 +7,12 @@
 
   alias Aecore.Wallet.Worker, as: Wallet
   alias Aecore.Chain.Worker, as: Chain
-  alias Aecore.Account.Tx.SpendTx
-  alias Aecore.Account.Account
+  alias Aecore.Naming.Tx.{NamePreClaimTx, NameClaimTx, NameUpdateTx, NameTransferTx, NameRevokeTx}
+  alias Aecore.Account.Tx.{SpendTx, CoinbaseTx}
+  alias Aecore.Account.{Account, AccountStateTree}
+  alias Aecore.Tx.{DataTx, SignedTx}
+  alias Aecore.Naming.{Naming, NameUtil}
   alias Aeutil.Bits
-  alias Aecore.Tx.DataTx
-  alias Aecore.Tx.SignedTx
-  alias Aecore.Naming.Tx.NamePreClaimTx
-  alias Aecore.Naming.Tx.NameClaimTx
-  alias Aecore.Naming.Tx.NameUpdateTx
-  alias Aecore.Naming.Tx.NameTransferTx
-  alias Aecore.Naming.Tx.NameRevokeTx
-  alias Aecore.Naming.Naming
-  alias Aecore.Naming.NameUtil
-  alias Aecore.Account.AccountStateTree
-  alias Aecore.Account.Tx.CoinbaseTx
 
   @type t :: %Account{
           balance: non_neg_integer(),
@@ -59,7 +51,7 @@
   @doc """
   Return the balance for a given key.
   """
-  @spec balance(AccountStateTree.tree(), Wallet.pubkey()) :: non_neg_integer()
+  @spec balance(AccountStateTree.accounts_state(), Wallet.pubkey()) :: non_neg_integer()
   def balance(tree, key) do
     AccountStateTree.get(tree, key).balance
   end
@@ -67,7 +59,7 @@
   @doc """
   Return the nonce for a given key.
   """
-  @spec nonce(AccountStateTree.tree(), Wallet.pubkey()) :: non_neg_integer()
+  @spec nonce(AccountStateTree.accounts_state(), Wallet.pubkey()) :: non_neg_integer()
   def nonce(tree, key) do
     AccountStateTree.get(tree, key).nonce
   end
@@ -75,7 +67,7 @@
   @doc """
   Return the last_updated for a given key.
   """
-  @spec last_updated(AccountStateTree.tree(), Wallet.pubkey()) :: non_neg_integer()
+  @spec last_updated(AccountStateTree.accounts_state(), Wallet.pubkey()) :: non_neg_integer()
   def last_updated(tree, key) do
     AccountStateTree.get(tree, key).last_updated
   end
@@ -87,7 +79,7 @@
   def spend(receiver, amount, fee) do
     sender = Wallet.get_public_key()
     sender_priv_key = Wallet.get_private_key()
-    nonce = Account.nonce(Chain.chain_state().accounts, sender) + 1
+    nonce = nonce(Chain.chain_state().accounts, sender) + 1
     spend(sender, sender_priv_key, receiver, amount, fee, nonce)
   end
 
@@ -121,7 +113,7 @@
   def pre_claim(name, name_salt, fee) do
     sender = Wallet.get_public_key()
     sender_priv_key = Wallet.get_private_key()
-    nonce = Account.nonce(Chain.chain_state().accounts, sender) + 1
+    nonce = nonce(Chain.chain_state().accounts, sender) + 1
     pre_claim(sender, sender_priv_key, name, name_salt, fee, nonce)
   end
 
@@ -154,7 +146,7 @@
   def claim(name, name_salt, fee) do
     sender = Wallet.get_public_key()
     sender_priv_key = Wallet.get_private_key()
-    nonce = Account.nonce(Chain.chain_state().accounts, sender) + 1
+    nonce = nonce(Chain.chain_state().accounts, sender) + 1
     claim(sender, sender_priv_key, name, name_salt, fee, nonce)
   end
 
@@ -187,7 +179,7 @@
   def name_update(name, pointers, fee) do
     sender = Wallet.get_public_key()
     sender_priv_key = Wallet.get_private_key()
-    nonce = Account.nonce(Chain.chain_state().accounts, sender) + 1
+    nonce = nonce(Chain.chain_state().accounts, sender) + 1
     name_update(sender, sender_priv_key, name, pointers, fee, nonce)
   end
 
@@ -226,7 +218,7 @@
   def name_transfer(name, target, fee) do
     sender = Wallet.get_public_key()
     sender_priv_key = Wallet.get_private_key()
-    nonce = Account.nonce(Chain.chain_state().accounts, sender) + 1
+    nonce = nonce(Chain.chain_state().accounts, sender) + 1
     name_transfer(sender, sender_priv_key, name, target, fee, nonce)
   end
 
@@ -259,7 +251,7 @@
   def name_revoke(name, fee) do
     sender = Wallet.get_public_key()
     sender_priv_key = Wallet.get_private_key()
-    nonce = Account.nonce(Chain.chain_state().accounts, sender) + 1
+    nonce = nonce(Chain.chain_state().accounts, sender) + 1
     name_revoke(sender, sender_priv_key, name, fee, nonce)
   end
 
@@ -300,61 +292,23 @@
   @doc """
   Adds balance to a given Account state and updates last update block.
   """
-  @spec apply_transfer!(ChainState.account(), non_neg_integer(), integer()) ::
-          ChainState.account()
+  @spec apply_transfer!(Account.t(), non_neg_integer(), integer()) :: Account.t()
+  def apply_transfer!(%{balance: balance}, _block_height, amount) when balance + amount < 0 do
+    throw({:error, "#{__MODULE__}: Negative balance"})
+  end
+
   def apply_transfer!(account_state, block_height, amount) do
     new_balance = account_state.balance + amount
-
-<<<<<<< HEAD
-  @spec get_account_state(AccountStateTree.accounts_state(), Wallet.pubkey()) :: Account.t()
-  def get_account_state(tree, key) do
-    case AccountStateTree.get(tree, key) do
-      :none ->
-        empty()
-
-      {:ok, account_state} ->
-        account_state
-=======
-    if new_balance < 0 do
-      throw({:error, "#{__MODULE__}: Negative balance"})
->>>>>>> 3e57f184
-    end
-
-<<<<<<< HEAD
-  @doc """
-  Return the balance for a given key.
-  """
-  @spec balance(AccountStateTree.accounts_state(), Wallet.pubkey()) :: non_neg_integer()
-  def balance(tree, key) do
-    get_account_state(tree, key).balance
-  end
-
-  @doc """
-  Return the nonce for a given key.
-  """
-  @spec nonce(AccountStateTree.accounts_state(), Wallet.pubkey()) :: non_neg_integer()
-  def nonce(tree, key) do
-    get_account_state(tree, key).nonce
-  end
-
-  @doc """
-  Return the last_updated for a given key.
-  """
-  @spec last_updated(AccountStateTree.accounts_state(), Wallet.pubkey()) :: non_neg_integer()
-  def last_updated(tree, key) do
-    get_account_state(tree, key).last_updated
-  end
-=======
     %Account{account_state | balance: new_balance, last_updated: block_height}
   end
 
-  @spec apply_nonce!(ChainState.account(), integer()) :: ChainState.account()
-  def apply_nonce!(%Account{nonce: current_nonce} = account_state, new_nonce) do
-    if current_nonce >= new_nonce do
-      throw({:error, "#{__MODULE__}: Invalid nonce"})
-    end
->>>>>>> 3e57f184
-
+  @spec apply_nonce!(Account.t(), integer()) :: Account.t()
+  def apply_nonce!(%Account{nonce: current_nonce} = _account_state, new_nonce)
+      when current_nonce >= new_nonce do
+    throw({:error, "#{__MODULE__}: Invalid nonce"})
+  end
+
+  def apply_nonce!(%Account{nonce: _current_nonce} = account_state, new_nonce) do
     %Account{account_state | nonce: new_nonce}
   end
 
