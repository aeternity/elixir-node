--- conflicted
+++ resolved
@@ -104,13 +104,8 @@
           non_neg_integer(),
           binary(),
           non_neg_integer()
-<<<<<<< HEAD
-        ) :: {:ok, SignedTx.t()} | {:error, String.t()}
+        ) :: {:ok, SignedTx.t()} | {:error, reason()}
   def spend(sender, sender_priv_key, receiver, amount, fee, nonce, binary_payload, ttl \\ 0) do
-=======
-        ) :: {:ok, SignedTx.t()} | {:error, reason()}
-  def spend(sender, sender_priv_key, receiver, amount, fee, nonce, pl, ttl \\ 0) do
->>>>>>> a37d903a
     payload = %{
       receiver: receiver,
       amount: amount,
@@ -372,13 +367,8 @@
     {:error, "#{__MODULE__}: Wrong data: #{inspect(bin)}"}
   end
 
-<<<<<<< HEAD
-  @spec encode_to_list(Account.t()) :: list() | {:error, String.t()}
+  @spec encode_to_list(Account.t()) :: list()
   def encode_to_list(%Account{nonce: nonce, balance: balance}) do
-=======
-  @spec encode_to_list(Account.t()) :: list()
-  def encode_to_list(%Account{} = account) do
->>>>>>> a37d903a
     [
       :binary.encode_unsigned(@version),
       :binary.encode_unsigned(nonce),
