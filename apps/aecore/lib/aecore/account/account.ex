defmodule Aecore.Account.Account do
  @moduledoc """
  Aecore structure of a transaction data.
  """

  require Logger
  alias Aecore.Keys.Wallet
  alias Aecore.Chain.Worker, as: Chain
  alias Aecore.Account.Tx.SpendTx
  alias Aecore.Account.Account
  alias Aeutil.Bits
  alias Aecore.Tx.DataTx
  alias Aecore.Tx.SignedTx
  alias Aecore.Naming.Tx.NamePreClaimTx
  alias Aecore.Naming.Tx.NameClaimTx
  alias Aecore.Naming.Tx.NameUpdateTx
  alias Aecore.Naming.Tx.NameTransferTx
  alias Aecore.Naming.Tx.NameRevokeTx
  alias Aecore.Naming.Naming
  alias Aecore.Naming.NameUtil
  alias Aecore.Account.AccountStateTree
  alias Aeutil.Serialization
  alias Aecore.Governance.GovernanceConstants

  @type t :: %Account{
          balance: non_neg_integer(),
          nonce: non_neg_integer(),
          pubkey: Wallet.pubkey()
        }

  @type account_payload :: %{
          balance: non_neg_integer(),
          nonce: non_neg_integer(),
          pubkey: Wallet.pubkey()
        }

  @type chain_state_name :: :accounts

  @doc """
  Definition of Account structure

  ## Parameters
  - balance: The acccount balance
  - nonce: Out transaction count
  """
  defstruct [:balance, :nonce, :pubkey]

  def empty, do: %Account{balance: 0, nonce: 0, pubkey: <<>>}

  @spec new(account_payload()) :: Account.t()
  def new(%{balance: balance, nonce: nonce, pubkey: pubkey}) do
    %Account{
      balance: balance,
      nonce: nonce,
      pubkey: pubkey
    }
  end

  @doc """
  Return the balance for a given key.
  """
  @spec balance(AccountStateTree.accounts_state(), Wallet.pubkey()) :: non_neg_integer()
  def balance(tree, key) do
    AccountStateTree.get(tree, key).balance
  end

  @doc """
  Return the nonce for a given key.
  """
  @spec nonce(AccountStateTree.accounts_state(), Wallet.pubkey()) :: non_neg_integer()
  def nonce(tree, key) do
    AccountStateTree.get(tree, key).nonce
  end

  @doc """
  Builds a SpendTx where the miners public key is used as a sender (sender)
  """
  @spec spend(Wallet.pubkey(), non_neg_integer(), non_neg_integer(), binary(), non_neg_integer()) ::
          {:ok, SignedTx.t()} | {:error, String.t()}
  def spend(receiver, amount, fee, payload, ttl \\ 0) do
    sender = Wallet.get_public_key()
    sender_priv_key = Wallet.get_private_key()
    nonce = Account.nonce(Chain.chain_state().accounts, sender) + 1
    spend(sender, sender_priv_key, receiver, amount, fee, nonce, payload, ttl)
  end

  @doc """
  Build a SpendTx from the given sender keys to the receivers account
  """
  @spec spend(
          Wallet.pubkey(),
          Wallet.privkey(),
          Wallet.pubkey(),
          non_neg_integer(),
          non_neg_integer(),
          non_neg_integer(),
          binary(),
          non_neg_integer()
        ) :: {:ok, SignedTx.t()} | {:error, String.t()}
  def spend(sender, sender_priv_key, receiver, amount, fee, nonce, pl, ttl \\ 0) do
    payload = %{
      receiver: receiver,
      amount: amount,
      payload: pl,
      version: SpendTx.get_tx_version()
    }

    build_tx(payload, SpendTx, sender, sender_priv_key, fee, nonce, ttl)
  end

  @doc """
  Builds a NamePreClaimTx where the miners public key is used as a sender
  """
  @spec pre_claim(String.t(), binary(), non_neg_integer(), non_neg_integer()) ::
          {:ok, SignedTx.t()} | {:error, String.t()}
  def pre_claim(name, name_salt, fee, ttl \\ 0) do
    sender = Wallet.get_public_key()
    sender_priv_key = Wallet.get_private_key()
    nonce = Account.nonce(Chain.chain_state().accounts, sender) + 1
    pre_claim(sender, sender_priv_key, name, name_salt, fee, nonce, ttl)
  end

  @doc """
  Build a NamePreClaimTx from the given sender keys
  """
  @spec pre_claim(
          Wallet.pubkey(),
          Wallet.privkey(),
          String.t(),
          binary(),
          non_neg_integer(),
          non_neg_integer(),
          non_neg_integer()
        ) :: {:ok, SignedTx.t()} | {:error, String.t()}
  def pre_claim(sender, sender_priv_key, name, name_salt, fee, nonce, ttl \\ 0) do
    case Naming.create_commitment_hash(name, name_salt) do
      {:ok, commitment} ->
        payload = %{commitment: commitment}
        build_tx(payload, NamePreClaimTx, sender, sender_priv_key, fee, nonce, ttl)

      err ->
        err
    end
  end

  @doc """
  Builds a NameClaimTx where the miners public key is used as a sender
  """
  @spec claim(String.t(), binary(), non_neg_integer(), non_neg_integer()) ::
          {:ok, SignedTx.t()} | {:error, String.t()}
  def claim(name, name_salt, fee, ttl \\ 0) do
    sender = Wallet.get_public_key()
    sender_priv_key = Wallet.get_private_key()
    nonce = Account.nonce(Chain.chain_state().accounts, sender) + 1
    claim(sender, sender_priv_key, name, name_salt, fee, nonce, ttl)
  end

  @doc """
  Build a NameClaimTx from the given sender keys
  """
  @spec claim(
          Wallet.pubkey(),
          Wallet.privkey(),
          String.t(),
          binary(),
          non_neg_integer(),
          non_neg_integer(),
          non_neg_integer()
        ) :: {:ok, SignedTx.t()} | {:error, String.t()}
  def claim(sender, sender_priv_key, name, name_salt, fee, nonce, ttl \\ 0) do
    case NameUtil.normalized_namehash(name) do
      {:ok, _} ->
        payload = %{name: name, name_salt: name_salt}
        build_tx(payload, NameClaimTx, sender, sender_priv_key, fee, nonce, ttl)

      err ->
        err
    end
  end

  @doc """
  Builds a NameUpdateTx where the miners public key is used as a sender
  """
  @spec name_update(String.t(), String.t(), non_neg_integer(), non_neg_integer()) ::
          {:ok, SignedTx.t()} | {:error, String.t()}
  def name_update(name, pointers, fee, ttl \\ 0) do
    sender = Wallet.get_public_key()
    sender_priv_key = Wallet.get_private_key()
    nonce = Account.nonce(Chain.chain_state().accounts, sender) + 1
    name_update(sender, sender_priv_key, name, pointers, fee, nonce, ttl)
  end

  @doc """
  Build a NameUpdateTx from the given sender keys
  """
  @spec name_update(
          Wallet.pubkey(),
          Wallet.privkey(),
          String.t(),
          String.t(),
          non_neg_integer(),
          non_neg_integer(),
          non_neg_integer()
        ) :: {:ok, SignedTx.t()} | {:error, String.t()}
  def name_update(sender, sender_priv_key, name, pointers, fee, nonce, ttl \\ 0) do
    case NameUtil.normalized_namehash(name) do
      {:ok, namehash} ->
        payload = %{
          hash: namehash,
<<<<<<< HEAD
          expire_by: Chain.top_height() + Naming.get_claim_expire_by_relative_limit(),
          client_ttl: 86_400,
=======
          expire_by: Chain.top_height() + GovernanceConstants.claim_expire_by_relative_limit(),
          client_ttl: 86400,
>>>>>>> b6ec9a2f
          pointers: pointers
        }

        build_tx(payload, NameUpdateTx, sender, sender_priv_key, fee, nonce, ttl)

      err ->
        err
    end
  end

  @doc """
  Builds a NameTransferTx where the miners public key is used as a sender
  """
  @spec name_transfer(String.t(), binary(), non_neg_integer(), non_neg_integer()) ::
          {:ok, SignedTx.t()} | {:error, String.t()}
  def name_transfer(name, target, fee, ttl \\ 0) do
    sender = Wallet.get_public_key()
    sender_priv_key = Wallet.get_private_key()
    nonce = Account.nonce(Chain.chain_state().accounts, sender) + 1
    name_transfer(sender, sender_priv_key, name, target, fee, nonce, ttl)
  end

  @doc """
  Build a NameTransferTx from the given sender keys
  """
  @spec name_transfer(
          Wallet.pubkey(),
          Wallet.privkey(),
          String.t(),
          binary(),
          non_neg_integer(),
          non_neg_integer(),
          non_neg_integer()
        ) :: {:ok, SignedTx.t()} | {:error, String.t()}
  def name_transfer(sender, sender_priv_key, name, target, fee, nonce, ttl \\ 0) do
    case NameUtil.normalized_namehash(name) do
      {:ok, namehash} ->
        payload = %{hash: namehash, target: target}
        build_tx(payload, NameTransferTx, sender, sender_priv_key, fee, nonce, ttl)

      err ->
        err
    end
  end

  @doc """
  Builds a NameTransferTx where the miners public key is used as a sender
  """
  @spec name_revoke(String.t(), non_neg_integer(), non_neg_integer()) ::
          {:ok, SignedTx.t()} | {:error, String.t()}
  def name_revoke(name, fee, ttl \\ 0) do
    sender = Wallet.get_public_key()
    sender_priv_key = Wallet.get_private_key()
    nonce = Account.nonce(Chain.chain_state().accounts, sender) + 1
    name_revoke(sender, sender_priv_key, name, fee, nonce, ttl)
  end

  @doc """
  Build a NameRevokeTx from the given sender keys
  """
  @spec name_revoke(
          Wallet.pubkey(),
          Wallet.privkey(),
          String.t(),
          non_neg_integer(),
          non_neg_integer(),
          non_neg_integer()
        ) :: {:ok, SignedTx.t()} | {:error, String.t()}
  def name_revoke(sender, sender_priv_key, name, fee, nonce, ttl \\ 0) do
    case NameUtil.normalized_namehash(name) do
      {:ok, namehash} ->
        payload = %{hash: namehash}
        build_tx(payload, NameRevokeTx, sender, sender_priv_key, fee, nonce, ttl)

      err ->
        err
    end
  end

  @spec build_tx(
          map(),
          DataTx.tx_types(),
          binary(),
          binary(),
          non_neg_integer(),
          non_neg_integer(),
          non_neg_integer()
        ) :: {:ok, SignedTx.t()} | {:error, String.t()}
  def build_tx(payload, tx_type, sender, sender_prv, fee, nonce, ttl \\ 0) do
    tx = DataTx.init(tx_type, payload, sender, fee, nonce, ttl)
    SignedTx.sign_tx(tx, sender, sender_prv)
  end

  @doc """
  Adds balance to a given Account state and updates last update block.
  """
  @spec apply_transfer!(t(), non_neg_integer(), integer()) :: t()
  def apply_transfer!(account_state, _block_height, amount) do
    new_balance = account_state.balance + amount

    if new_balance < 0 do
      throw({:error, "#{__MODULE__}: Negative balance"})
    end

    %Account{account_state | balance: new_balance}
  end

  @spec apply_nonce!(t(), integer()) :: t()
  def apply_nonce!(%Account{nonce: current_nonce} = account_state, new_nonce) do
    if current_nonce >= new_nonce do
      throw({:error, "#{__MODULE__}: Invalid nonce"})
    end

    %Account{account_state | nonce: new_nonce}
  end

  def base58c_encode(bin) do
    if bin == nil do
      nil
    else
      Bits.encode58c("ak", bin)
    end
  end

  def base58c_decode(<<"ak$", payload::binary>>) do
    Bits.decode58(payload)
  end

  def base58c_decode(bin) do
    {:error, "#{__MODULE__}: Wrong data: #{inspect(bin)}"}
  end

  @spec rlp_encode(non_neg_integer(), non_neg_integer(), t()) :: binary() | {:error, String.t()}
  def rlp_encode(tag, version, %Account{} = account) do
    list = [
      tag,
      version,
      account.pubkey,
      account.nonce,
      account.balance
    ]

    try do
      ExRLP.encode(list)
    rescue
      e -> {:error, "#{__MODULE__}: " <> Exception.message(e)}
    end
  end

  def rlp_encode(data) do
    {:error, "#{__MODULE__}: Invalid Account structure: #{inspect(data)}"}
  end

  @spec rlp_decode(list()) :: {:ok, Account.t()} | {:error, String.t()}
  def rlp_decode([pubkey, nonce, balance]) do
    {:ok,
     %Account{
       pubkey: pubkey,
       balance: Serialization.transform_item(balance, :int),
       nonce: Serialization.transform_item(nonce, :int)
     }}
  end

  def rlp_decode(data) do
    {:error, "#{__MODULE__}: Invalid Account serialization #{inspect(data)}"}
  end
end<|MERGE_RESOLUTION|>--- conflicted
+++ resolved
@@ -207,13 +207,8 @@
       {:ok, namehash} ->
         payload = %{
           hash: namehash,
-<<<<<<< HEAD
-          expire_by: Chain.top_height() + Naming.get_claim_expire_by_relative_limit(),
-          client_ttl: 86_400,
-=======
           expire_by: Chain.top_height() + GovernanceConstants.claim_expire_by_relative_limit(),
           client_ttl: 86400,
->>>>>>> b6ec9a2f
           pointers: pointers
         }
 
