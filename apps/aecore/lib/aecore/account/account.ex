--- conflicted
+++ resolved
@@ -72,17 +72,6 @@
   end
 
   @doc """
-<<<<<<< HEAD
-=======
-  Return the last_updated for a given key.
-  """
-  @spec last_updated(AccountStateTree.accounts_state(), Wallet.pubkey()) :: non_neg_integer()
-  def last_updated(tree, key) do
-    AccountStateTree.get(tree, key).last_updated
-  end
-
-  @doc """
->>>>>>> fabe3c7c
   Builds a SpendTx where the miners public key is used as a sender (sender)
   """
   @spec spend(Wallet.pubkey(), non_neg_integer(), non_neg_integer(), binary()) ::
