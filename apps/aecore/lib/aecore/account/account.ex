--- conflicted
+++ resolved
@@ -94,16 +94,6 @@
     spend(sender, sender_priv_key, receiver, amount, fee, nonce, payload)
   end
 
-<<<<<<< HEAD
-  @spec create_coinbase_tx(binary(), non_neg_integer()) :: SignedTx.t()
-  def create_coinbase_tx(to_acc, value) do
-    payload = %{receiver: to_acc, amount: value}
-    data = DataTx.init(CoinbaseTx, payload, [], 0, 0)
-    SignedTx.create(data)
-  end
-
-=======
->>>>>>> bc603cdc
   @doc """
   Build a SpendTx from the given sender keys to the receivers account
   """
