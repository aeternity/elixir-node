--- conflicted
+++ resolved
@@ -126,12 +126,8 @@
         %{},
         block_height,
         %SpendTx{amount: amount, receiver: %Identifier{value: receiver}},
-<<<<<<< HEAD
-        %DataTx{} = data_tx,
+        %DataTx{senders: [%Identifier{value: sender}]},
         _context
-=======
-        %DataTx{senders: [%Identifier{value: sender}]}
->>>>>>> b99ff4a7
       ) do
     new_accounts =
       accounts
@@ -156,23 +152,12 @@
           DataTx.t(),
           Transaction.context()
         ) :: :ok | {:error, reason()}
-<<<<<<< HEAD
-  def preprocess_check(
-        accounts,
-        %{},
-        _block_height,
-        %SpendTx{amount: amount},
-        %DataTx{fee: fee} = data_tx,
-        _context
-      ) do
-    %Account{balance: balance} = AccountStateTree.get(accounts, DataTx.main_sender(data_tx))
-=======
   def preprocess_check(accounts, %{}, _block_height, %SpendTx{amount: amount}, %DataTx{
         fee: fee,
         senders: [%Identifier{value: sender}]
-      }) do
+      },
+      _context) do
     %Account{balance: balance} = AccountStateTree.get(accounts, sender)
->>>>>>> b99ff4a7
 
     if balance - (fee + amount) < 0 do
       {:error, "#{__MODULE__}: Negative balance"}
