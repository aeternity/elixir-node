--- conflicted
+++ resolved
@@ -75,11 +75,7 @@
       tx.version != get_tx_version() ->
         {:error, "#{__MODULE__}: Invalid version"}
 
-<<<<<<< HEAD
       !Keys.key_size_valid?(receiver) ->
-=======
-      !Wallet.key_size_valid?(receiver.value) ->
->>>>>>> 05d78303
         {:error, "#{__MODULE__}: Wrong receiver key size"}
 
       length(senders) != 1 ->
