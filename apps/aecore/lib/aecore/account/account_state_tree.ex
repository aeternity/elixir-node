defmodule Aecore.Account.AccountStateTree do
  @moduledoc """
  Top level account state tree.
  """
  alias Aecore.Account.Account
<<<<<<< HEAD
  alias Aecore.Keys
  alias Aeutil.Serialization
=======
  alias Aecore.Keys.Wallet
>>>>>>> eb188f35
  alias Aeutil.PatriciaMerkleTree
  alias MerklePatriciaTree.Trie
  alias Aecore.Chain.Identifier

  @type accounts_state :: Trie.t()
  @type hash :: binary()

  @spec init_empty() :: accounts_state()
  def init_empty do
    PatriciaMerkleTree.new(:accounts)
  end

  @spec put(accounts_state(), Keys.pubkey(), Account.t()) :: accounts_state()
  def put(trie, key, value) do
    serialized_account_state = Account.rlp_encode(value)
    PatriciaMerkleTree.enter(trie, key, serialized_account_state)
  end

  @spec get(accounts_state(), Keys.pubkey()) :: Account.t()
  def get(tree, key) do
    case PatriciaMerkleTree.lookup(tree, key) do
      :none ->
        Account.empty()

      {:ok, account_state} ->
        {:ok, acc} = Account.rlp_decode(account_state)

        id = Identifier.create_identity(key, :account)
        %Account{acc | id: id}
    end
  end

  @spec update(accounts_state(), Keys.pubkey(), (Account.t() -> Account.t())) :: accounts_state()
  def update(tree, key, fun) do
    put(tree, key, fun.(get(tree, key)))
  end

  @spec has_key?(accounts_state(), Keys.pubkey()) :: boolean()
  def has_key?(tree, key) do
    PatriciaMerkleTree.lookup(tree, key) != :none
  end

  @spec root_hash(accounts_state()) :: hash()
  def root_hash(tree) do
    PatriciaMerkleTree.root_hash(tree)
  end
end<|MERGE_RESOLUTION|>--- conflicted
+++ resolved
@@ -3,12 +3,7 @@
   Top level account state tree.
   """
   alias Aecore.Account.Account
-<<<<<<< HEAD
   alias Aecore.Keys
-  alias Aeutil.Serialization
-=======
-  alias Aecore.Keys.Wallet
->>>>>>> eb188f35
   alias Aeutil.PatriciaMerkleTree
   alias MerklePatriciaTree.Trie
   alias Aecore.Chain.Identifier
