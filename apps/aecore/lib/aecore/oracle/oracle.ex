--- conflicted
+++ resolved
@@ -29,32 +29,6 @@
   @type json_schema :: map()
   @type json :: any()
 
-<<<<<<< HEAD
-  # TODO integrate Identifiers
-  @type registered_oracles :: %{
-          Wallet.pubkey() => %{
-            tx: OracleRegistrationTx.t(),
-            height_included: non_neg_integer()
-          }
-        }
-
-  # TODO integrate Identifiers
-  @type interaction_objects :: %{
-          OracleQueryTx.id() => %{
-            query: OracleQueryTx.t(),
-            response: OracleResponseTx.t(),
-            query_height_included: non_neg_integer(),
-            response_height_included: non_neg_integer()
-          }
-        }
-
-  @type t :: %{
-          registered_oracles: registered_oracles(),
-          interaction_objects: interaction_objects()
-        }
-
-=======
->>>>>>> c0e48a65
   @type ttl :: %{ttl: non_neg_integer(), type: :relative | :absolute}
 
   @pubkey_size 33
@@ -303,29 +277,17 @@
           map(),
           :oracle | :oracle_query
         ) :: binary()
-<<<<<<< HEAD
-  def rlp_encode(tag, version, %{} = registered_oracle, :registered_oracle) do
-    {:ok, encoded_owner} = Identifier.encode_data(registered_oracle.owner)
+  def rlp_encode(tag, version, %{} = oracle, :oracle) do
+    {:ok, encoded_owner} = Identifier.encode_data(oracle.owner)
 
     list = [
       tag,
       version,
       encoded_owner,
-      Serialization.transform_item(registered_oracle.query_format),
-      Serialization.transform_item(registered_oracle.response_format),
-      registered_oracle.query_fee,
-      registered_oracle.expires
-=======
-  def rlp_encode(tag, version, %{} = oracle, :oracle) do
-    list = [
-      tag,
-      version,
-      oracle.owner,
       Serialization.transform_item(oracle.query_format),
       Serialization.transform_item(oracle.response_format),
       oracle.query_fee,
       oracle.expires
->>>>>>> c0e48a65
     ]
 
     try do
@@ -349,23 +311,16 @@
         %DataTx{type: OracleResponseTx} = data -> data
       end
 
-    {:ok, encoded_sender} = Identifier.encode_data(interaction_object.sender_address)
-    {:ok, encoded_oracle_owner} = Identifier.encode_data(interaction_object.oracle_address)
+    {:ok, encoded_sender} = Identifier.encode_data(oracle_query.sender_address)
+    {:ok, encoded_oracle_owner} = Identifier.encode_data(oracle_query.oracle_address)
 
     list = [
       tag,
       version,
-<<<<<<< HEAD
       encoded_sender,
-      interaction_object.sender_nonce,
+      oracle_query.sender_nonce,
       encoded_oracle_owner,
-      Serialization.transform_item(interaction_object.query),
-=======
-      oracle_query.sender_address,
-      oracle_query.sender_nonce,
-      oracle_query.oracle_address,
       Serialization.transform_item(oracle_query.query),
->>>>>>> c0e48a65
       has_response,
       response,
       oracle_query.expires,
@@ -422,16 +377,14 @@
         0 -> false
       end
 
-<<<<<<< HEAD
     {:ok, decoded_sender_address} = Identifier.decode_data(sender_address)
     {:ok, decoded_orc_owner} = Identifier.decode_data(oracle_address)
-=======
+
     new_response =
       case response do
         "undefined" -> String.to_atom(response)
         _ -> Serialization.transform_item(response, :binary)
       end
->>>>>>> c0e48a65
 
     {:ok,
      %{
