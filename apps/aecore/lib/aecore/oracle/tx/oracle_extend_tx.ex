--- conflicted
+++ resolved
@@ -46,8 +46,8 @@
   @spec validate(OracleExtendTx.t(), DataTx.t()) :: :ok | {:error, reason()}
   def validate(%OracleExtendTx{ttl: ttl}, %DataTx{senders: senders}) do
     cond do
-      !Oracle.ttl_is_valid?(ttl) ->
-        {:error, "#{__MODULE__}: Invalid ttl: #{inspect(ttl)} in OracleExtendTx"}
+      ttl <= 0 ->
+        {:error, "#{__MODULE__}: Negative ttl: #{inspect(ttl)} in OracleExtendTx"}
 
       length(senders) != 1 ->
         {:error, "#{__MODULE__}: Invalid senders number"}
@@ -92,24 +92,9 @@
           OracleExtendTx.t(),
           DataTx.t()
         ) :: :ok | {:error, reason()}
-<<<<<<< HEAD
-  def preprocess_check(accounts, oracles, _block_height, %OracleExtendTx{ttl: ttl}, %DataTx{
-        fee: fee,
-        senders: [%Identifier{value: sender}]
-      }) do
-=======
-  def preprocess_check(
-        accounts,
-        oracles,
-        block_height,
-        _payload,
-        %DataTx{
-          fee: fee
-        } = data_tx
-      ) do
-    sender = DataTx.main_sender(data_tx)
-
->>>>>>> 3397f256
+  def preprocess_check(accounts, oracles, block_height, %OracleExtendTx{}, %DataTx{
+        senders: [%Identifier{value: sender}], fee: fee
+      } = data_tx) do
     cond do
       AccountStateTree.get(accounts, sender).balance - fee < 0 ->
         {:error, "#{__MODULE__}: Negative balance"}
@@ -118,7 +103,7 @@
         {:error, "#{__MODULE__}: Account - #{inspect(sender)}, isn't a registered operator"}
 
       !is_minimum_fee_met?(data_tx, oracles, block_height) ->
-        {:error, "#{__MODULE__}: Fee: #{inspect(fee)} is too low"}
+        {:error, "#{__MODULE__}: Fee: #{fee} is too low"}
 
       true ->
         :ok
