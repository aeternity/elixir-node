defmodule Aecore.Oracle.Tx.OracleExtendTx do
  @moduledoc """
  Module defining the OracleExtend transaction
  """

  @behaviour Aecore.Tx.Transaction

  alias __MODULE__
  alias Aecore.Governance.GovernanceConstants
  alias Aecore.Account.AccountStateTree
  alias Aecore.Chain.{Chainstate, Identifier}
  alias Aecore.Oracle.{Oracle, OracleStateTree}
  alias Aecore.Tx.DataTx
  alias Aeutil.Serialization

  require Logger

  @version 1

  @typedoc "Reason of the error"
  @type reason :: String.t()

  @typedoc "Expected structure for the OracleExtend Transaction"
  @type payload :: %{
          ttl: Oracle.ttl()
        }

  @typedoc "Structure of the OracleExtend Transaction type"
  @type t :: %OracleExtendTx{
          ttl: Oracle.ttl()
        }

  @typedoc "Structure that holds specific transaction info in the chainstate."
  @type tx_type_state() :: Chainstate.oracles()

  defstruct [:ttl]

  @spec get_chain_state_name() :: atom()
  def get_chain_state_name, do: :oracles

  @spec init(payload()) :: OracleExtendTx.t()
  def init(%{ttl: ttl}) do
    %OracleExtendTx{ttl: ttl}
  end

  @spec validate(OracleExtendTx.t(), DataTx.t()) :: :ok | {:error, reason()}
  def validate(%OracleExtendTx{ttl: ttl}, %DataTx{} = data_tx) do
    senders = DataTx.senders(data_tx)

    cond do
      !Oracle.ttl_is_valid?(ttl) ->
        {:error, "#{__MODULE__}: Invalid ttl: #{inspect(ttl)} in OracleExtendTx"}

      length(senders) != 1 ->
        {:error, "#{__MODULE__}: Invalid senders number"}

      true ->
        :ok
    end
  end

  @doc """
  Adds the TTL to the current oracle object expiry height
  """
  @spec process_chainstate(
          Chainstate.accounts(),
          tx_type_state(),
          non_neg_integer(),
          OracleExtendTx.t(),
          DataTx.t(),
          Transaction.context()
        ) :: {:ok, {Chainstate.accounts(), tx_type_state()}}
  def process_chainstate(
        accounts,
        oracles,
        _block_height,
<<<<<<< HEAD
        %OracleExtendTx{} = tx,
        data_tx,
        _context
=======
        %OracleExtendTx{ttl: %{ttl: ttl}},
        %DataTx{} = data_tx
>>>>>>> 471f21ef
      ) do
    sender = DataTx.main_sender(data_tx)
    registered_oracle = OracleStateTree.get_oracle(oracles, sender)

    updated_registered_oracle = Map.update!(registered_oracle, :expires, &(&1 + ttl))
    updated_oracle_state = OracleStateTree.enter_oracle(oracles, updated_registered_oracle)

    {:ok, {accounts, updated_oracle_state}}
  end

  @doc """
  Validates the transaction with state considered
  """
  @spec preprocess_check(
          Chainstate.accounts(),
          tx_type_state(),
          non_neg_integer(),
          OracleExtendTx.t(),
          DataTx.t(),
          Transaction.context()
        ) :: :ok | {:error, reason()}
  def preprocess_check(
        accounts,
        oracles,
<<<<<<< HEAD
        _block_height,
        tx,
        data_tx,
        _context
=======
        block_height,
        _payload,
        %DataTx{
          fee: fee
        } = data_tx
>>>>>>> 471f21ef
      ) do
    sender = DataTx.main_sender(data_tx)

    cond do
      AccountStateTree.get(accounts, sender).balance - fee < 0 ->
        {:error, "#{__MODULE__}: Negative balance"}

      !OracleStateTree.exists_oracle?(oracles, sender) ->
        {:error, "#{__MODULE__}: Account - #{inspect(sender)}, isn't a registered operator"}

      !is_minimum_fee_met?(data_tx, oracles, block_height) ->
        {:error, "#{__MODULE__}: Fee: #{inspect(fee)} is too low"}

      true ->
        :ok
    end
  end

  @spec deduct_fee(
          Chainstate.accounts(),
          non_neg_integer(),
          OracleExtendTx.t(),
          DataTx.t(),
          non_neg_integer()
        ) :: Chainstate.accounts()
  def deduct_fee(accounts, block_height, _tx, %DataTx{} = data_tx, fee) do
    DataTx.standard_deduct_fee(accounts, block_height, data_tx, fee)
  end

  @spec is_minimum_fee_met?(DataTx.t(), tx_type_state(), non_neg_integer()) :: boolean()
  def is_minimum_fee_met?(
        %DataTx{fee: fee, payload: %OracleExtendTx{ttl: %{ttl: ttl}}},
        _chain_state,
        _block_height
      ) do
    ttl_fee = fee - GovernanceConstants.oracle_extend_base_fee()
    ttl_fee >= Oracle.calculate_minimum_fee(ttl)
  end

  @spec encode_to_list(OracleExtendTx.t(), DataTx.t()) :: list()
  def encode_to_list(%OracleExtendTx{ttl: %{ttl: extend_ttl_value} = extend_ttl}, %DataTx{
        senders: [sender],
        nonce: nonce,
        fee: fee,
        ttl: ttl
      }) do
    [
      :binary.encode_unsigned(@version),
      Identifier.encode_to_binary(sender),
      :binary.encode_unsigned(nonce),
      Serialization.encode_ttl_type(extend_ttl),
      :binary.encode_unsigned(extend_ttl_value),
      :binary.encode_unsigned(fee),
      :binary.encode_unsigned(ttl)
    ]
  end

  @spec decode_from_list(non_neg_integer(), list()) :: {:ok, DataTx.t()} | {:error, reason()}
  def decode_from_list(@version, [encoded_sender, nonce, ttl_type, ttl_value, fee, ttl]) do
    payload = %{
      ttl: %{
        ttl: :binary.decode_unsigned(ttl_value),
        type: Serialization.decode_ttl_type(ttl_type)
      }
    }

    DataTx.init_binary(
      OracleExtendTx,
      payload,
      [encoded_sender],
      :binary.decode_unsigned(fee),
      :binary.decode_unsigned(nonce),
      :binary.decode_unsigned(ttl)
    )
  end

  def decode_from_list(@version, data) do
    {:error, "#{__MODULE__}: decode_from_list: Invalid serialization: #{inspect(data)}"}
  end

  def decode_from_list(version, _) do
    {:error, "#{__MODULE__}: decode_from_list: Unknown version #{version}"}
  end
end<|MERGE_RESOLUTION|>--- conflicted
+++ resolved
@@ -74,14 +74,9 @@
         accounts,
         oracles,
         _block_height,
-<<<<<<< HEAD
-        %OracleExtendTx{} = tx,
-        data_tx,
+        %OracleExtendTx{ttl: %{ttl: ttl}},
+        %DataTx{} = data_tx,
         _context
-=======
-        %OracleExtendTx{ttl: %{ttl: ttl}},
-        %DataTx{} = data_tx
->>>>>>> 471f21ef
       ) do
     sender = DataTx.main_sender(data_tx)
     registered_oracle = OracleStateTree.get_oracle(oracles, sender)
@@ -106,18 +101,12 @@
   def preprocess_check(
         accounts,
         oracles,
-<<<<<<< HEAD
-        _block_height,
-        tx,
-        data_tx,
-        _context
-=======
         block_height,
         _payload,
         %DataTx{
           fee: fee
-        } = data_tx
->>>>>>> 471f21ef
+        } = data_tx,
+        _context
       ) do
     sender = DataTx.main_sender(data_tx)
 
