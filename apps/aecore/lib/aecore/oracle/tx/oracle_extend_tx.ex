defmodule Aecore.Oracle.Tx.OracleExtendTx do
  @moduledoc """
  Contains the transaction structure for oracle extensions
  and functions associated with those transactions.
  """

  @behaviour Aecore.Tx.Transaction

  alias __MODULE__
<<<<<<< HEAD
  alias Aecore.Account.Account
  alias Aecore.Wallet.Worker, as: Wallet
  alias Aecore.Oracle.OracleStateTree
  alias Aecore.Account.AccountStateTree
=======
  alias Aecore.Tx.DataTx
  alias Aecore.Oracle.Oracle
  alias Aecore.Account.AccountStateTree

  require Logger
>>>>>>> 3e57f184

  @type payload :: %{
          ttl: non_neg_integer()
        }

  @type t :: %OracleExtendTx{
          ttl: non_neg_integer()
        }

  defstruct [:ttl]
  use ExConstructor

  @spec get_chain_state_name() :: :oracles
  def get_chain_state_name, do: :oracles

  @spec init(payload()) :: OracleExtendTx.t()
  def init(%{ttl: ttl}) do
    %OracleExtendTx{ttl: ttl}
  end

  @spec validate(OracleExtendTx.t(), DataTx.t()) :: boolean()
  def validate(%OracleExtendTx{ttl: ttl}, data_tx) do
    senders = DataTx.senders(data_tx)

    cond do
      ttl <= 0 ->
        {:error, "#{__MODULE__}: Negative ttl: #{inspect(ttl)} in OracleExtendTx"}

      length(senders) != 1 ->
        {:error, "#{__MODULE__}: Invalid senders number"}

      true ->
        true
    end
  end

  @spec process_chainstate(
          ChainState.account(),
          Oracle.oracles(),
          non_neg_integer(),
<<<<<<< HEAD
          non_neg_integer(),
          non_neg_integer(),
          AccountStateTree.accounts_state(),
          OracleStateTree.oracles_state()
        ) :: {AccountStateTree.accounts_state(), OracleStateTree.oracles_state()}
=======
          OracleExtendTx.t(),
          DataTx.t()
        ) :: {ChainState.accounts(), Oracle.oracles()}
>>>>>>> 3e57f184
  def process_chainstate(
        accounts,
<<<<<<< HEAD
        oracles
      ) do
    new_sender_account_state =
      accounts
      |> Account.get_account_state(sender)
      |> deduct_fee(fee)
      |> Map.put(:nonce, nonce)

    updated_registered_oracles =
      oracles
      |> OracleStateTree.get_registered_oracles()
      |> update_in([sender, :tx, Access.key(:ttl), :ttl], &(&1 + tx.ttl))

    {
      AccountStateTree.put(accounts, sender, new_sender_account_state),
      OracleStateTree.put_registered_oracles(oracles, updated_registered_oracles)
    }
=======
        oracle_state,
        _block_height,
        %OracleExtendTx{} = tx,
        data_tx
      ) do
    sender = DataTx.main_sender(data_tx)

    updated_oracle_state =
      update_in(
        oracle_state,
        [:registered_oracles, sender, :tx, Access.key(:ttl), :ttl],
        &(&1 + tx.ttl)
      )

    {:ok, {accounts, updated_oracle_state}}
>>>>>>> 3e57f184
  end

  @spec preprocess_check(
          ChainState.accounts(),
          Oracle.oracles(),
          non_neg_integer(),
<<<<<<< HEAD
          non_neg_integer(),
          non_neg_integer(),
          OracleStateTree.oracles_state()
        ) :: :ok | {:error, String.t()}
  def preprocess_check(tx, sender, account_state, fee, _nonce, _block_height, oracles) do
    registered_oracles = OracleStateTree.get_registered_oracles(oracles)
=======
          OracleExtendTx.t(),
          DataTx.t()
        ) :: :ok
  def preprocess_check(
        accounts,
        %{registered_oracles: registered_oracles},
        _block_height,
        tx,
        data_tx
      ) do
    sender = DataTx.main_sender(data_tx)
    fee = DataTx.fee(data_tx)
>>>>>>> 3e57f184

    cond do
      AccountStateTree.get(accounts, sender).balance - fee < 0 ->
        {:error, "#{__MODULE__}: Negative balance"}

      !Map.has_key?(registered_oracles, sender) ->
        {:error, "#{__MODULE__}: Account - #{inspect(sender)}, isn't a registered operator"}

      fee < calculate_minimum_fee(tx.ttl) ->
        {:error, "#{__MODULE__}: Fee: #{inspect(fee)} is too low"}

      true ->
        :ok
    end
  end

  @spec deduct_fee(
          ChainState.accounts(),
          non_neg_integer(),
          OracleExtendTx.t(),
          DataTx.t(),
          non_neg_integer()
        ) :: ChainState.account()
  def deduct_fee(accounts, block_height, _tx, data_tx, fee) do
    DataTx.standard_deduct_fee(accounts, block_height, data_tx, fee)
  end

  @spec calculate_minimum_fee(non_neg_integer()) :: non_neg_integer()
  def calculate_minimum_fee(ttl) do
    blocks_ttl_per_token = Application.get_env(:aecore, :tx_data)[:blocks_ttl_per_token]
    base_fee = Application.get_env(:aecore, :tx_data)[:oracle_extend_base_fee]
    round(Float.ceil(ttl / blocks_ttl_per_token) + base_fee)
  end
end<|MERGE_RESOLUTION|>--- conflicted
+++ resolved
@@ -7,18 +7,13 @@
   @behaviour Aecore.Tx.Transaction
 
   alias __MODULE__
-<<<<<<< HEAD
-  alias Aecore.Account.Account
-  alias Aecore.Wallet.Worker, as: Wallet
+
+  alias Aecore.Chain.Chainstate
   alias Aecore.Oracle.OracleStateTree
   alias Aecore.Account.AccountStateTree
-=======
   alias Aecore.Tx.DataTx
-  alias Aecore.Oracle.Oracle
-  alias Aecore.Account.AccountStateTree
 
   require Logger
->>>>>>> 3e57f184
 
   @type payload :: %{
           ttl: non_neg_integer()
@@ -56,84 +51,49 @@
   end
 
   @spec process_chainstate(
-          ChainState.account(),
-          Oracle.oracles(),
+          Chainstate.accounts(),
+          Chainstate.oracles(),
           non_neg_integer(),
-<<<<<<< HEAD
-          non_neg_integer(),
-          non_neg_integer(),
-          AccountStateTree.accounts_state(),
-          OracleStateTree.oracles_state()
-        ) :: {AccountStateTree.accounts_state(), OracleStateTree.oracles_state()}
-=======
           OracleExtendTx.t(),
           DataTx.t()
-        ) :: {ChainState.accounts(), Oracle.oracles()}
->>>>>>> 3e57f184
+        ) :: {:ok, {Chainstate.accounts(), Chainstate.oracles()}}
   def process_chainstate(
         accounts,
-<<<<<<< HEAD
-        oracles
+        oracles,
+        _block_height,
+        %OracleExtendTx{} = tx,
+        data_tx
       ) do
-    new_sender_account_state =
-      accounts
-      |> Account.get_account_state(sender)
-      |> deduct_fee(fee)
-      |> Map.put(:nonce, nonce)
+    sender = DataTx.main_sender(data_tx)
 
     updated_registered_oracles =
       oracles
       |> OracleStateTree.get_registered_oracles()
       |> update_in([sender, :tx, Access.key(:ttl), :ttl], &(&1 + tx.ttl))
 
-    {
-      AccountStateTree.put(accounts, sender, new_sender_account_state),
+    updated_oracle_state =
       OracleStateTree.put_registered_oracles(oracles, updated_registered_oracles)
-    }
-=======
-        oracle_state,
-        _block_height,
-        %OracleExtendTx{} = tx,
-        data_tx
-      ) do
-    sender = DataTx.main_sender(data_tx)
-
-    updated_oracle_state =
-      update_in(
-        oracle_state,
-        [:registered_oracles, sender, :tx, Access.key(:ttl), :ttl],
-        &(&1 + tx.ttl)
-      )
 
     {:ok, {accounts, updated_oracle_state}}
->>>>>>> 3e57f184
   end
 
   @spec preprocess_check(
-          ChainState.accounts(),
-          Oracle.oracles(),
+          Chainstate.accounts(),
+          Chainstate.oracles(),
           non_neg_integer(),
-<<<<<<< HEAD
-          non_neg_integer(),
-          non_neg_integer(),
-          OracleStateTree.oracles_state()
-        ) :: :ok | {:error, String.t()}
-  def preprocess_check(tx, sender, account_state, fee, _nonce, _block_height, oracles) do
-    registered_oracles = OracleStateTree.get_registered_oracles(oracles)
-=======
           OracleExtendTx.t(),
           DataTx.t()
-        ) :: :ok
+        ) :: :ok | {:error, String.t()}
   def preprocess_check(
         accounts,
-        %{registered_oracles: registered_oracles},
+        oracles,
         _block_height,
         tx,
         data_tx
       ) do
     sender = DataTx.main_sender(data_tx)
     fee = DataTx.fee(data_tx)
->>>>>>> 3e57f184
+    registered_oracles = OracleStateTree.get_registered_oracles(oracles)
 
     cond do
       AccountStateTree.get(accounts, sender).balance - fee < 0 ->
@@ -151,12 +111,12 @@
   end
 
   @spec deduct_fee(
-          ChainState.accounts(),
+          Chainstate.accounts(),
           non_neg_integer(),
           OracleExtendTx.t(),
           DataTx.t(),
           non_neg_integer()
-        ) :: ChainState.account()
+        ) :: Chainstate.account()
   def deduct_fee(accounts, block_height, _tx, data_tx, fee) do
     DataTx.standard_deduct_fee(accounts, block_height, data_tx, fee)
   end
