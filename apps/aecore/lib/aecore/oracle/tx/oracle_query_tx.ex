--- conflicted
+++ resolved
@@ -183,14 +183,9 @@
           tx_type_state(),
           non_neg_integer(),
           OracleQueryTx.t(),
-<<<<<<< HEAD
           DataTx.t(),
           Transaction.context()
-        ) :: :ok | {:error, String.t()}
-=======
-          DataTx.t()
         ) :: :ok | {:error, reason()}
->>>>>>> cf8176f4
   def preprocess_check(
         accounts,
         oracles,
