defmodule Aecore.Oracle.Tx.OracleQueryTx do
  @moduledoc """
  Module defining the OracleQuery transaction
  """

  @behaviour Aecore.Tx.Transaction

  alias __MODULE__

  alias Aecore.Governance.GovernanceConstants
  alias Aecore.Account.{Account, AccountStateTree}
  alias Aecore.Chain.{Chainstate, Identifier}
  alias Aecore.Keys
  alias Aecore.Oracle.{Oracle, OracleQuery, OracleStateTree}
  alias Aecore.Tx.DataTx
  alias Aeutil.{Bits, Hash, Serialization}

  @version 1

  @typedoc "Reason of the error"
  @type reason :: String.t()

  @type id :: binary()

  @typedoc "Expected structure for the OracleQuery Transaction"
  @type payload :: %{
          oracle_address: Identifier.t(),
          query_data: String.t(),
          query_fee: non_neg_integer(),
          query_ttl: Oracle.ttl(),
          response_ttl: Oracle.ttl()
        }

  @typedoc "Structure of the OracleQuery Transaction type"
  @type t :: %OracleQueryTx{
          oracle_address: Identifier.t(),
          query_data: String.t(),
          query_fee: non_neg_integer(),
          query_ttl: Oracle.ttl(),
          response_ttl: Oracle.ttl()
        }

  @typedoc "Structure that holds specific transaction info in the chainstate."
  @type tx_type_state() :: Chainstate.oracles()

  @nonce_size 256

  defstruct [
    :oracle_address,
    :query_data,
    :query_fee,
    :query_ttl,
    :response_ttl
  ]

  @spec get_chain_state_name() :: atom()
  def get_chain_state_name, do: :oracles

  @spec init(payload()) :: OracleQueryTx.t()
  def init(%{
        oracle_address: %Identifier{} = identified_oracle_address,
        query_data: query_data,
        query_fee: query_fee,
        query_ttl: query_ttl,
        response_ttl: response_ttl
      }) do
    %OracleQueryTx{
      oracle_address: identified_oracle_address,
      query_data: query_data,
      query_fee: query_fee,
      query_ttl: query_ttl,
      response_ttl: response_ttl
    }
  end

  def init(%{
        oracle_address: oracle_address,
        query_data: query_data,
        query_fee: query_fee,
        query_ttl: query_ttl,
        response_ttl: response_ttl
      }) do
    identified_oracle_address = Identifier.create_identity(oracle_address, :oracle)

    %OracleQueryTx{
      oracle_address: identified_oracle_address,
      query_data: query_data,
      query_fee: query_fee,
      query_ttl: query_ttl,
      response_ttl: response_ttl
    }
  end

  @doc """
  Validates the transaction without considering state
  """
  @spec validate(OracleQueryTx.t(), DataTx.t()) :: :ok | {:error, reason()}
  def validate(
        %OracleQueryTx{
          query_ttl: query_ttl,
          response_ttl: response_ttl,
          oracle_address: %Identifier{value: address} = oracle_address
        },
        %DataTx{} = data_tx
      ) do
    senders = DataTx.senders(data_tx)

    cond do
      !Oracle.ttl_is_valid?(query_ttl) ->
        {:error, "#{__MODULE__}: Invalid query ttl"}

      !Oracle.ttl_is_valid?(response_ttl) ->
        {:error, "#{__MODULE__}: Invalid response ttl"}

      !match?(%{type: :relative}, response_ttl) ->
        {:error, "#{__MODULE__}: Invalid ttl type"}

      !validate_identifier(oracle_address) ->
        {:error, "#{__MODULE__}: Invalid oracle identifier: #{inspect(oracle_address)}"}

      !Keys.key_size_valid?(address) ->
        {:error, "#{__MODULE__}: oracle_adddress size invalid"}

      length(senders) != 1 ->
        {:error, "#{__MODULE__}: Invalid senders number"}

      true ->
        :ok
    end
  end

  @doc """
  Enters a query in the oracle state tree
  """
  @spec process_chainstate(
          Chainstate.accounts(),
          tx_type_state(),
          non_neg_integer(),
          OracleQueryTx.t(),
          DataTx.t(),
          Transaction.context()
        ) :: {:ok, {Chainstate.accounts(), tx_type_state()}}
  def process_chainstate(
        accounts,
        oracles,
        block_height,
<<<<<<< HEAD
        %OracleQueryTx{} = tx,
        data_tx,
        _context
=======
        %OracleQueryTx{
          query_fee: query_fee,
          oracle_address: %Identifier{value: oracle_address},
          query_data: query_data,
          query_ttl: query_ttl,
          response_ttl: %{ttl: response_ttl},
          query_fee: query_fee
        },
        %DataTx{nonce: nonce} = data_tx
>>>>>>> 471f21ef
      ) do
    sender = DataTx.main_sender(data_tx)

    updated_accounts_state =
      accounts
      |> AccountStateTree.update(sender, fn acc ->
        Account.apply_transfer!(acc, block_height, query_fee * -1)
      end)

    query = %OracleQuery{
      sender_address: sender,
      sender_nonce: nonce,
      oracle_address: oracle_address,
      query: query_data,
      has_response: false,
      response: :undefined,
      expires: Oracle.calculate_absolute_ttl(query_ttl, block_height),
      response_ttl: response_ttl,
      fee: query_fee
    }

    new_oracle_tree = OracleStateTree.insert_query(oracles, query)

    {:ok, {updated_accounts_state, new_oracle_tree}}
  end

  @doc """
  Validates the transaction with state considered
  """
  @spec preprocess_check(
          Chainstate.accounts(),
          tx_type_state(),
          non_neg_integer(),
          OracleQueryTx.t(),
          DataTx.t(),
          Transaction.context()
        ) :: :ok | {:error, reason()}
  def preprocess_check(
        accounts,
        oracles,
        block_height,
<<<<<<< HEAD
        tx,
        data_tx,
        _context
=======
        %OracleQueryTx{
          query_fee: query_fee,
          oracle_address: %Identifier{value: oracle_address},
          query_data: query_data,
          query_fee: query_fee
        } = tx,
        %DataTx{fee: fee} = data_tx
>>>>>>> 471f21ef
      ) do
    sender = DataTx.main_sender(data_tx)

    cond do
      AccountStateTree.get(accounts, sender).balance - fee - query_fee < 0 ->
        {:error, "#{__MODULE__}: Negative balance"}

      !Oracle.tx_ttl_is_valid?(tx, block_height) ->
        {:error, "#{__MODULE__}: Invalid transaction TTL: #{inspect(tx)}"}

      !OracleStateTree.exists_oracle?(oracles, oracle_address) ->
        {:error, "#{__MODULE__}: No oracle registered with the address:
         #{inspect(oracle_address)}"}

      !is_binary(query_data) ->
        {:error, "#{__MODULE__}: Invalid query data: #{inspect(query_data)}"}

      query_fee < OracleStateTree.get_oracle(oracles, oracle_address).query_fee ->
        {:error, "#{__MODULE__}: The query fee: #{inspect(query_fee)} is
         lower than the one required by the oracle"}

      !is_minimum_fee_met?(data_tx, oracles, block_height) ->
        {:error, "#{__MODULE__}: Fee: #{inspect(fee)} is too low"}

      true ->
        :ok
    end
  end

  @spec deduct_fee(
          Chainstate.accounts(),
          non_neg_integer(),
          OracleQueryTx.t(),
          DataTx.t(),
          non_neg_integer()
        ) :: Chainstate.accounts()
  def deduct_fee(accounts, block_height, _tx, %DataTx{} = data_tx, fee) do
    DataTx.standard_deduct_fee(accounts, block_height, data_tx, fee)
  end

  @spec is_minimum_fee_met?(DataTx.t(), tx_type_state(), non_neg_integer()) :: boolean()
  def is_minimum_fee_met?(
        %DataTx{
          payload: %OracleQueryTx{
            query_fee: query_fee,
            oracle_address: %Identifier{value: oracle_address},
            query_ttl: query_ttl
          },
          fee: fee
        },
        oracles_tree,
        block_height
      ) do
    tx_query_fee_is_met =
      query_fee >=
        oracles_tree
        |> OracleStateTree.get_oracle(oracle_address)
        |> Map.get(:query_fee)

    ttl_fee = fee - GovernanceConstants.oracle_query_base_fee()

    tx_fee_is_met =
      case query_ttl do
        %{ttl: ttl, type: :relative} ->
          ttl_fee >= Oracle.calculate_minimum_fee(ttl)

        %{ttl: _ttl, type: :absolute} ->
          ttl_fee >=
            query_ttl
            |> Oracle.calculate_relative_ttl(block_height)
            |> Oracle.calculate_minimum_fee()
      end

    tx_fee_is_met && tx_query_fee_is_met
  end

  @spec id(Keys.pubkey(), non_neg_integer(), Identifier.t()) :: binary()
  def id(sender, nonce, oracle_address) do
    bin = sender <> <<nonce::@nonce_size>> <> oracle_address
    Hash.hash(bin)
  end

  @spec base58c_encode(binary()) :: binary()
  def base58c_encode(bin) do
    Bits.encode58c("qy", bin)
  end

  @spec base58c_decode(binary()) :: binary() | {:error, reason()}
  def base58c_decode(<<"qy$", payload::binary>>) do
    Bits.decode58(payload)
  end

  def base58c_decode(_) do
    {:error, "#{__MODULE__}: Wrong data"}
  end

  @spec validate_identifier(Identifier.t()) :: boolean()
  defp validate_identifier(%Identifier{value: value} = id) do
    Identifier.create_identity(value, :oracle) == id
  end

  @spec encode_to_list(OracleQueryTx.t(), DataTx.t()) :: list() | {:error, reason()}
  def encode_to_list(
        %OracleQueryTx{
          oracle_address: oracle_address,
          query_data: query_data,
          query_ttl: query_ttl,
          response_ttl: response_ttl,
          query_fee: query_fee
        },
        %DataTx{senders: [sender], nonce: nonce, fee: fee, ttl: ttl}
      ) do
    ttl_type_q = Serialization.encode_ttl_type(query_ttl)
    ttl_type_r = Serialization.encode_ttl_type(response_ttl)

    [
      :binary.encode_unsigned(@version),
      Identifier.encode_to_binary(sender),
      :binary.encode_unsigned(nonce),
      Identifier.encode_to_binary(oracle_address),
      query_data,
      :binary.encode_unsigned(query_fee),
      ttl_type_q,
      query_ttl.ttl,
      ttl_type_r,
      :binary.encode_unsigned(response_ttl.ttl),
      :binary.encode_unsigned(fee),
      :binary.encode_unsigned(ttl)
    ]
  end

  @spec decode_from_list(non_neg_integer(), list()) :: {:ok, DataTx.t()} | {:error, reason()}
  def decode_from_list(@version, [
        encoded_sender,
        nonce,
        encoded_oracle_address,
        query_data,
        query_fee,
        encoded_query_ttl_type,
        query_ttl_value,
        encoded_response_ttl_type,
        response_ttl_value,
        fee,
        ttl
      ]) do
    query_ttl_type =
      encoded_query_ttl_type
      |> Serialization.decode_ttl_type()

    response_ttl_type =
      encoded_response_ttl_type
      |> Serialization.decode_ttl_type()

    case Identifier.decode_from_binary(encoded_oracle_address) do
      {:ok, oracle_address} ->
        payload = %{
          oracle_address: oracle_address,
          query_data: query_data,
          query_fee: :binary.decode_unsigned(query_fee),
          query_ttl: %{
            ttl: :binary.decode_unsigned(query_ttl_value),
            type: query_ttl_type
          },
          response_ttl: %{
            ttl: :binary.decode_unsigned(response_ttl_value),
            type: response_ttl_type
          }
        }

        DataTx.init_binary(
          OracleQueryTx,
          payload,
          [encoded_sender],
          :binary.decode_unsigned(fee),
          :binary.decode_unsigned(nonce),
          :binary.decode_unsigned(ttl)
        )

      {:error, _} = error ->
        error
    end
  end

  def decode_from_list(@version, data) do
    {:error, "#{__MODULE__}: decode_from_list: Invalid serialization: #{inspect(data)}"}
  end

  def decode_from_list(version, _) do
    {:error, "#{__MODULE__}: decode_from_list: Unknown version #{version}"}
  end
end<|MERGE_RESOLUTION|>--- conflicted
+++ resolved
@@ -144,11 +144,6 @@
         accounts,
         oracles,
         block_height,
-<<<<<<< HEAD
-        %OracleQueryTx{} = tx,
-        data_tx,
-        _context
-=======
         %OracleQueryTx{
           query_fee: query_fee,
           oracle_address: %Identifier{value: oracle_address},
@@ -157,8 +152,8 @@
           response_ttl: %{ttl: response_ttl},
           query_fee: query_fee
         },
-        %DataTx{nonce: nonce} = data_tx
->>>>>>> 471f21ef
+        %DataTx{nonce: nonce} = data_tx,
+        _context
       ) do
     sender = DataTx.main_sender(data_tx)
 
@@ -200,19 +195,14 @@
         accounts,
         oracles,
         block_height,
-<<<<<<< HEAD
-        tx,
-        data_tx,
-        _context
-=======
         %OracleQueryTx{
           query_fee: query_fee,
           oracle_address: %Identifier{value: oracle_address},
           query_data: query_data,
           query_fee: query_fee
         } = tx,
-        %DataTx{fee: fee} = data_tx
->>>>>>> 471f21ef
+        %DataTx{fee: fee} = data_tx,
+        _context
       ) do
     sender = DataTx.main_sender(data_tx)
 
