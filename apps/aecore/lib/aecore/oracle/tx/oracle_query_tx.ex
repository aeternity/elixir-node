defmodule Aecore.Oracle.Tx.OracleQueryTx do
  @moduledoc """
  Module defining the OracleQuery transaction
  """

  use Aecore.Tx.Transaction

  alias __MODULE__

  alias Aecore.Governance.GovernanceConstants
  alias Aecore.Account.{Account, AccountStateTree}
  alias Aecore.Chain.{Chainstate, Identifier}
  alias Aecore.Keys
  alias Aecore.Oracle.{Oracle, OracleQuery, OracleStateTree}
  alias Aecore.Tx.DataTx
  alias Aeutil.{Bits, Hash, Serialization}

  @version 1

  @typedoc "Reason of the error"
  @type reason :: String.t()

  @type id :: binary()

  @typedoc "Expected structure for the OracleQuery Transaction"
  @type payload :: %{
          oracle_address: Identifier.t(),
          query_data: String.t(),
          query_fee: non_neg_integer(),
          query_ttl: Oracle.ttl(),
          response_ttl: Oracle.ttl()
        }

  @typedoc "Structure of the OracleQuery Transaction type"
  @type t :: %OracleQueryTx{
          oracle_address: Identifier.t(),
          query_data: String.t(),
          query_fee: non_neg_integer(),
          query_ttl: Oracle.ttl(),
          response_ttl: Oracle.ttl()
        }

  @typedoc "Structure that holds specific transaction info in the chainstate."
  @type tx_type_state() :: Chainstate.oracles()

  @nonce_size 256

  defstruct [
    :oracle_address,
    :query_data,
    :query_fee,
    :query_ttl,
    :response_ttl
  ]

  @spec get_chain_state_name() :: atom()
  def get_chain_state_name, do: :oracles

  @spec init(payload()) :: OracleQueryTx.t()
  def init(%{
        oracle_address: %Identifier{} = identified_oracle_address,
        query_data: query_data,
        query_fee: query_fee,
        query_ttl: query_ttl,
        response_ttl: response_ttl
      }) do
    %OracleQueryTx{
      oracle_address: identified_oracle_address,
      query_data: query_data,
      query_fee: query_fee,
      query_ttl: query_ttl,
      response_ttl: response_ttl
    }
  end

  def init(%{
        oracle_address: oracle_address,
        query_data: query_data,
        query_fee: query_fee,
        query_ttl: query_ttl,
        response_ttl: response_ttl
      }) do
    identified_oracle_address = Identifier.create_identity(oracle_address, :oracle)

    %OracleQueryTx{
      oracle_address: identified_oracle_address,
      query_data: query_data,
      query_fee: query_fee,
      query_ttl: query_ttl,
      response_ttl: response_ttl
    }
  end

  @doc """
  Validates the transaction without considering state
  """
  @spec validate(OracleQueryTx.t(), DataTx.t()) :: :ok | {:error, reason()}
  def validate(
        %OracleQueryTx{
          query_ttl: query_ttl,
          response_ttl: response_ttl,
          oracle_address: %Identifier{value: address} = oracle_address
        },
        %DataTx{senders: senders}
      ) do
    cond do
      !Oracle.ttl_is_valid?(query_ttl) ->
        {:error, "#{__MODULE__}: Invalid query ttl"}

      !Oracle.ttl_is_valid?(response_ttl) ->
        {:error, "#{__MODULE__}: Invalid response ttl"}

      !match?(%{type: :relative}, response_ttl) ->
        {:error, "#{__MODULE__}: Invalid ttl type"}

      !validate_identifier(oracle_address) ->
        {:error, "#{__MODULE__}: Invalid oracle identifier: #{inspect(oracle_address)}"}

      !Keys.key_size_valid?(address) ->
        {:error, "#{__MODULE__}: oracle_adddress size invalid"}

      length(senders) != 1 ->
        {:error, "#{__MODULE__}: Invalid senders number"}

      true ->
        :ok
    end
  end

  @doc """
  Enters a query in the oracle state tree
  """
  @spec process_chainstate(
          Chainstate.accounts(),
          tx_type_state(),
          non_neg_integer(),
          OracleQueryTx.t(),
          DataTx.t()
        ) :: {:ok, {Chainstate.accounts(), tx_type_state()}}
  def process_chainstate(
        accounts,
        oracles,
        block_height,
        %OracleQueryTx{
          query_fee: query_fee,
          oracle_address: %Identifier{value: oracle_address},
          query_data: query_data,
          query_ttl: query_ttl,
          response_ttl: %{ttl: response_ttl},
          query_fee: query_fee
        },
        %DataTx{nonce: nonce, senders: [%Identifier{value: sender}]}
      ) do
    updated_accounts_state =
      accounts
      |> AccountStateTree.update(sender, fn acc ->
        Account.apply_transfer!(acc, block_height, query_fee * -1)
      end)

    query = %OracleQuery{
      sender_address: sender,
      sender_nonce: nonce,
      oracle_address: oracle_address,
      query: query_data,
      has_response: false,
      response: :undefined,
      expires: Oracle.calculate_absolute_ttl(query_ttl, block_height),
      response_ttl: response_ttl,
      fee: query_fee
    }

    new_oracle_tree = OracleStateTree.insert_query(oracles, query)

    {:ok, {updated_accounts_state, new_oracle_tree}}
  end

  @doc """
  Validates the transaction with state considered
  """
  @spec preprocess_check(
          Chainstate.accounts(),
          tx_type_state(),
          non_neg_integer(),
          OracleQueryTx.t(),
          DataTx.t()
        ) :: :ok | {:error, reason()}
  def preprocess_check(
        accounts,
        oracles,
        block_height,
        %OracleQueryTx{
          query_fee: query_fee,
          oracle_address: %Identifier{value: oracle_address},
          query_data: query_data,
          query_fee: query_fee
        } = tx,
        %DataTx{senders: [%Identifier{value: sender}], fee: fee} = data_tx
      ) do
    cond do
      AccountStateTree.get(accounts, sender).balance - fee - query_fee < 0 ->
        {:error, "#{__MODULE__}: Negative balance"}

      !Oracle.tx_ttl_is_valid?(tx, block_height) ->
        {:error, "#{__MODULE__}: Invalid transaction TTL: #{inspect(tx)}"}

      !OracleStateTree.exists_oracle?(oracles, oracle_address) ->
        {:error, "#{__MODULE__}: No oracle registered with the address:
         #{inspect(oracle_address)}"}

      !is_binary(query_data) ->
        {:error, "#{__MODULE__}: Invalid query data: #{inspect(query_data)}"}

<<<<<<< HEAD
      query_fee < OracleStateTree.get_oracle(oracles, oracle_address).query_fee ->
        {:error, "#{__MODULE__}: The query fee: #{inspect(query_fee)} is
         lower than the one required by the oracle"}

      !is_minimum_fee_met?(data_tx, oracles, block_height) ->
        {:error, "#{__MODULE__}: Fee: #{fee} is too low"}

=======
>>>>>>> fc2f7caa
      true ->
        :ok
    end
  end

  @spec deduct_fee(
          Chainstate.accounts(),
          non_neg_integer(),
          OracleQueryTx.t(),
          DataTx.t(),
          non_neg_integer()
        ) :: Chainstate.accounts()
  def deduct_fee(accounts, block_height, _tx, %DataTx{} = data_tx, fee) do
    DataTx.standard_deduct_fee(accounts, block_height, data_tx, fee)
  end

  @spec is_minimum_fee_met?(DataTx.t(), tx_type_state(), non_neg_integer()) :: boolean()
  def is_minimum_fee_met?(
        %DataTx{
          payload: %OracleQueryTx{
            query_fee: query_fee,
            oracle_address: %Identifier{value: oracle_address},
            query_ttl: query_ttl
          },
          fee: fee
        },
        oracles_tree,
        block_height
      ) do
    registered_oracle = OracleStateTree.get_oracle(oracles_tree, oracle_address)
    tx_query_fee_is_met = registered_oracle != :none && query_fee >= registered_oracle.query_fee

    ttl_fee = fee - GovernanceConstants.oracle_query_base_fee()

    tx_fee_is_met =
      case query_ttl do
        %{ttl: ttl, type: :relative} ->
          ttl_fee >= Oracle.calculate_minimum_fee(ttl)

        %{ttl: _ttl, type: :absolute} ->
          ttl_fee >=
            query_ttl
            |> Oracle.calculate_relative_ttl(block_height)
            |> Oracle.calculate_minimum_fee()
      end

    tx_fee_is_met && tx_query_fee_is_met
  end

  @spec id(Keys.pubkey(), non_neg_integer(), Identifier.t()) :: binary()
  def id(sender, nonce, oracle_address) do
    bin = sender <> <<nonce::@nonce_size>> <> oracle_address
    Hash.hash(bin)
  end

  @spec base58c_encode(binary()) :: binary()
  def base58c_encode(bin) do
    Bits.encode58c("qy", bin)
  end

  @spec base58c_decode(binary()) :: binary() | {:error, reason()}
  def base58c_decode(<<"qy$", payload::binary>>) do
    Bits.decode58(payload)
  end

  def base58c_decode(_) do
    {:error, "#{__MODULE__}: Wrong data"}
  end

  @spec validate_identifier(Identifier.t()) :: boolean()
  defp validate_identifier(%Identifier{value: value} = id) do
    Identifier.create_identity(value, :oracle) == id
  end

  @spec encode_to_list(OracleQueryTx.t(), DataTx.t()) :: list() | {:error, reason()}
  def encode_to_list(
        %OracleQueryTx{
          oracle_address: oracle_address,
          query_data: query_data,
          query_ttl: query_ttl,
          response_ttl: response_ttl,
          query_fee: query_fee
        },
        %DataTx{senders: [sender], nonce: nonce, fee: fee, ttl: ttl}
      ) do
    ttl_type_q = Serialization.encode_ttl_type(query_ttl)
    ttl_type_r = Serialization.encode_ttl_type(response_ttl)

    [
      :binary.encode_unsigned(@version),
      Identifier.encode_to_binary(sender),
      :binary.encode_unsigned(nonce),
      Identifier.encode_to_binary(oracle_address),
      query_data,
      :binary.encode_unsigned(query_fee),
      ttl_type_q,
      query_ttl.ttl,
      ttl_type_r,
      :binary.encode_unsigned(response_ttl.ttl),
      :binary.encode_unsigned(fee),
      :binary.encode_unsigned(ttl)
    ]
  end

  @spec decode_from_list(non_neg_integer(), list()) :: {:ok, DataTx.t()} | {:error, reason()}
  def decode_from_list(@version, [
        encoded_sender,
        nonce,
        encoded_oracle_address,
        query_data,
        query_fee,
        encoded_query_ttl_type,
        query_ttl_value,
        encoded_response_ttl_type,
        response_ttl_value,
        fee,
        ttl
      ]) do
    query_ttl_type =
      encoded_query_ttl_type
      |> Serialization.decode_ttl_type()

    response_ttl_type =
      encoded_response_ttl_type
      |> Serialization.decode_ttl_type()

    case Identifier.decode_from_binary(encoded_oracle_address) do
      {:ok, oracle_address} ->
        payload = %{
          oracle_address: oracle_address,
          query_data: query_data,
          query_fee: :binary.decode_unsigned(query_fee),
          query_ttl: %{
            ttl: :binary.decode_unsigned(query_ttl_value),
            type: query_ttl_type
          },
          response_ttl: %{
            ttl: :binary.decode_unsigned(response_ttl_value),
            type: response_ttl_type
          }
        }

        DataTx.init_binary(
          OracleQueryTx,
          payload,
          [encoded_sender],
          :binary.decode_unsigned(fee),
          :binary.decode_unsigned(nonce),
          :binary.decode_unsigned(ttl)
        )

      {:error, _} = error ->
        error
    end
  end

  def decode_from_list(@version, data) do
    {:error, "#{__MODULE__}: decode_from_list: Invalid serialization: #{inspect(data)}"}
  end

  def decode_from_list(version, _) do
    {:error, "#{__MODULE__}: decode_from_list: Unknown version #{version}"}
  end
end<|MERGE_RESOLUTION|>--- conflicted
+++ resolved
@@ -194,7 +194,7 @@
           query_data: query_data,
           query_fee: query_fee
         } = tx,
-        %DataTx{senders: [%Identifier{value: sender}], fee: fee} = data_tx
+        %DataTx{senders: [%Identifier{value: sender}], fee: fee}
       ) do
     cond do
       AccountStateTree.get(accounts, sender).balance - fee - query_fee < 0 ->
@@ -210,16 +210,6 @@
       !is_binary(query_data) ->
         {:error, "#{__MODULE__}: Invalid query data: #{inspect(query_data)}"}
 
-<<<<<<< HEAD
-      query_fee < OracleStateTree.get_oracle(oracles, oracle_address).query_fee ->
-        {:error, "#{__MODULE__}: The query fee: #{inspect(query_fee)} is
-         lower than the one required by the oracle"}
-
-      !is_minimum_fee_met?(data_tx, oracles, block_height) ->
-        {:error, "#{__MODULE__}: Fee: #{fee} is too low"}
-
-=======
->>>>>>> fc2f7caa
       true ->
         :ok
     end
