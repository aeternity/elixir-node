--- conflicted
+++ resolved
@@ -168,15 +168,9 @@
       query: query_data,
       has_response: false,
       response: :undefined,
-<<<<<<< HEAD
       expires: Oracle.calculate_absolute_ttl(query_ttl, block_height),
       response_ttl: response_ttl,
       fee: query_fee
-=======
-      expires: Oracle.calculate_ttl(tx.query_ttl, block_height),
-      response_ttl: tx.response_ttl.ttl,
-      fee: tx.query_fee
->>>>>>> cf8176f4
     }
 
     new_oracle_tree = OracleStateTree.insert_query(oracles, query)
