defmodule Aecore.Oracle.Tx.OracleQueryTx do
  @moduledoc """
  Contains the transaction structure for oracle queries
  and functions associated with those transactions.
  """

  @behaviour Aecore.Tx.Transaction

  alias __MODULE__
  alias Aecore.Tx.DataTx
  alias Aecore.Account.Account
  alias Aecore.Wallet.Worker, as: Wallet
  alias Aecore.Chain.Worker, as: Chain
  alias Aecore.Oracle.Oracle
  alias Aeutil.Bits
  alias Aeutil.Hash
  alias Aecore.Account.AccountStateTree
  alias Aecore.Oracle.OracleStateTree

  @type id :: binary()

  @type payload :: %{
          oracle_address: Wallet.pubkey(),
          query_data: Oracle.json(),
          query_fee: non_neg_integer(),
          query_ttl: Oracle.ttl(),
          response_ttl: Oracle.ttl()
        }

  @type t :: %OracleQueryTx{
          oracle_address: Wallet.pubkey(),
          query_data: Oracle.json(),
          query_fee: non_neg_integer(),
          query_ttl: Oracle.ttl(),
          response_ttl: Oracle.ttl()
        }

  @nonce_size 256

  defstruct [
    :oracle_address,
    :query_data,
    :query_fee,
    :query_ttl,
    :response_ttl
  ]

  use ExConstructor

  @spec get_chain_state_name() :: :oracles
  def get_chain_state_name, do: :oracles

  @spec init(payload()) :: OracleQueryTx.t()
  def init(%{
        oracle_address: oracle_address,
        query_data: query_data,
        query_fee: query_fee,
        query_ttl: query_ttl,
        response_ttl: response_ttl
      }) do
    %OracleQueryTx{
      oracle_address: oracle_address,
      query_data: query_data,
      query_fee: query_fee,
      query_ttl: query_ttl,
      response_ttl: response_ttl
    }
  end

  @spec validate(OracleQueryTx.t(), DataTx.t()) :: :ok | {:error, String.t()}
  def validate(
        %OracleQueryTx{
          query_ttl: query_ttl,
          response_ttl: response_ttl,
          oracle_address: oracle_address
        },
        data_tx
      ) do
    senders = DataTx.senders(data_tx)

    cond do
      !Oracle.ttl_is_valid?(query_ttl) ->
        {:error, "#{__MODULE__}: Invalid query ttl"}

      !Oracle.ttl_is_valid?(response_ttl) ->
        {:error, "#{__MODULE__}: Invalid response ttl"}

      !match?(%{type: :relative}, response_ttl) ->
        {:error, "#{__MODULE__}: Invalid ttl type"}

      !Wallet.key_size_valid?(oracle_address) ->
        {:error, "#{__MODULE__}: oracle_adddress size invalid"}

      length(senders) != 1 ->
        {:error, "#{__MODULE__}: Invalid senders number"}

      true ->
        :ok
    end
  end

  @spec process_chainstate(
          ChainState.account(),
          Oracle.oracles(),
          non_neg_integer(),
<<<<<<< HEAD
          non_neg_integer(),
          AccountStateTree.accounts_state(),
          OracleStateTree.oracles_state()
        ) :: {AccountStateTree.accounts_state(), OracleStateTree.oracles_state()}
=======
          OracleQueryTx.t(),
          DataTx.t()
        ) :: {ChainState.accounts(), Oracle.oracles()}
>>>>>>> 3e57f184
  def process_chainstate(
        accounts,
<<<<<<< HEAD
        oracles
=======
        %{interaction_objects: interaction_objects} = oracle_state,
        block_height,
        %OracleQueryTx{} = tx,
        data_tx
>>>>>>> 3e57f184
      ) do
    sender = DataTx.main_sender(data_tx)
    nonce = DataTx.nonce(data_tx)

    updated_accounts_state =
      accounts
      |> AccountStateTree.update(sender, fn acc ->
        Account.apply_transfer!(acc, block_height, tx.query_fee * -1)
      end)

    interaction_object_id = OracleQueryTx.id(sender, nonce, tx.oracle_address)

    interaction_objects = OracleStateTree.get_interaction_objects(oracles)

    updated_interaction_objects =
      Map.put(interaction_objects, interaction_object_id, %{
        query: tx,
        query_height_included: block_height,
        query_sender: sender,
        response: nil,
        response_height_included: nil
      })

    updated_oracles_chainstate =
      OracleStateTree.put_interaction_objects(oracles, updated_interaction_objects)

<<<<<<< HEAD
    {updated_accounts_chainstate, updated_oracles_chainstate}
=======
    {:ok, {updated_accounts_state, updated_oracle_state}}
>>>>>>> 3e57f184
  end

  @spec preprocess_check(
          ChainState.accounts(),
          Oracle.oracles(),
          non_neg_integer(),
<<<<<<< HEAD
          OracleStateTree.oracles_state()
        ) :: :ok | {:error, String.t()}
  def preprocess_check(tx, _sender, account_state, fee, _nonce, block_height, oracles) do
    registered_oracles = OracleStateTree.get_registered_oracles(oracles)
=======
          OracleQueryTx.t(),
          DataTx.t()
        ) :: :ok
  def preprocess_check(
        accounts,
        %{registered_oracles: registered_oracles},
        block_height,
        tx,
        data_tx
      ) do
    sender = DataTx.main_sender(data_tx)
    fee = DataTx.fee(data_tx)
>>>>>>> 3e57f184

    cond do
      AccountStateTree.get(accounts, sender).balance - fee - tx.query_fee < 0 ->
        {:error, "#{__MODULE__}: Negative balance"}

      !Oracle.tx_ttl_is_valid?(tx, block_height) ->
        {:error, "#{__MODULE__}: Invalid transaction TTL: #{inspect(tx.ttl)}"}

      !Map.has_key?(registered_oracles, tx.oracle_address) ->
        {:error, "#{__MODULE__}: No oracle registered with the address:
         #{inspect(tx.oracle_address)}"}

      !Oracle.data_valid?(
        registered_oracles[tx.oracle_address].tx.query_format,
        tx.query_data
      ) ->
        {:error, "#{__MODULE__}: Invalid query data: #{inspect(tx.query_data)}"}

      tx.query_fee < registered_oracles[tx.oracle_address].tx.query_fee ->
        {:error, "#{__MODULE__}: The query fee: #{inspect(tx.query_fee)} is
         lower than the one required by the oracle"}

      !is_minimum_fee_met?(tx, fee, block_height) ->
        {:error, "#{__MODULE__}: Fee: #{inspect(fee)} is too low"}

      true ->
        :ok
    end
  end

  @spec deduct_fee(
          ChainState.accounts(),
          non_neg_integer(),
          OracleQueryTx.t(),
          DataTx.t(),
          non_neg_integer()
        ) :: ChainState.account()
  def deduct_fee(accounts, block_height, _tx, data_tx, fee) do
    DataTx.standard_deduct_fee(accounts, block_height, data_tx, fee)
  end

  @spec get_oracle_query_fee(binary()) :: non_neg_integer()
  def get_oracle_query_fee(oracle_address) do
    Chain.registered_oracles()[oracle_address].tx.query_fee
  end

  @spec is_minimum_fee_met?(OracleQueryTx.t(), non_neg_integer(), non_neg_integer() | nil) ::
          boolean()
  def is_minimum_fee_met?(tx, fee, block_height) do
    tx_query_fee_is_met =
      tx.query_fee >= Chain.registered_oracles()[tx.oracle_address].tx.query_fee

    tx_fee_is_met =
      case tx.query_ttl do
        %{ttl: ttl, type: :relative} ->
          fee >= calculate_minimum_fee(ttl)

        %{ttl: ttl, type: :absolute} ->
          if block_height != nil do
            fee >=
              ttl
              |> Oracle.calculate_relative_ttl(block_height)
              |> calculate_minimum_fee()
          else
            true
          end
      end

    tx_fee_is_met && tx_query_fee_is_met
  end

  @spec id(Wallet.pubkey(), non_neg_integer(), Wallet.pubkey()) :: binary()
  def id(sender, nonce, oracle_address) do
    bin = sender <> <<nonce::@nonce_size>> <> oracle_address
    Hash.hash(bin)
  end

  def base58c_encode(bin) do
    Bits.encode58c("qy", bin)
  end

  def base58c_decode(<<"qy$", payload::binary>>) do
    Bits.decode58(payload)
  end

  def base58c_decode(_) do
    {:error, "#{__MODULE__}: Wrong data"}
  end

  @spec calculate_minimum_fee(non_neg_integer()) :: non_neg_integer()
  defp calculate_minimum_fee(ttl) do
    blocks_ttl_per_token = Application.get_env(:aecore, :tx_data)[:blocks_ttl_per_token]

    base_fee = Application.get_env(:aecore, :tx_data)[:oracle_query_base_fee]
    round(Float.ceil(ttl / blocks_ttl_per_token) + base_fee)
  end
end<|MERGE_RESOLUTION|>--- conflicted
+++ resolved
@@ -8,14 +8,12 @@
 
   alias __MODULE__
   alias Aecore.Tx.DataTx
-  alias Aecore.Account.Account
+  alias Aecore.Account.{Account, AccountStateTree}
   alias Aecore.Wallet.Worker, as: Wallet
   alias Aecore.Chain.Worker, as: Chain
-  alias Aecore.Oracle.Oracle
-  alias Aeutil.Bits
-  alias Aeutil.Hash
-  alias Aecore.Account.AccountStateTree
-  alias Aecore.Oracle.OracleStateTree
+  alias Aecore.Chain.Chainstate
+  alias Aecore.Oracle.{Oracle, OracleStateTree}
+  alias Aeutil.{Bits, Hash}
 
   @type id :: binary()
 
@@ -100,38 +98,21 @@
   end
 
   @spec process_chainstate(
-          ChainState.account(),
-          Oracle.oracles(),
+          Chainstate.accounts(),
+          Chainstate.oracles(),
           non_neg_integer(),
-<<<<<<< HEAD
-          non_neg_integer(),
-          AccountStateTree.accounts_state(),
-          OracleStateTree.oracles_state()
-        ) :: {AccountStateTree.accounts_state(), OracleStateTree.oracles_state()}
-=======
           OracleQueryTx.t(),
           DataTx.t()
-        ) :: {ChainState.accounts(), Oracle.oracles()}
->>>>>>> 3e57f184
+        ) :: {:ok, {Chainstate.accounts(), Chainstate.oracles()}}
   def process_chainstate(
         accounts,
-<<<<<<< HEAD
-        oracles
-=======
-        %{interaction_objects: interaction_objects} = oracle_state,
+        oracles,
         block_height,
         %OracleQueryTx{} = tx,
         data_tx
->>>>>>> 3e57f184
       ) do
     sender = DataTx.main_sender(data_tx)
     nonce = DataTx.nonce(data_tx)
-
-    updated_accounts_state =
-      accounts
-      |> AccountStateTree.update(sender, fn acc ->
-        Account.apply_transfer!(acc, block_height, tx.query_fee * -1)
-      end)
 
     interaction_object_id = OracleQueryTx.id(sender, nonce, tx.oracle_address)
 
@@ -146,39 +127,29 @@
         response_height_included: nil
       })
 
-    updated_oracles_chainstate =
+    updated_oracles_state =
       OracleStateTree.put_interaction_objects(oracles, updated_interaction_objects)
 
-<<<<<<< HEAD
-    {updated_accounts_chainstate, updated_oracles_chainstate}
-=======
-    {:ok, {updated_accounts_state, updated_oracle_state}}
->>>>>>> 3e57f184
+    {:ok, {accounts, updated_oracles_state}}
   end
 
   @spec preprocess_check(
-          ChainState.accounts(),
-          Oracle.oracles(),
+          Chainstate.accounts(),
+          Chainstate.oracles(),
           non_neg_integer(),
-<<<<<<< HEAD
-          OracleStateTree.oracles_state()
-        ) :: :ok | {:error, String.t()}
-  def preprocess_check(tx, _sender, account_state, fee, _nonce, block_height, oracles) do
-    registered_oracles = OracleStateTree.get_registered_oracles(oracles)
-=======
           OracleQueryTx.t(),
           DataTx.t()
-        ) :: :ok
+        ) :: :ok | {:error, String.t()}
   def preprocess_check(
         accounts,
-        %{registered_oracles: registered_oracles},
+        oracles,
         block_height,
         tx,
         data_tx
       ) do
     sender = DataTx.main_sender(data_tx)
     fee = DataTx.fee(data_tx)
->>>>>>> 3e57f184
+    registered_oracles = OracleStateTree.get_registered_oracles(oracles)
 
     cond do
       AccountStateTree.get(accounts, sender).balance - fee - tx.query_fee < 0 ->
@@ -210,7 +181,7 @@
   end
 
   @spec deduct_fee(
-          ChainState.accounts(),
+          Chainstate.accounts(),
           non_neg_integer(),
           OracleQueryTx.t(),
           DataTx.t(),
