defmodule Aecore.Oracle.Tx.OracleQueryTx do
  @moduledoc """
  Module defining the OracleQuery transaction
  """

  use Aecore.Tx.Transaction

  alias __MODULE__

  alias Aecore.Governance.GovernanceConstants
  alias Aecore.Account.{Account, AccountStateTree}
  alias Aecore.Chain.{Chainstate, Identifier}
  alias Aecore.Keys
  alias Aecore.Oracle.{Oracle, OracleQuery, OracleStateTree}
  alias Aecore.Tx.DataTx
  alias Aeutil.{Bits, Hash, Serialization}

  @version 1

  @typedoc "Reason of the error"
  @type reason :: String.t()

  @type id :: binary()

  @typedoc "Expected structure for the OracleQuery Transaction"
  @type payload :: %{
          oracle_address: Identifier.t(),
          query_data: String.t(),
          query_fee: non_neg_integer(),
          query_ttl: Oracle.ttl(),
          response_ttl: Oracle.ttl()
        }

  @typedoc "Structure of the OracleQuery Transaction type"
  @type t :: %OracleQueryTx{
          oracle_address: Identifier.t(),
          query_data: String.t(),
          query_fee: non_neg_integer(),
          query_ttl: Oracle.ttl(),
          response_ttl: Oracle.ttl()
        }

  @typedoc "Structure that holds specific transaction info in the chainstate."
  @type tx_type_state() :: Chainstate.oracles()

  @nonce_size 256

  defstruct [
    :oracle_address,
    :query_data,
    :query_fee,
    :query_ttl,
    :response_ttl
  ]

  @spec get_chain_state_name() :: atom()
  def get_chain_state_name, do: :oracles

  @spec sender_type() :: Identifier.type()
  def sender_type, do: :account

  @spec init(payload()) :: OracleQueryTx.t()
  def init(%{
        oracle_address: %Identifier{} = identified_oracle_address,
        query_data: query_data,
        query_fee: query_fee,
        query_ttl: query_ttl,
        response_ttl: response_ttl
      }) do
    %OracleQueryTx{
      oracle_address: identified_oracle_address,
      query_data: query_data,
      query_fee: query_fee,
      query_ttl: query_ttl,
      response_ttl: response_ttl
    }
  end

  def init(%{
        oracle_address: oracle_address,
        query_data: query_data,
        query_fee: query_fee,
        query_ttl: query_ttl,
        response_ttl: response_ttl
      }) do
    identified_oracle_address = Identifier.create_identity(oracle_address, :oracle)

    %OracleQueryTx{
      oracle_address: identified_oracle_address,
      query_data: query_data,
      query_fee: query_fee,
      query_ttl: query_ttl,
      response_ttl: response_ttl
    }
  end

  @doc """
  Validates the transaction without considering state
  """
  @spec validate(OracleQueryTx.t(), DataTx.t()) :: :ok | {:error, reason()}
  def validate(
        %OracleQueryTx{
          query_ttl: query_ttl,
          response_ttl: response_ttl,
          oracle_address: %Identifier{value: address} = oracle_address
        },
        %DataTx{senders: senders}
      ) do
    cond do
      !Oracle.ttl_is_valid?(query_ttl) ->
        {:error, "#{__MODULE__}: Invalid query ttl"}

      !Oracle.ttl_is_valid?(response_ttl) ->
        {:error, "#{__MODULE__}: Invalid response ttl"}

      !match?(%{type: :relative}, response_ttl) ->
        {:error, "#{__MODULE__}: Invalid ttl type"}

      !Identifier.valid?(oracle_address, :oracle) ->
        {:error, "#{__MODULE__}: Invalid oracle identifier: #{inspect(oracle_address)}"}

      !Keys.key_size_valid?(address) ->
        {:error, "#{__MODULE__}: oracle_adddress size invalid"}

      length(senders) != 1 ->
        {:error, "#{__MODULE__}: Invalid senders number"}

      true ->
        :ok
    end
  end

  @doc """
  Enters a query in the oracle state tree
  """
  @spec process_chainstate(
          Chainstate.accounts(),
          tx_type_state(),
          non_neg_integer(),
          OracleQueryTx.t(),
          DataTx.t(),
          Transaction.context()
        ) :: {:ok, {Chainstate.accounts(), tx_type_state()}}
  def process_chainstate(
        accounts,
        oracles,
        block_height,
        %OracleQueryTx{
          query_fee: query_fee,
          oracle_address: %Identifier{value: oracle_address},
          query_data: query_data,
          query_ttl: query_ttl,
          response_ttl: %{ttl: response_ttl},
          query_fee: query_fee
        },
<<<<<<< HEAD
        %DataTx{nonce: nonce} = data_tx,
        _context
=======
        %DataTx{nonce: nonce, senders: [%Identifier{value: sender}]}
>>>>>>> b99ff4a7
      ) do
    updated_accounts_state =
      accounts
      |> AccountStateTree.update(sender, fn acc ->
        Account.apply_transfer!(acc, block_height, query_fee * -1)
      end)

    query = %OracleQuery{
      sender_address: sender,
      sender_nonce: nonce,
      oracle_address: oracle_address,
      query: query_data,
      has_response: false,
      response: :undefined,
      expires: Oracle.calculate_absolute_ttl(query_ttl, block_height),
      response_ttl: response_ttl,
      fee: query_fee
    }

    new_oracle_tree = OracleStateTree.insert_query(oracles, query)

    {:ok, {updated_accounts_state, new_oracle_tree}}
  end

  @doc """
  Validates the transaction with state considered
  """
  @spec preprocess_check(
          Chainstate.accounts(),
          tx_type_state(),
          non_neg_integer(),
          OracleQueryTx.t(),
          DataTx.t(),
          Transaction.context()
        ) :: :ok | {:error, reason()}
  def preprocess_check(
        accounts,
        oracles,
        block_height,
        %OracleQueryTx{
          query_fee: query_fee,
          oracle_address: %Identifier{value: oracle_address},
          query_data: query_data,
          query_fee: query_fee
        } = tx,
<<<<<<< HEAD
        %DataTx{fee: fee} = data_tx,
        _context
=======
        %DataTx{senders: [%Identifier{value: sender}], fee: fee}
>>>>>>> b99ff4a7
      ) do
    cond do
      AccountStateTree.get(accounts, sender).balance - fee - query_fee < 0 ->
        {:error, "#{__MODULE__}: Negative balance"}

      !Oracle.tx_ttl_is_valid?(tx, block_height) ->
        {:error, "#{__MODULE__}: Invalid transaction TTL: #{inspect(tx)}"}

      !OracleStateTree.exists_oracle?(oracles, oracle_address) ->
        {:error, "#{__MODULE__}: No oracle registered with the address:
         #{inspect(oracle_address)}"}

      !is_binary(query_data) ->
        {:error, "#{__MODULE__}: Invalid query data: #{inspect(query_data)}"}

      true ->
        :ok
    end
  end

  @spec deduct_fee(
          Chainstate.accounts(),
          non_neg_integer(),
          OracleQueryTx.t(),
          DataTx.t(),
          non_neg_integer()
        ) :: Chainstate.accounts()
  def deduct_fee(accounts, block_height, _tx, %DataTx{} = data_tx, fee) do
    DataTx.standard_deduct_fee(accounts, block_height, data_tx, fee)
  end

  @spec is_minimum_fee_met?(DataTx.t(), tx_type_state(), non_neg_integer()) :: boolean()
  def is_minimum_fee_met?(
        %DataTx{
          payload: %OracleQueryTx{
            query_fee: query_fee,
            oracle_address: %Identifier{value: oracle_address},
            query_ttl: query_ttl
          },
          fee: fee
        },
        oracles_tree,
        block_height
      ) do
    registered_oracle = OracleStateTree.get_oracle(oracles_tree, oracle_address)
    tx_query_fee_is_met = registered_oracle != :none && query_fee >= registered_oracle.query_fee

    ttl_fee = fee - GovernanceConstants.oracle_query_base_fee()

    tx_fee_is_met =
      case query_ttl do
        %{ttl: ttl, type: :relative} ->
          ttl_fee >= Oracle.calculate_minimum_fee(ttl)

        %{ttl: _ttl, type: :absolute} ->
          ttl_fee >=
            query_ttl
            |> Oracle.calculate_relative_ttl(block_height)
            |> Oracle.calculate_minimum_fee()
      end

    tx_fee_is_met && tx_query_fee_is_met
  end

  @spec id(Keys.pubkey(), non_neg_integer(), Identifier.t()) :: binary()
  def id(sender, nonce, oracle_address) do
    bin = sender <> <<nonce::@nonce_size>> <> oracle_address
    Hash.hash(bin)
  end

  @spec base58c_encode(binary()) :: binary()
  def base58c_encode(bin) do
    Bits.encode58c("qy", bin)
  end

  @spec base58c_decode(binary()) :: binary() | {:error, reason()}
  def base58c_decode(<<"qy$", payload::binary>>) do
    Bits.decode58(payload)
  end

  def base58c_decode(_) do
    {:error, "#{__MODULE__}: Wrong data"}
  end

  @spec encode_to_list(OracleQueryTx.t(), DataTx.t()) :: list() | {:error, reason()}
  def encode_to_list(
        %OracleQueryTx{
          oracle_address: oracle_address,
          query_data: query_data,
          query_ttl: query_ttl,
          response_ttl: response_ttl,
          query_fee: query_fee
        },
        %DataTx{senders: [sender], nonce: nonce, fee: fee, ttl: ttl}
      ) do
    ttl_type_q = Serialization.encode_ttl_type(query_ttl)
    ttl_type_r = Serialization.encode_ttl_type(response_ttl)

    [
      :binary.encode_unsigned(@version),
      Identifier.encode_to_binary(sender),
      :binary.encode_unsigned(nonce),
      Identifier.encode_to_binary(oracle_address),
      query_data,
      :binary.encode_unsigned(query_fee),
      ttl_type_q,
      query_ttl.ttl,
      ttl_type_r,
      :binary.encode_unsigned(response_ttl.ttl),
      :binary.encode_unsigned(fee),
      :binary.encode_unsigned(ttl)
    ]
  end

  @spec decode_from_list(non_neg_integer(), list()) :: {:ok, DataTx.t()} | {:error, reason()}
  def decode_from_list(@version, [
        encoded_sender,
        nonce,
        encoded_oracle_address,
        query_data,
        query_fee,
        encoded_query_ttl_type,
        query_ttl_value,
        encoded_response_ttl_type,
        response_ttl_value,
        fee,
        ttl
      ]) do
    query_ttl_type =
      encoded_query_ttl_type
      |> Serialization.decode_ttl_type()

    response_ttl_type =
      encoded_response_ttl_type
      |> Serialization.decode_ttl_type()

    case Identifier.decode_from_binary(encoded_oracle_address) do
      {:ok, oracle_address} ->
        payload = %{
          oracle_address: oracle_address,
          query_data: query_data,
          query_fee: :binary.decode_unsigned(query_fee),
          query_ttl: %{
            ttl: :binary.decode_unsigned(query_ttl_value),
            type: query_ttl_type
          },
          response_ttl: %{
            ttl: :binary.decode_unsigned(response_ttl_value),
            type: response_ttl_type
          }
        }

        DataTx.init_binary(
          OracleQueryTx,
          payload,
          [encoded_sender],
          :binary.decode_unsigned(fee),
          :binary.decode_unsigned(nonce),
          :binary.decode_unsigned(ttl)
        )

      {:error, _} = error ->
        error
    end
  end

  def decode_from_list(@version, data) do
    {:error, "#{__MODULE__}: decode_from_list: Invalid serialization: #{inspect(data)}"}
  end

  def decode_from_list(version, _) do
    {:error, "#{__MODULE__}: decode_from_list: Unknown version #{version}"}
  end
end<|MERGE_RESOLUTION|>--- conflicted
+++ resolved
@@ -153,12 +153,8 @@
           response_ttl: %{ttl: response_ttl},
           query_fee: query_fee
         },
-<<<<<<< HEAD
-        %DataTx{nonce: nonce} = data_tx,
+        %DataTx{nonce: nonce, senders: [%Identifier{value: sender}]},
         _context
-=======
-        %DataTx{nonce: nonce, senders: [%Identifier{value: sender}]}
->>>>>>> b99ff4a7
       ) do
     updated_accounts_state =
       accounts
@@ -204,12 +200,8 @@
           query_data: query_data,
           query_fee: query_fee
         } = tx,
-<<<<<<< HEAD
-        %DataTx{fee: fee} = data_tx,
+        %DataTx{senders: [%Identifier{value: sender}], fee: fee},
         _context
-=======
-        %DataTx{senders: [%Identifier{value: sender}], fee: fee}
->>>>>>> b99ff4a7
       ) do
     cond do
       AccountStateTree.get(accounts, sender).balance - fee - query_fee < 0 ->
