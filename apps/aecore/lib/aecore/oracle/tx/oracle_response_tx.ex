--- conflicted
+++ resolved
@@ -69,14 +69,6 @@
           DataTx.t()
         ) :: {:ok, {ChainState.accounts(), Oracle.oracles()}}
   def process_chainstate(
-<<<<<<< HEAD
-        %OracleResponseTx{} = tx,
-        sender,
-        fee,
-        nonce,
-        _block_height,
-=======
->>>>>>> 00f42523
         accounts,
         %{interaction_objects: interaction_objects} = oracle_state,
         block_height,
