defmodule Aecore.Oracle.Tx.OracleRegistrationTx do
  @moduledoc """
  Contains the transaction structure for oracle registration
  and functions associated with those transactions.
  """

  @behaviour Aecore.Tx.Transaction

  alias __MODULE__
  alias Aecore.Tx.DataTx
  alias Aecore.Oracle.{Oracle, OracleStateTree}
  alias ExJsonSchema.Schema, as: JsonSchema
  alias Aecore.Account.AccountStateTree
  alias Aecore.Chain.Chainstate
<<<<<<< HEAD
  alias Aeutil.Serialization

  @version 1
=======
  alias Aecore.Chain.Identifier
>>>>>>> bbc81800

  @type payload :: %{
          query_format: Oracle.json_schema(),
          response_format: Oracle.json_schema(),
          query_fee: non_neg_integer(),
          ttl: Oracle.ttl()
        }

  @type t :: %OracleRegistrationTx{
          query_format: map(),
          response_format: map(),
          query_fee: non_neg_integer(),
          ttl: Oracle.ttl()
        }

  @type tx_type_state() :: Chainstate.oracles()

  defstruct [
    :query_format,
    :response_format,
    :query_fee,
    :ttl
  ]

  @spec get_chain_state_name() :: :oracles
  def get_chain_state_name, do: :oracles

  use ExConstructor

  @spec init(payload()) :: t()
  def init(%{
        query_format: query_format,
        response_format: response_format,
        query_fee: query_fee,
        ttl: ttl
      }) do
    %OracleRegistrationTx{
      query_format: query_format,
      response_format: response_format,
      query_fee: query_fee,
      ttl: ttl
    }
  end

  @spec validate(t(), DataTx.t()) :: :ok | {:error, String.t()}
  def validate(
        %OracleRegistrationTx{
          query_format: query_format,
          response_format: response_format,
          ttl: ttl
        },
        data_tx
      ) do
    senders = DataTx.senders(data_tx)

    formats_valid =
      try do
        JsonSchema.resolve(query_format)
        JsonSchema.resolve(response_format)
        true
      rescue
        _ ->
          false
      end

    cond do
      ttl <= 0 ->
        {:error, "#{__MODULE__}: Invalid ttl"}

      !formats_valid ->
        {:error, "#{__MODULE__}: Invalid query or response format definition"}

      !Oracle.ttl_is_valid?(ttl) ->
        {:error, "#{__MODULE__}: Invald ttl"}

      length(senders) != 1 ->
        {:error, "#{__MODULE__}: Invalid senders number"}

      true ->
        :ok
    end
  end

  @spec process_chainstate(
          Chainstate.accounts(),
          tx_type_state(),
          non_neg_integer(),
          t(),
          DataTx.t()
        ) :: {:ok, {Chainstate.accounts(), tx_type_state()}}
  def process_chainstate(
        accounts,
        oracles,
        block_height,
        %OracleRegistrationTx{} = tx,
        data_tx
      ) do
    sender = DataTx.main_sender(data_tx)
    {:ok, identified_oracle_owner} = Identifier.create_identity(sender, :oracle)

<<<<<<< HEAD
    oracle = %Oracle{
      owner: sender,
=======
    oracle = %{
      owner: identified_oracle_owner,
>>>>>>> bbc81800
      query_format: tx.query_format,
      response_format: tx.response_format,
      query_fee: tx.query_fee,
      expires: Oracle.calculate_absolute_ttl(tx.ttl, block_height)
    }

    {:ok,
     {
       accounts,
       OracleStateTree.insert_oracle(oracles, oracle)
     }}
  end

  @spec preprocess_check(
          Chainstate.accounts(),
          tx_type_state(),
          non_neg_integer(),
          t(),
          DataTx.t()
        ) :: :ok | {:error, String.t()}
  def preprocess_check(
        accounts,
        oracles,
        block_height,
        tx,
        data_tx
      ) do
    sender = DataTx.main_sender(data_tx)
    fee = DataTx.fee(data_tx)

    cond do
      AccountStateTree.get(accounts, sender).balance - fee < 0 ->
        {:error, "#{__MODULE__}: Negative balance"}

      !Oracle.tx_ttl_is_valid?(tx, block_height) ->
        {:error, "#{__MODULE__}: Invalid transaction TTL: #{inspect(tx.ttl)}"}

      OracleStateTree.exists_oracle?(oracles, sender) ->
        {:error, "#{__MODULE__}: Account: #{inspect(sender)} is already an oracle"}

      !is_minimum_fee_met?(tx, fee, block_height) ->
        {:error, "#{__MODULE__}: Fee: #{inspect(fee)} too low"}

      true ->
        :ok
    end
  end

  @spec deduct_fee(
          Chainstate.accounts(),
          non_neg_integer(),
          t(),
          DataTx.t(),
          non_neg_integer()
        ) :: Chainstate.accounts()
  def deduct_fee(accounts, block_height, _tx, data_tx, fee) do
    DataTx.standard_deduct_fee(accounts, block_height, data_tx, fee)
  end

  @spec is_minimum_fee_met?(t(), non_neg_integer(), non_neg_integer()) :: boolean()
  def is_minimum_fee_met?(tx, fee, block_height) do
    case tx.ttl do
      %{ttl: ttl, type: :relative} ->
        fee >= calculate_minimum_fee(ttl)

      %{ttl: ttl, type: :absolute} ->
        if block_height != nil do
          fee >=
            ttl
            |> Oracle.calculate_relative_ttl(block_height)
            |> calculate_minimum_fee()
        else
          true
        end
    end
  end

  @spec calculate_minimum_fee(non_neg_integer()) :: non_neg_integer()
  defp calculate_minimum_fee(ttl) do
    blocks_ttl_per_token = Application.get_env(:aecore, :tx_data)[:blocks_ttl_per_token]

    base_fee = Application.get_env(:aecore, :tx_data)[:oracle_registration_base_fee]

    round(Float.ceil(ttl / blocks_ttl_per_token) + base_fee)
  end

  def encode_to_list(%OracleRegistrationTx{} = tx, %DataTx{} = datatx) do
    ttl_type = Serialization.encode_ttl_type(tx.ttl)

    [
      @version,
      datatx.senders,
      datatx.nonce,
      "$æx" <> Serialization.transform_item(tx.query_format),
      "$æx" <> Serialization.transform_item(tx.response_format),
      tx.query_fee,
      ttl_type,
      tx.ttl.ttl,
      datatx.fee,
      datatx.ttl
    ]
  end

  def decode_from_list(@version, [
        senders,
        nonce,
        encoded_query_format,
        encoded_response_format,
        query_fee,
        encoded_ttl_type,
        ttl_value,
        fee,
        ttl
      ]) do
    ttl_type =
      encoded_ttl_type
      |> Serialization.transform_item(:int)
      |> Serialization.decode_ttl_type()

    query_format = Serialization.decode_format(encoded_query_format)

    response_format = Serialization.decode_format(encoded_response_format)

    payload = %{
      query_format: query_format,
      response_format: response_format,
      ttl: %{ttl: Serialization.transform_item(ttl_value, :int), type: ttl_type},
      query_fee: Serialization.transform_item(query_fee, :int)
    }

    {:ok,
     DataTx.init(
       OracleRegistrationTx,
       payload,
       senders,
       Serialization.transform_item(fee, :int),
       Serialization.transform_item(nonce, :int),
       Serialization.transform_item(ttl, :int)
     )}
  end

  def decode_from_list(@version, data) do
    {:error, "#{__MODULE__}: decode_from_list: Invalid serialization: #{inspect(data)}"}
  end

  def decode_from_list(version, _) do
    {:error, "#{__MODULE__}: decode_from_list: Unknown version #{version}"}
  end
end<|MERGE_RESOLUTION|>--- conflicted
+++ resolved
@@ -12,13 +12,10 @@
   alias ExJsonSchema.Schema, as: JsonSchema
   alias Aecore.Account.AccountStateTree
   alias Aecore.Chain.Chainstate
-<<<<<<< HEAD
   alias Aeutil.Serialization
+  alias Aecore.Chain.Identifier
 
   @version 1
-=======
-  alias Aecore.Chain.Identifier
->>>>>>> bbc81800
 
   @type payload :: %{
           query_format: Oracle.json_schema(),
@@ -119,13 +116,8 @@
     sender = DataTx.main_sender(data_tx)
     {:ok, identified_oracle_owner} = Identifier.create_identity(sender, :oracle)
 
-<<<<<<< HEAD
     oracle = %Oracle{
-      owner: sender,
-=======
-    oracle = %{
       owner: identified_oracle_owner,
->>>>>>> bbc81800
       query_format: tx.query_format,
       response_format: tx.response_format,
       query_fee: tx.query_fee,
