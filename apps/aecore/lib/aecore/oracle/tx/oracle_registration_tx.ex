--- conflicted
+++ resolved
@@ -8,10 +8,9 @@
 
   alias __MODULE__
   alias Aecore.Tx.DataTx
-  alias Aecore.Oracle.Oracle
+  alias Aecore.Oracle.{Oracle, OracleStateTree}
   alias ExJsonSchema.Schema, as: JsonSchema
-  alias Aecore.Account.AccountStateTree
-  alias Aecore.Oracle.OracleStateTree
+  alias Aecore.Account.{Account, AccountStateTree}
 
   @type payload :: %{
           query_format: Oracle.json_schema(),
@@ -97,74 +96,43 @@
           AccountsStateTree.accounts_state(),
           Oracle.oracles(),
           non_neg_integer(),
-<<<<<<< HEAD
-          non_neg_integer(),
-          AccountStateTree.tree(),
-          OracleStateTree.oracle_state()
-        ) :: {AccountStateTree.tree(), Oracle.t()}
-=======
           OracleRegistrationTx.t(),
           DataTx.t()
         ) :: {:ok, {AccountsStateTree.accounts_state(), Oracle.oracles()}}
->>>>>>> f73d0d8c
   def process_chainstate(
         accounts,
-<<<<<<< HEAD
-        registered_oracles
-=======
-        %{registered_oracles: registered_oracles} = oracle_state,
+        oracles,
         block_height,
         %OracleRegistrationTx{} = tx,
         data_tx
->>>>>>> f73d0d8c
       ) do
     sender = DataTx.main_sender(data_tx)
 
-<<<<<<< HEAD
-    updated_oracle_chainstate =
-      OracleStateTree.put_registered_oracles(registered_oracles, %{
-        sender => %{
-          tx: tx,
-          height_included: block_height
-        }
-      })
-
-    {updated_accounts_chainstate, updated_oracle_chainstate}
-=======
-    updated_registered_oracles =
-      Map.put_new(registered_oracles, sender, %{
-        owner: sender,
-        query_format: tx.query_format,
-        response_format: tx.response_format,
-        query_fee: tx.query_fee,
-        expires: Oracle.calculate_absolute_ttl(tx.ttl, block_height)
-      })
-
-    updated_oracle_state = %{
-      oracle_state
-      | registered_oracles: updated_registered_oracles
+    oracle = %{
+      owner: sender,
+      query_format: tx.query_format,
+      response_format: tx.response_format,
+      query_fee: tx.query_fee,
+      expires: Oracle.calculate_absolute_ttl(tx.ttl, block_height)
     }
 
-    {:ok, {accounts, updated_oracle_state}}
->>>>>>> f73d0d8c
+    {:ok,
+     {
+       accounts,
+       OracleStateTree.insert_oracle(oracles, oracle)
+     }}
   end
 
   @spec preprocess_check(
           AccountsStateTree.accounts_state(),
           Oracle.oracles(),
           non_neg_integer(),
-<<<<<<< HEAD
-          non_neg_integer(),
-          OracleStateTree.oracle_state()
-        ) :: :ok | {:error, String.t()}
-  def preprocess_check(tx, sender, account_state, fee, _nonce, block_height, registered_oracles) do
-=======
           OracleRegistrationTx.t(),
           DataTx.t()
         ) :: :ok | {:error, String.t()}
   def preprocess_check(
         accounts,
-        %{registered_oracles: registered_oracles},
+        oracles,
         block_height,
         tx,
         data_tx
@@ -172,7 +140,6 @@
     sender = DataTx.main_sender(data_tx)
     fee = DataTx.fee(data_tx)
 
->>>>>>> f73d0d8c
     cond do
       AccountStateTree.get(accounts, sender).balance - fee < 0 ->
         {:error, "#{__MODULE__}: Negative balance"}
@@ -180,7 +147,7 @@
       !Oracle.tx_ttl_is_valid?(tx, block_height) ->
         {:error, "#{__MODULE__}: Invalid transaction TTL: #{inspect(tx.ttl)}"}
 
-      OracleStateTree.has_key?(registered_oracles, sender) ->
+      OracleStateTree.lookup_oracle?(oracles, sender) ->
         {:error, "#{__MODULE__}: Account: #{inspect(sender)} is already an oracle"}
 
       !is_minimum_fee_met?(tx, fee, block_height) ->
