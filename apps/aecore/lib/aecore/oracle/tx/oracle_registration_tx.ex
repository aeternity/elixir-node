defmodule Aecore.Oracle.Tx.OracleRegistrationTx do
  @moduledoc """
  Module defining the OracleRegistration transaction
  """

  @behaviour Aecore.Tx.Transaction

  alias __MODULE__
  alias Aecore.Governance.GovernanceConstants
  alias Aecore.Account.AccountStateTree
  alias Aecore.Chain.{Chainstate, Identifier}
  alias Aecore.Oracle.{Oracle, OracleStateTree}
  alias Aecore.Tx.DataTx
  alias Aeutil.Serialization

  @version 1

  @typedoc "Reason of the error"
  @type reason :: String.t()

  @typedoc "Expected structure for the OracleRegistration Transaction"
  @type payload :: %{
          query_format: String.t(),
          response_format: String.t(),
          query_fee: non_neg_integer(),
          ttl: Oracle.ttl()
        }

  @typedoc "Structure of the OracleRegistration Transaction type"
  @type t :: %OracleRegistrationTx{
          query_format: String.t(),
          response_format: String.t(),
          query_fee: non_neg_integer(),
          ttl: Oracle.ttl()
        }

  @typedoc "Structure that holds specific transaction info in the chainstate."
  @type tx_type_state() :: Chainstate.oracles()

  defstruct [
    :query_format,
    :response_format,
    :query_fee,
    :ttl
  ]

  @spec get_chain_state_name() :: atom()
  def get_chain_state_name, do: :oracles

  @spec init(payload()) :: OracleRegistrationTx.t()
  def init(%{
        query_format: query_format,
        response_format: response_format,
        query_fee: query_fee,
        ttl: ttl
      }) do
    %OracleRegistrationTx{
      query_format: query_format,
      response_format: response_format,
      query_fee: query_fee,
      ttl: ttl
    }
  end

  @doc """
  Validates the transaction without considering state
  """
  @spec validate(OracleRegistrationTx.t(), DataTx.t()) :: :ok | {:error, reason()}
  def validate(
        %OracleRegistrationTx{
          query_format: query_format,
          response_format: response_format,
          ttl: ttl
        },
        %DataTx{} = data_tx
      ) do
    senders = DataTx.senders(data_tx)

    cond do
      !is_binary(query_format) && !is_binary(response_format) ->
        {:error, "#{__MODULE__}: Invalid query or response format definition"}

      !Oracle.ttl_is_valid?(ttl) ->
        {:error, "#{__MODULE__}: Invald ttl"}

      length(senders) != 1 ->
        {:error, "#{__MODULE__}: Invalid senders number"}

      true ->
        :ok
    end
  end

  @doc """
  Enters an oracle in the oracle state tree
  """
  @spec process_chainstate(
          Chainstate.accounts(),
          tx_type_state(),
          non_neg_integer(),
          OracleRegistrationTx.t(),
          DataTx.t(),
          Transaction.context()
        ) :: {:ok, {Chainstate.accounts(), tx_type_state()}}
  def process_chainstate(
        accounts,
        oracles,
        block_height,
<<<<<<< HEAD
        %OracleRegistrationTx{} = tx,
        data_tx,
        _context
=======
        %OracleRegistrationTx{
          query_format: query_format,
          response_format: response_format,
          query_fee: query_fee,
          ttl: ttl
        },
        %DataTx{} = data_tx
>>>>>>> 471f21ef
      ) do
    sender = DataTx.main_sender(data_tx)
    identified_oracle_owner = Identifier.create_identity(sender, :oracle)

    oracle = %Oracle{
      owner: identified_oracle_owner,
      query_format: query_format,
      response_format: response_format,
      query_fee: query_fee,
      expires: Oracle.calculate_absolute_ttl(ttl, block_height)
    }

    {:ok,
     {
       accounts,
       OracleStateTree.insert_oracle(oracles, oracle)
     }}
  end

  @doc """
  Validates the transaction with state considered
  """
  @spec preprocess_check(
          Chainstate.accounts(),
          tx_type_state(),
          non_neg_integer(),
          OracleRegistrationTx.t(),
          DataTx.t(),
          Transaction.context()
        ) :: :ok | {:error, reason()}
  def preprocess_check(
        accounts,
        oracles,
        block_height,
<<<<<<< HEAD
        tx,
        data_tx,
        _context
=======
        %OracleRegistrationTx{ttl: ttl} = tx,
        %DataTx{fee: fee} = data_tx
>>>>>>> 471f21ef
      ) do
    sender = DataTx.main_sender(data_tx)

    cond do
      AccountStateTree.get(accounts, sender).balance - fee < 0 ->
        {:error, "#{__MODULE__}: Negative balance"}

      !Oracle.tx_ttl_is_valid?(tx, block_height) ->
        {:error, "#{__MODULE__}: Invalid transaction TTL: #{inspect(ttl)}"}

      OracleStateTree.exists_oracle?(oracles, sender) ->
        {:error, "#{__MODULE__}: Account: #{inspect(sender)} is already an oracle"}

      !is_minimum_fee_met?(data_tx, oracles, block_height) ->
        {:error, "#{__MODULE__}: Fee: #{inspect(fee)} too low"}

      true ->
        :ok
    end
  end

  @spec deduct_fee(
          Chainstate.accounts(),
          non_neg_integer(),
          OracleRegistrationTx.t(),
          DataTx.t(),
          non_neg_integer()
        ) :: Chainstate.accounts()
  def deduct_fee(accounts, block_height, _tx, %DataTx{} = data_tx, fee) do
    DataTx.standard_deduct_fee(accounts, block_height, data_tx, fee)
  end

  @spec is_minimum_fee_met?(DataTx.t(), tx_type_state(), non_neg_integer()) :: boolean()
  def is_minimum_fee_met?(
        %DataTx{payload: %OracleRegistrationTx{ttl: ttl}, fee: fee},
        _oracles_tree,
        block_height
      ) do
    ttl_fee = fee - GovernanceConstants.oracle_register_base_fee()

    case ttl do
      %{ttl: ttl, type: :relative} ->
        ttl_fee >= Oracle.calculate_minimum_fee(ttl)

      %{ttl: _ttl, type: :absolute} ->
        ttl_fee >=
          ttl
          |> Oracle.calculate_relative_ttl(block_height)
          |> Oracle.calculate_minimum_fee()
    end
  end

  @spec encode_to_list(OracleRegistrationTx.t(), DataTx.t()) :: list()
  def encode_to_list(
        %OracleRegistrationTx{
          ttl: oracle_ttl,
          query_format: query_format,
          response_format: response_format,
          query_fee: query_fee
        },
        %DataTx{senders: [sender], nonce: nonce, fee: fee, ttl: ttl}
      ) do
    ttl_type = Serialization.encode_ttl_type(oracle_ttl)

    [
      :binary.encode_unsigned(@version),
      Identifier.encode_to_binary(sender),
      :binary.encode_unsigned(nonce),
      query_format,
      response_format,
      query_fee,
      ttl_type,
      :binary.encode_unsigned(oracle_ttl.ttl),
      :binary.encode_unsigned(fee),
      :binary.encode_unsigned(ttl)
    ]
  end

  @spec decode_from_list(non_neg_integer(), list()) :: {:ok, DataTx.t()} | {:error, reason()}
  def decode_from_list(@version, [
        encoded_sender,
        nonce,
        query_format,
        response_format,
        query_fee,
        encoded_ttl_type,
        ttl_value,
        fee,
        ttl
      ]) do
    ttl_type =
      encoded_ttl_type
      |> Serialization.decode_ttl_type()

    payload = %{
      query_format: query_format,
      response_format: response_format,
      ttl: %{ttl: :binary.decode_unsigned(ttl_value), type: ttl_type},
      query_fee: :binary.decode_unsigned(query_fee)
    }

    DataTx.init_binary(
      OracleRegistrationTx,
      payload,
      [encoded_sender],
      :binary.decode_unsigned(fee),
      :binary.decode_unsigned(nonce),
      :binary.decode_unsigned(ttl)
    )
  end

  def decode_from_list(@version, data) do
    {:error, "#{__MODULE__}: decode_from_list: Invalid serialization: #{inspect(data)}"}
  end

  def decode_from_list(version, _) do
    {:error, "#{__MODULE__}: decode_from_list: Unknown version #{version}"}
  end
end<|MERGE_RESOLUTION|>--- conflicted
+++ resolved
@@ -106,19 +106,14 @@
         accounts,
         oracles,
         block_height,
-<<<<<<< HEAD
-        %OracleRegistrationTx{} = tx,
-        data_tx,
-        _context
-=======
         %OracleRegistrationTx{
           query_format: query_format,
           response_format: response_format,
           query_fee: query_fee,
           ttl: ttl
         },
-        %DataTx{} = data_tx
->>>>>>> 471f21ef
+        %DataTx{} = data_tx,
+        _context
       ) do
     sender = DataTx.main_sender(data_tx)
     identified_oracle_owner = Identifier.create_identity(sender, :oracle)
@@ -153,14 +148,9 @@
         accounts,
         oracles,
         block_height,
-<<<<<<< HEAD
-        tx,
-        data_tx,
+        %OracleRegistrationTx{ttl: ttl} = tx,
+        %DataTx{fee: fee} = data_tx,
         _context
-=======
-        %OracleRegistrationTx{ttl: ttl} = tx,
-        %DataTx{fee: fee} = data_tx
->>>>>>> 471f21ef
       ) do
     sender = DataTx.main_sender(data_tx)
 
