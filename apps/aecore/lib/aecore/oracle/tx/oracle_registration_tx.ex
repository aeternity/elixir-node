defmodule Aecore.Oracle.Tx.OracleRegistrationTx do
  @moduledoc """
  Module defining the OracleRegistration transaction
  """

  use Aecore.Tx.Transaction

  alias __MODULE__
  alias Aecore.Governance.GovernanceConstants
  alias Aecore.Account.AccountStateTree
  alias Aecore.Chain.{Chainstate, Identifier}
  alias Aecore.Oracle.{Oracle, OracleStateTree}
  alias Aecore.Tx.DataTx
  alias Aeutil.Serialization

  @version 1

  @typedoc "Reason of the error"
  @type reason :: String.t()

  @typedoc "Expected structure for the OracleRegistration Transaction"
  @type payload :: %{
          query_format: String.t(),
          response_format: String.t(),
          query_fee: non_neg_integer(),
          ttl: Oracle.ttl()
        }

  @typedoc "Structure of the OracleRegistration Transaction type"
  @type t :: %OracleRegistrationTx{
          query_format: String.t(),
          response_format: String.t(),
          query_fee: non_neg_integer(),
          ttl: Oracle.ttl()
        }

  @typedoc "Structure that holds specific transaction info in the chainstate."
  @type tx_type_state() :: Chainstate.oracles()

  defstruct [
    :query_format,
    :response_format,
    :query_fee,
    :ttl
  ]

  @spec get_chain_state_name() :: atom()
  def get_chain_state_name, do: :oracles

  @spec sender_type() :: Identifier.type()
  def sender_type, do: :account

  @spec init(payload()) :: OracleRegistrationTx.t()
  def init(%{
        query_format: query_format,
        response_format: response_format,
        query_fee: query_fee,
        ttl: ttl
      }) do
    %OracleRegistrationTx{
      query_format: query_format,
      response_format: response_format,
      query_fee: query_fee,
      ttl: ttl
    }
  end

  @doc """
  Validates the transaction without considering state
  """
  @spec validate(OracleRegistrationTx.t(), DataTx.t()) :: :ok | {:error, reason()}
  def validate(
        %OracleRegistrationTx{
          query_format: query_format,
          response_format: response_format,
          ttl: ttl
        },
        %DataTx{senders: senders}
      ) do
    cond do
      !is_binary(query_format) && !is_binary(response_format) ->
        {:error, "#{__MODULE__}: Invalid query or response format definition"}

      !Oracle.ttl_is_valid?(ttl) ->
        {:error, "#{__MODULE__}: Invald ttl"}

      length(senders) != 1 ->
        {:error, "#{__MODULE__}: Invalid senders number"}

      true ->
        :ok
    end
  end

  @doc """
  Enters an oracle in the oracle state tree
  """
  @spec process_chainstate(
          Chainstate.accounts(),
          tx_type_state(),
          non_neg_integer(),
          OracleRegistrationTx.t(),
          DataTx.t(),
          Transaction.context()
        ) :: {:ok, {Chainstate.accounts(), tx_type_state()}}
  def process_chainstate(
        accounts,
        oracles,
        block_height,
        %OracleRegistrationTx{
          query_format: query_format,
          response_format: response_format,
          query_fee: query_fee,
          ttl: ttl
        },
<<<<<<< HEAD
        %DataTx{} = data_tx,
        _context
=======
        %DataTx{senders: [%Identifier{value: sender}]}
>>>>>>> b99ff4a7
      ) do
    identified_oracle_owner = Identifier.create_identity(sender, :oracle)

    oracle = %Oracle{
      owner: identified_oracle_owner,
      query_format: query_format,
      response_format: response_format,
      query_fee: query_fee,
      expires: Oracle.calculate_absolute_ttl(ttl, block_height)
    }

    {:ok,
     {
       accounts,
       OracleStateTree.insert_oracle(oracles, oracle)
     }}
  end

  @doc """
  Validates the transaction with state considered
  """
  @spec preprocess_check(
          Chainstate.accounts(),
          tx_type_state(),
          non_neg_integer(),
          OracleRegistrationTx.t(),
          DataTx.t(),
          Transaction.context()
        ) :: :ok | {:error, reason()}
  def preprocess_check(
        accounts,
        oracles,
        block_height,
        %OracleRegistrationTx{ttl: ttl} = tx,
<<<<<<< HEAD
        %DataTx{fee: fee} = data_tx,
        _context
=======
        %DataTx{fee: fee, senders: [%Identifier{value: sender}]}
>>>>>>> b99ff4a7
      ) do
    cond do
      AccountStateTree.get(accounts, sender).balance - fee < 0 ->
        {:error, "#{__MODULE__}: Negative balance"}

      !Oracle.tx_ttl_is_valid?(tx, block_height) ->
        {:error, "#{__MODULE__}: Invalid transaction TTL: #{inspect(ttl)}"}

      OracleStateTree.exists_oracle?(oracles, sender) ->
        {:error, "#{__MODULE__}: Account: #{inspect(sender)} is already an oracle"}

      true ->
        :ok
    end
  end

  @spec deduct_fee(
          Chainstate.accounts(),
          non_neg_integer(),
          OracleRegistrationTx.t(),
          DataTx.t(),
          non_neg_integer()
        ) :: Chainstate.accounts()
  def deduct_fee(accounts, block_height, _tx, %DataTx{} = data_tx, fee) do
    DataTx.standard_deduct_fee(accounts, block_height, data_tx, fee)
  end

  @spec is_minimum_fee_met?(DataTx.t(), tx_type_state(), non_neg_integer()) :: boolean()
  def is_minimum_fee_met?(
        %DataTx{payload: %OracleRegistrationTx{ttl: ttl}, fee: fee},
        _oracles_tree,
        block_height
      ) do
    ttl_fee = fee - GovernanceConstants.oracle_register_base_fee()

    case ttl do
      %{ttl: ttl, type: :relative} ->
        ttl_fee >= Oracle.calculate_minimum_fee(ttl)

      %{ttl: _ttl, type: :absolute} ->
        ttl_fee >=
          ttl
          |> Oracle.calculate_relative_ttl(block_height)
          |> Oracle.calculate_minimum_fee()
    end
  end

  @spec encode_to_list(OracleRegistrationTx.t(), DataTx.t()) :: list()
  def encode_to_list(
        %OracleRegistrationTx{
          ttl: oracle_ttl,
          query_format: query_format,
          response_format: response_format,
          query_fee: query_fee
        },
        %DataTx{senders: [sender], nonce: nonce, fee: fee, ttl: ttl}
      ) do
    ttl_type = Serialization.encode_ttl_type(oracle_ttl)

    [
      :binary.encode_unsigned(@version),
      Identifier.encode_to_binary(sender),
      :binary.encode_unsigned(nonce),
      query_format,
      response_format,
      query_fee,
      ttl_type,
      :binary.encode_unsigned(oracle_ttl.ttl),
      :binary.encode_unsigned(fee),
      :binary.encode_unsigned(ttl)
    ]
  end

  @spec decode_from_list(non_neg_integer(), list()) :: {:ok, DataTx.t()} | {:error, reason()}
  def decode_from_list(@version, [
        encoded_sender,
        nonce,
        query_format,
        response_format,
        query_fee,
        encoded_ttl_type,
        ttl_value,
        fee,
        ttl
      ]) do
    ttl_type =
      encoded_ttl_type
      |> Serialization.decode_ttl_type()

    payload = %{
      query_format: query_format,
      response_format: response_format,
      ttl: %{ttl: :binary.decode_unsigned(ttl_value), type: ttl_type},
      query_fee: :binary.decode_unsigned(query_fee)
    }

    DataTx.init_binary(
      OracleRegistrationTx,
      payload,
      [encoded_sender],
      :binary.decode_unsigned(fee),
      :binary.decode_unsigned(nonce),
      :binary.decode_unsigned(ttl)
    )
  end

  def decode_from_list(@version, data) do
    {:error, "#{__MODULE__}: decode_from_list: Invalid serialization: #{inspect(data)}"}
  end

  def decode_from_list(version, _) do
    {:error, "#{__MODULE__}: decode_from_list: Unknown version #{version}"}
  end
end<|MERGE_RESOLUTION|>--- conflicted
+++ resolved
@@ -113,12 +113,8 @@
           query_fee: query_fee,
           ttl: ttl
         },
-<<<<<<< HEAD
-        %DataTx{} = data_tx,
+        %DataTx{senders: [%Identifier{value: sender}]},
         _context
-=======
-        %DataTx{senders: [%Identifier{value: sender}]}
->>>>>>> b99ff4a7
       ) do
     identified_oracle_owner = Identifier.create_identity(sender, :oracle)
 
@@ -153,12 +149,8 @@
         oracles,
         block_height,
         %OracleRegistrationTx{ttl: ttl} = tx,
-<<<<<<< HEAD
-        %DataTx{fee: fee} = data_tx,
+        %DataTx{fee: fee, senders: [%Identifier{value: sender}]},
         _context
-=======
-        %DataTx{fee: fee, senders: [%Identifier{value: sender}]}
->>>>>>> b99ff4a7
       ) do
     cond do
       AccountStateTree.get(accounts, sender).balance - fee < 0 ->
