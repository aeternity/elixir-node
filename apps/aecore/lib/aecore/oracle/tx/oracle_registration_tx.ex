defmodule Aecore.Oracle.Tx.OracleRegistrationTx do
  @moduledoc """
  Contains the transaction structure for oracle registration
  and functions associated with those transactions.
  """

  @behaviour Aecore.Tx.Transaction

  alias __MODULE__
  alias Aecore.Tx.DataTx
  alias Aecore.Oracle.Oracle
  alias ExJsonSchema.Schema, as: JsonSchema
  alias Aecore.Account.AccountStateTree
  alias Aecore.Oracle.OracleStateTree

  @type payload :: %{
          query_format: Oracle.json_schema(),
          response_format: Oracle.json_schema(),
          query_fee: non_neg_integer(),
          ttl: Oracle.ttl()
        }

  @type t :: %OracleRegistrationTx{
          query_format: map(),
          response_format: map(),
          query_fee: non_neg_integer(),
          ttl: Oracle.ttl()
        }

  defstruct [
    :query_format,
    :response_format,
    :query_fee,
    :ttl
  ]

  @spec get_chain_state_name() :: :oracles
  def get_chain_state_name, do: :oracles

  use ExConstructor

  @spec init(payload()) :: OracleRegistrationTx.t()
  def init(%{
        query_format: query_format,
        response_format: response_format,
        query_fee: query_fee,
        ttl: ttl
      }) do
    %OracleRegistrationTx{
      query_format: query_format,
      response_format: response_format,
      query_fee: query_fee,
      ttl: ttl
    }
  end

  @spec validate(OracleRegistrationTx.t(), DataTx.t()) :: :ok | {:error, String.t()}
  def validate(
        %OracleRegistrationTx{
          query_format: query_format,
          response_format: response_format,
          ttl: ttl
        },
        data_tx
      ) do
    senders = DataTx.senders(data_tx)

    formats_valid =
      try do
        JsonSchema.resolve(query_format)
        JsonSchema.resolve(response_format)
        true
      rescue
        _ ->
          false
      end

    cond do
      ttl <= 0 ->
        {:error, "#{__MODULE__}: Invalid ttl"}

      !formats_valid ->
        {:error, "#{__MODULE__}: Invalid query or response format definition"}

      !Oracle.ttl_is_valid?(ttl) ->
        {:error, "#{__MODULE__}: Invald ttl"}

      length(senders) != 1 ->
        {:error, "#{__MODULE__}: Invalid senders number"}

      true ->
        :ok
    end
  end

  @spec process_chainstate(
          ChainState.account(),
          Oracle.oracles(),
          non_neg_integer(),
<<<<<<< HEAD
          non_neg_integer(),
          AccountStateTree.accounts_state(),
          OracleStateTree.oracles_state()
        ) :: {AccountStateTree.accounts_state(), OracleStateTree.oracles_state()}
=======
          OracleRegistrationTx.t(),
          DataTx.t()
        ) :: {:ok, {ChainState.accounts(), Oracle.oracles()}}
>>>>>>> 3e57f184
  def process_chainstate(
        accounts,
<<<<<<< HEAD
        oracles
=======
        %{registered_oracles: registered_oracles} = oracle_state,
        block_height,
        %OracleRegistrationTx{} = tx,
        data_tx
>>>>>>> 3e57f184
      ) do
    sender = DataTx.main_sender(data_tx)

<<<<<<< HEAD
    updated_oracle_chainstate =
      OracleStateTree.put_registered_oracles(oracles, %{
        sender => %{
          tx: tx,
          height_included: block_height
        }
      })

    {updated_accounts_chainstate, updated_oracle_chainstate}
=======
    updated_registered_oracles =
      Map.put_new(registered_oracles, sender, %{tx: tx, height_included: block_height})

    updated_oracle_state = %{
      oracle_state
      | registered_oracles: updated_registered_oracles
    }

    {:ok, {accounts, updated_oracle_state}}
>>>>>>> 3e57f184
  end

  @spec preprocess_check(
          ChainState.accounts(),
          Oracle.oracles(),
          non_neg_integer(),
<<<<<<< HEAD
          non_neg_integer(),
          OracleStateTree.oracle_state()
        ) :: :ok | {:error, String.t()}
  def preprocess_check(tx, sender, account_state, fee, _nonce, block_height, registered_oracles) do
=======
          OracleRegistrationTx.t(),
          DataTx.t()
        ) :: :ok | {:error, String.t()}
  def preprocess_check(
        accounts,
        %{registered_oracles: registered_oracles},
        block_height,
        tx,
        data_tx
      ) do
    sender = DataTx.main_sender(data_tx)
    fee = DataTx.fee(data_tx)

>>>>>>> 3e57f184
    cond do
      AccountStateTree.get(accounts, sender).balance - fee < 0 ->
        {:error, "#{__MODULE__}: Negative balance"}

      !Oracle.tx_ttl_is_valid?(tx, block_height) ->
        {:error, "#{__MODULE__}: Invalid transaction TTL: #{inspect(tx.ttl)}"}

      OracleStateTree.has_key?(registered_oracles, sender) ->
        {:error, "#{__MODULE__}: Account: #{inspect(sender)} is already an oracle"}

      !is_minimum_fee_met?(tx, fee, block_height) ->
        {:error, "#{__MODULE__}: Fee: #{inspect(fee)} too low"}

      true ->
        :ok
    end
  end

  @spec deduct_fee(
          ChainState.accounts(),
          non_neg_integer(),
          OracleExtendTx.t(),
          DataTx.t(),
          non_neg_integer()
        ) :: ChainState.account()
  def deduct_fee(accounts, block_height, _tx, data_tx, fee) do
    DataTx.standard_deduct_fee(accounts, block_height, data_tx, fee)
  end

  @spec is_minimum_fee_met?(OracleRegistrationTx.t(), non_neg_integer(), non_neg_integer()) ::
          boolean()
  def is_minimum_fee_met?(tx, fee, block_height) do
    case tx.ttl do
      %{ttl: ttl, type: :relative} ->
        fee >= calculate_minimum_fee(ttl)

      %{ttl: ttl, type: :absolute} ->
        if block_height != nil do
          fee >=
            ttl
            |> Oracle.calculate_relative_ttl(block_height)
            |> calculate_minimum_fee()
        else
          true
        end
    end
  end

  @spec calculate_minimum_fee(non_neg_integer()) :: non_neg_integer()
  defp calculate_minimum_fee(ttl) do
    blocks_ttl_per_token = Application.get_env(:aecore, :tx_data)[:blocks_ttl_per_token]

    base_fee = Application.get_env(:aecore, :tx_data)[:oracle_registration_base_fee]

    round(Float.ceil(ttl / blocks_ttl_per_token) + base_fee)
  end
end<|MERGE_RESOLUTION|>--- conflicted
+++ resolved
@@ -8,10 +8,10 @@
 
   alias __MODULE__
   alias Aecore.Tx.DataTx
-  alias Aecore.Oracle.Oracle
+  alias Aecore.Oracle.{Oracle, OracleStateTree}
+  alias Aecore.Chain.Chainstate
   alias ExJsonSchema.Schema, as: JsonSchema
   alias Aecore.Account.AccountStateTree
-  alias Aecore.Oracle.OracleStateTree
 
   @type payload :: %{
           query_format: Oracle.json_schema(),
@@ -94,33 +94,21 @@
   end
 
   @spec process_chainstate(
-          ChainState.account(),
-          Oracle.oracles(),
+          Chainstate.accounts(),
+          Chainstate.oracles(),
           non_neg_integer(),
-<<<<<<< HEAD
-          non_neg_integer(),
-          AccountStateTree.accounts_state(),
-          OracleStateTree.oracles_state()
-        ) :: {AccountStateTree.accounts_state(), OracleStateTree.oracles_state()}
-=======
           OracleRegistrationTx.t(),
           DataTx.t()
-        ) :: {:ok, {ChainState.accounts(), Oracle.oracles()}}
->>>>>>> 3e57f184
+        ) :: {:ok, {Chainstate.accounts(), Chainstate.oracles()}}
   def process_chainstate(
         accounts,
-<<<<<<< HEAD
-        oracles
-=======
-        %{registered_oracles: registered_oracles} = oracle_state,
+        oracles,
         block_height,
         %OracleRegistrationTx{} = tx,
         data_tx
->>>>>>> 3e57f184
       ) do
     sender = DataTx.main_sender(data_tx)
 
-<<<<<<< HEAD
     updated_oracle_chainstate =
       OracleStateTree.put_registered_oracles(oracles, %{
         sender => %{
@@ -129,36 +117,19 @@
         }
       })
 
-    {updated_accounts_chainstate, updated_oracle_chainstate}
-=======
-    updated_registered_oracles =
-      Map.put_new(registered_oracles, sender, %{tx: tx, height_included: block_height})
-
-    updated_oracle_state = %{
-      oracle_state
-      | registered_oracles: updated_registered_oracles
-    }
-
-    {:ok, {accounts, updated_oracle_state}}
->>>>>>> 3e57f184
+    {:ok, {accounts, updated_oracle_chainstate}}
   end
 
   @spec preprocess_check(
-          ChainState.accounts(),
-          Oracle.oracles(),
+          Chainstate.accounts(),
+          Chainstate.oracles(),
           non_neg_integer(),
-<<<<<<< HEAD
-          non_neg_integer(),
-          OracleStateTree.oracle_state()
-        ) :: :ok | {:error, String.t()}
-  def preprocess_check(tx, sender, account_state, fee, _nonce, block_height, registered_oracles) do
-=======
           OracleRegistrationTx.t(),
           DataTx.t()
         ) :: :ok | {:error, String.t()}
   def preprocess_check(
         accounts,
-        %{registered_oracles: registered_oracles},
+        oracles,
         block_height,
         tx,
         data_tx
@@ -166,7 +137,6 @@
     sender = DataTx.main_sender(data_tx)
     fee = DataTx.fee(data_tx)
 
->>>>>>> 3e57f184
     cond do
       AccountStateTree.get(accounts, sender).balance - fee < 0 ->
         {:error, "#{__MODULE__}: Negative balance"}
@@ -174,7 +144,7 @@
       !Oracle.tx_ttl_is_valid?(tx, block_height) ->
         {:error, "#{__MODULE__}: Invalid transaction TTL: #{inspect(tx.ttl)}"}
 
-      OracleStateTree.has_key?(registered_oracles, sender) ->
+      OracleStateTree.has_key?(oracles, sender) ->
         {:error, "#{__MODULE__}: Account: #{inspect(sender)} is already an oracle"}
 
       !is_minimum_fee_met?(tx, fee, block_height) ->
@@ -186,7 +156,7 @@
   end
 
   @spec deduct_fee(
-          ChainState.accounts(),
+          Chainstate.accounts(),
           non_neg_integer(),
           OracleExtendTx.t(),
           DataTx.t(),
