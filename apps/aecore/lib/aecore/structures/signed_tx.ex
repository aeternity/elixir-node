defmodule Aecore.Structures.SignedTx do
  @moduledoc """
  Aecore structure of a signed transaction.
  """

  alias Aecore.Keys.Worker, as: Keys
  alias Aecore.Structures.SpendTx
  alias Aecore.Structures.SignedTx
  alias Aecore.Structures.SpendTx
  alias Aeutil.Serialization
  alias Aeutil.Bits

  @type t :: %SignedTx{
    data: SpendTx.t(),
    signature: binary()
  }

  @doc """
    Definition of Aecore SignedTx structure

  ## Parameters
     - data: Aecore %SpendTx{} structure
     - signature: Signed %SpendTx{} with the private key of the sender
  """
  defstruct [:data, :signature]
  use ExConstructor

  @spec is_coinbase?(SignedTx.t()) :: boolean()
  def is_coinbase?(tx) do
    if(match?(%SpendTx{}, tx.data)) do
      tx.data.from_acc == nil && tx.signature == nil
    else
      false
    end
  end

  @spec is_valid?(SignedTx.t()) :: boolean()
  def is_valid?(tx) do
    if(match?(%SpendTx{}, tx.data)) do
      not_negative = tx.data.value >= 0
      signature_valid = Keys.verify_tx(tx)
      not_negative && signature_valid
    else
      true
    end
  end

  @spec is_oracle_query_tx(map()) :: boolean()
  def is_oracle_query_tx(tx) do
    Map.has_key?(tx, "sender") && Map.has_key?(tx, "oracle_hash") &&
    Map.has_key?(tx, "query_data") && Map.has_key?(tx, "query_fee") &&
    Map.has_key?(tx, "fee") && Map.has_key?(tx, "nonce")
  end

  @spec is_oracle_registration_tx(map()) :: boolean()
  def is_oracle_registration_tx(tx) do
    Map.has_key?(tx, "operator") && Map.has_key?(tx, "query_format") &&
    Map.has_key?(tx, "response_format") && Map.has_key?(tx, "description") &&
    Map.has_key?(tx, "fee") && Map.has_key?(tx, "nonce")
  end

  @spec is_oracle_response_tx(map()) :: boolean()
  def is_oracle_response_tx(tx) do
    Map.has_key?(tx, "operator") && Map.has_key?(tx, "oracle_hash") &&
    Map.has_key?(tx, "response") && Map.has_key?(tx, "fee") &&
    Map.has_key?(tx, "nonce")
  end

  @spec is_spend_tx(map()) :: boolean()
  def is_spend_tx(tx) do
    Map.has_key?(tx, "from_acc") && Map.has_key?(tx, "to_acc") &&
    Map.has_key?(tx, "value") && Map.has_key?(tx, "nonce") &&
    Map.has_key?(tx, "fee") && Map.has_key?(tx, "lock_time_block")
  end

  @spec hash_tx(SignedTx.t()) :: binary()
  def hash_tx(%SignedTx{data: data}) do
    :crypto.hash(:sha256, Serialization.pack_binary(data))
  end
<<<<<<< HEAD
=======

  @spec bech32_encode(binary()) :: String.t()
  def bech32_encode(bin) do
    Bits.bech32_encode("tx", bin)
  end

  @spec bech32_encode_root(binary()) :: String.t()
  def bech32_encode_root(bin) do
    Bits.bech32_encode("tr", bin)
  end
>>>>>>> d2be94ae
end<|MERGE_RESOLUTION|>--- conflicted
+++ resolved
@@ -77,8 +77,6 @@
   def hash_tx(%SignedTx{data: data}) do
     :crypto.hash(:sha256, Serialization.pack_binary(data))
   end
-<<<<<<< HEAD
-=======
 
   @spec bech32_encode(binary()) :: String.t()
   def bech32_encode(bin) do
@@ -89,5 +87,4 @@
   def bech32_encode_root(bin) do
     Bits.bech32_encode("tr", bin)
   end
->>>>>>> d2be94ae
 end