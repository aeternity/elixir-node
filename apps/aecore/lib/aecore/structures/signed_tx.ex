--- conflicted
+++ resolved
@@ -3,34 +3,28 @@
   Aecore structure of a signed transaction.
   """
 
-<<<<<<< HEAD
   alias Aecore.Structures.TxData
   alias Aecore.Structures.SignedTx
 
-  @type signed_tx() :: %SignedTx{}
+  @typedoc "Structure of the TxData"
   @type tx() :: %TxData{}
-=======
-  alias Aecore.Keys.Worker, as: Keys
-  alias Aecore.Structures.TxData
-  alias Aecore.Structures.SignedTx
 
+  @typedoc "Structure of the SignedTx module"
   @type t :: %SignedTx{
-    data: TxData.t(),
+    data: tx(),
     signature: binary()
   }
->>>>>>> b9dcee9d
 
   @doc """
   Definition of Aecore SignedTx structure
 
   ## Parameters
-     - data: Aecore %TxData{} structure
-     - signature: Signed %TxData{} with the private key of the sender
+     * data: Aecore %TxData{} structure
+     * signature: Signed %TxData{} with the private key of the sender
   """
   defstruct [:data, :signature]
   use ExConstructor
 
-<<<<<<< HEAD
   @spec is_coinbase(signed_tx()) :: boolean()
   def is_coinbase(%{data: %{from_acc: key}, signature: signature}) do
     key == nil && signature == nil
@@ -38,18 +32,8 @@
 
   @spec is_valid(signed_tx()) :: boolean()
   def is_valid(%{data: data, signature: signature}) do
-    data.value >= 0 &&
+    data.value >= 0 && data.fee >= 0
       Aewallet.Signing.verify(:erlang.term_to_binary(data), signature, data.from_acc)
-=======
-  @spec is_coinbase?(SignedTx.t()) :: boolean()
-  def is_coinbase?(tx) do
-    tx.data.from_acc == nil && tx.signature == nil
-  end
-
-  @spec is_valid?(SignedTx.t()) :: boolean()
-  def is_valid?(tx) do
-    tx.data.value >= 0 && tx.data.fee >= 0 && Keys.verify_tx(tx)
->>>>>>> b9dcee9d
   end
 
   @doc """
