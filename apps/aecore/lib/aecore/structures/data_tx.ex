--- conflicted
+++ resolved
@@ -67,49 +67,19 @@
   Changes the chainstate (account state and tx_type_state) according
   to the given transaction requirements
   """
-<<<<<<< HEAD
-  @spec process_chainstate(DataTx.t(), ChainState.chainstate()) :: ChainState.chainstate()
-  def process_chainstate(%DataTx{} = tx, chainstate) do
-    try do
-      accounts_state_tree = chainstate.accounts
-      tx_type_state = Map.get(chainstate, tx.type, %{})
-
-      {new_accounts_state_tree, new_tx_type_state} =
-        tx.payload
-        |> tx.type.init()
-        |> tx.type.process_chainstate!(
-          tx.from_acc,
-          tx.fee,
-          tx.nonce,
-          accounts_state_tree,
-          tx_type_state
-        )
-
-      new_chainstate =
-        if Map.has_key?(chainstate, tx.type) do
-          Map.put(chainstate, tx.type, new_tx_type_state)
-        else
-          chainstate
-        end
-
-      Map.put(new_chainstate, :accounts, new_accounts_state_tree)
-    catch
-      {:error, reason} ->
-        Logger.error(reason)
-=======
   @spec process_chainstate!(DataTx.t(), ChainState.chainstate()) :: ChainState.chainstate()
   def process_chainstate!(%DataTx{} = tx, chainstate) do
-    accounts_state = chainstate.accounts
+    accounts_state_tree = chainstate.accounts
     tx_type_state = Map.get(chainstate, tx.type, %{})
 
-    {new_accounts_state, new_tx_type_state} =
+    {new_accounts_state_tree, new_tx_type_state} =
       tx.payload
       |> tx.type.init()
       |> tx.type.process_chainstate!(
         tx.sender,
         tx.fee,
         tx.nonce,
-        accounts_state,
+        accounts_state_tree,
         tx_type_state
       )
 
@@ -117,11 +87,10 @@
       if Map.has_key?(chainstate, tx.type) do
         Map.put(chainstate, tx.type, new_tx_type_state)
       else
->>>>>>> 4926aa8d
         chainstate
       end
 
-    Map.put(new_chainstate, :accounts, new_accounts_state)
+    Map.put(new_chainstate, :accounts, new_accounts_state_tree)
   end
 
   @spec serialize(DataTx.t()) :: map()
@@ -136,11 +105,6 @@
   @spec deserialize(payload()) :: DataTx.t()
   def deserialize(%{} = tx) do
     data_tx = Serialization.deserialize_value(tx)
-<<<<<<< HEAD
-    init(data_tx.type, data_tx.payload, data_tx.from_acc, data_tx.fee, data_tx.nonce)
-=======
-
     init(data_tx.type, data_tx.payload, data_tx.sender, data_tx.fee, data_tx.nonce)
->>>>>>> 4926aa8d
   end
 end