defmodule Aecore.Structures.DataTx do
  @moduledoc """
  Aecore structure of a transaction data.
  """

  alias Aecore.Structures.DataTx
  alias Aecore.Chain.ChainState
  alias Aecore.Structures.SpendTx
  alias Aeutil.Serialization
  alias Aeutil.Parser

  require Logger

  @typedoc "Name of the specified transaction module"
  @type tx_types :: SpendTx

  @typedoc "Structure of a transaction that may be added to be blockchain"
  @type payload :: SpendTx.t()

  @typedoc "Reason for the error"
  @type reason :: String.t()

  @typedoc "Structure of the main transaction wrapper"
  @type t :: %DataTx{
<<<<<<< HEAD
          type: tx_type(),
=======
          type: tx_types(),
>>>>>>> 6b69e477
          payload: payload(),
          from_acc: binary(),
          fee: non_neg_integer(),
          nonce: non_neg_integer()
        }

  @doc """
  Definition of Aecore DataTx structure

  ## Parameters
  - type: The type of transaction that may be added to the blockchain
  - payload: The strcuture of the specified transaction type
  - from_acc: The public address of the account originating the transaction
  - fee: The amount of tokens given to the miner
  - nonce: A random integer generated on initialisation of a transaction (must be unique!)
  """
  defstruct [:type, :payload, :from_acc, :fee, :nonce]
  use ExConstructor

  @spec init(tx_types(), payload(), binary(), integer(), integer()) :: DataTx.t()
  def init(type, payload, from_acc, fee, nonce) do
    %DataTx{type: type, payload: type.init(payload), from_acc: from_acc, fee: fee, nonce: nonce}
  end

  @doc """
  Checks whether the fee is above 0. If it is, it runs the transaction type
  validation checks. Otherwise we return error.
  """
  @spec is_valid?(DataTx.t()) :: boolean()
  def is_valid?(%DataTx{type: type, payload: payload, fee: fee}) do
    if fee > 0 do
      payload
      |> type.init()
      |> type.is_valid?()
    else
      Logger.error("Fee not enough")
      false
    end
  end

  @doc """
  Changes the chainstate (account state and tx_type_state) according
  to the given transaction requirements
  """
  @spec process_chainstate(DataTx.t(), non_neg_integer(), ChainState.chainstate()) ::
          ChainState.chainstate()
  def process_chainstate(%DataTx{} = tx, block_height, chainstate) do
    try do
      accounts_state = chainstate.accounts
      tx_type_state = Map.get(chainstate, tx.type, %{})

      {new_accounts_state, new_tx_type_state} =
        tx.payload
        |> tx.type.init()
        |> tx.type.process_chainstate!(
          tx.from_acc,
          tx.fee,
          tx.nonce,
          block_height,
<<<<<<< HEAD
          account_state,
=======
          accounts_state,
>>>>>>> 6b69e477
          tx_type_state
        )

      new_chainstate =
        if Map.has_key?(chainstate, tx.type) do
          Map.put(chainstate, tx.type, new_tx_type_state)
        else
          chainstate
        end

      Map.put(new_chainstate, :accounts, new_accounts_state)
    catch
      {:error, reason} ->
        Logger.error(reason)
        chainstate
    end
  end

  @spec serialize(DataTx.t()) :: map()
  def serialize(%DataTx{} = tx) do
    tx
    |> Map.from_struct()
    |> Enum.reduce(%{}, fn {key, value}, new_tx ->
      Map.put(new_tx, Parser.to_string!(key), Serialization.serialize_value(value))
    end)
  end

  @spec deserialize(payload()) :: DataTx.t()
  def deserialize(%{} = tx) do
    data_tx = Serialization.deserialize_value(tx)

    init(data_tx.type, data_tx.payload, data_tx.from_acc, data_tx.fee, data_tx.nonce)
  end
end<|MERGE_RESOLUTION|>--- conflicted
+++ resolved
@@ -22,11 +22,7 @@
 
   @typedoc "Structure of the main transaction wrapper"
   @type t :: %DataTx{
-<<<<<<< HEAD
-          type: tx_type(),
-=======
           type: tx_types(),
->>>>>>> 6b69e477
           payload: payload(),
           from_acc: binary(),
           fee: non_neg_integer(),
@@ -86,11 +82,7 @@
           tx.fee,
           tx.nonce,
           block_height,
-<<<<<<< HEAD
-          account_state,
-=======
           accounts_state,
->>>>>>> 6b69e477
           tx_type_state
         )
 
