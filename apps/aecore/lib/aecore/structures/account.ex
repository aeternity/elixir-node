defmodule Aecore.Structures.Account do
  @moduledoc """
  Aecore structure of a transaction data.
  """

  require Logger

  alias Aecore.Wallet.Worker, as: Wallet
  alias Aecore.Chain.Worker, as: Chain
  alias Aecore.Structures.SpendTx
  alias Aecore.Structures.Account
  alias Aecore.Structures.DataTx
  alias Aecore.Structures.SignedTx

  @type t :: %Account{
          balance: non_neg_integer(),
          nonce: non_neg_integer()
        }

  @doc """
  Definition of Account structure

  ## Parameters
  - nonce: Out transaction count
  - balance: The acccount balance
  """
  defstruct [:balance, :nonce]
  use ExConstructor

  @spec empty() :: Account.t()
  def empty() do
    %Account{balance: 0, nonce: 0}
  end

  @doc """
  Builds a SpendTx where the miners public key is used as a sender (sender)
  """
  @spec spend(Wallet.pubkey(), non_neg_integer(), non_neg_integer()) :: {:ok, SignedTx.t()}
  def spend(receiver, amount, fee) do
    sender = Wallet.get_public_key()
    sender_priv_key = Wallet.get_private_key()
    nonce = Map.get(Chain.chain_state().accounts, sender, %{nonce: 0}).nonce + 1
    spend(sender, sender_priv_key, receiver, amount, fee, nonce)
  end

  @doc """
  Build a SpendTx from the given sender keys to the receivers account
  """
  @spec spend(
          Wallet.pubkey(),
          Wallet.privkey(),
          Wallet.pubkey(),
          non_neg_integer(),
          non_neg_integer(),
          non_neg_integer()
        ) :: {:ok, SignedTx.t()}
<<<<<<< HEAD
  def spend(sender, sender_priv_key, receiver, amount, fee, nonce) do
    payload = %{receiver: receiver, amount: amount, lock_time_block: 0}
    spend_tx = DataTx.init(SpendTx, payload, sender, fee, nonce)
    SignedTx.sign_tx(spend_tx, sender_priv_key)
=======
  def spend(from_acc, from_acc_priv_key, to_acc, amount, fee, nonce) do
    payload = %{to_acc: to_acc, value: amount}
    spend_tx = DataTx.init(SpendTx, payload, from_acc, fee, nonce)
    SignedTx.sign_tx(spend_tx, from_acc_priv_key)
>>>>>>> 46912a34
  end

  @doc """
  Adds balance to a given address (public key)
  """
<<<<<<< HEAD
  @spec transaction_in(ChainState.account(), integer(), integer(), integer()) ::
          ChainState.account()
  def transaction_in(account_state, block_height, amount, lock_time_block) do
    if block_height <= lock_time_block do
      new_locked = account_state.locked ++ [%{amount: amount, block: lock_time_block}]
      Map.put(account_state, :locked, new_locked)
    else
      new_balance = account_state.balance + amount
      Map.put(account_state, :balance, new_balance)
    end
=======
  @spec transaction_in(ChainState.account(), integer()) :: ChainState.account()
  def transaction_in(account_state, value) do
    new_balance = account_state.balance + value
    Map.put(account_state, :balance, new_balance)
>>>>>>> 46912a34
  end

  @doc """
  Deducts balance from a given address (public key)
  """
<<<<<<< HEAD
  @spec transaction_out(ChainState.account(), integer(), integer(), integer(), integer()) ::
          ChainState.account()
  def transaction_out(account_state, block_height, amount, nonce, lock_time_block) do
    account_state
    |> Map.put(:nonce, nonce)
    |> transaction_in(block_height, amount, lock_time_block)
=======
  @spec transaction_out(ChainState.account(), integer(), integer()) :: ChainState.account()
  def transaction_out(account_state, value, nonce) do
    account_state
    |> Map.put(:nonce, nonce)
    |> transaction_in(value)
>>>>>>> 46912a34
  end
end<|MERGE_RESOLUTION|>--- conflicted
+++ resolved
@@ -21,8 +21,8 @@
   Definition of Account structure
 
   ## Parameters
+  - balance: The acccount balance
   - nonce: Out transaction count
-  - balance: The acccount balance
   """
   defstruct [:balance, :nonce]
   use ExConstructor
@@ -54,57 +54,28 @@
           non_neg_integer(),
           non_neg_integer()
         ) :: {:ok, SignedTx.t()}
-<<<<<<< HEAD
   def spend(sender, sender_priv_key, receiver, amount, fee, nonce) do
     payload = %{receiver: receiver, amount: amount, lock_time_block: 0}
     spend_tx = DataTx.init(SpendTx, payload, sender, fee, nonce)
     SignedTx.sign_tx(spend_tx, sender_priv_key)
-=======
-  def spend(from_acc, from_acc_priv_key, to_acc, amount, fee, nonce) do
-    payload = %{to_acc: to_acc, value: amount}
-    spend_tx = DataTx.init(SpendTx, payload, from_acc, fee, nonce)
-    SignedTx.sign_tx(spend_tx, from_acc_priv_key)
->>>>>>> 46912a34
   end
 
   @doc """
   Adds balance to a given address (public key)
   """
-<<<<<<< HEAD
-  @spec transaction_in(ChainState.account(), integer(), integer(), integer()) ::
-          ChainState.account()
-  def transaction_in(account_state, block_height, amount, lock_time_block) do
-    if block_height <= lock_time_block do
-      new_locked = account_state.locked ++ [%{amount: amount, block: lock_time_block}]
-      Map.put(account_state, :locked, new_locked)
-    else
-      new_balance = account_state.balance + amount
-      Map.put(account_state, :balance, new_balance)
-    end
-=======
   @spec transaction_in(ChainState.account(), integer()) :: ChainState.account()
-  def transaction_in(account_state, value) do
-    new_balance = account_state.balance + value
+  def transaction_in(account_state, amount) do
+    new_balance = account_state.balance + amount
     Map.put(account_state, :balance, new_balance)
->>>>>>> 46912a34
   end
 
   @doc """
   Deducts balance from a given address (public key)
   """
-<<<<<<< HEAD
-  @spec transaction_out(ChainState.account(), integer(), integer(), integer(), integer()) ::
-          ChainState.account()
-  def transaction_out(account_state, block_height, amount, nonce, lock_time_block) do
+  @spec transaction_out(ChainState.account(), integer(), integer()) :: ChainState.account()
+  def transaction_out(account_state, amount, nonce) do
     account_state
     |> Map.put(:nonce, nonce)
-    |> transaction_in(block_height, amount, lock_time_block)
-=======
-  @spec transaction_out(ChainState.account(), integer(), integer()) :: ChainState.account()
-  def transaction_out(account_state, value, nonce) do
-    account_state
-    |> Map.put(:nonce, nonce)
-    |> transaction_in(value)
->>>>>>> 46912a34
+    |> transaction_in(amount)
   end
 end