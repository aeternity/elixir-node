defmodule Aecore.Structures.Account do
  @moduledoc """
  Aecore structure of a transaction data.
  """

  require Logger

  alias Aecore.Wallet.Worker, as: Wallet
  alias Aecore.Chain.Worker, as: Chain
  alias Aecore.Structures.SpendTx
  alias Aecore.Structures.Account
  alias Aeutil.Bits
  alias Aecore.Structures.DataTx
  alias Aecore.Structures.SignedTx
<<<<<<< HEAD
  alias Aecore.Naming.Tx.NamePreClaimTx
  alias Aecore.Naming.Tx.NameClaimTx
  alias Aecore.Naming.Tx.NameUpdateTx
  alias Aecore.Naming.Tx.NameTransferTx
  alias Aecore.Naming.Tx.NameRevokeTx
  alias Aecore.Naming.Naming
  alias Aecore.Naming.NameUtil
=======
  alias Aecore.Structures.AccountStateTree
>>>>>>> a205d602

  @type t :: %Account{
          balance: non_neg_integer(),
          nonce: non_neg_integer()
        }

<<<<<<< HEAD
  @type chain_state_name :: :accounts
=======
  @type account_payload :: %{balance: non_neg_integer(), nonce: non_neg_integer()}
>>>>>>> a205d602

  @doc """
  Definition of Account structure

  ## Parameters
  - balance: The acccount balance
  - nonce: Out transaction count
  """
  defstruct [:balance, :nonce]

  def empty, do: %Account{balance: 0, nonce: 0}

  @spec new(account_payload()) :: Account.t()
  def new(%{balance: balance, nonce: nonce}) do
    %Account{
      balance: balance,
      nonce: nonce
    }
  end

  @doc """
  Builds a SpendTx where the miners public key is used as a sender (sender)
  """
  @spec spend(Wallet.pubkey(), non_neg_integer(), non_neg_integer()) :: {:ok, SignedTx.t()}
  def spend(receiver, amount, fee) do
    sender = Wallet.get_public_key()
    sender_priv_key = Wallet.get_private_key()
    nonce = Account.nonce(Chain.chain_state().accounts, sender) + 1
    spend(sender, sender_priv_key, receiver, amount, fee, nonce)
  end

  @doc """
  Build a SpendTx from the given sender keys to the receivers account
  """
  @spec spend(
          Wallet.pubkey(),
          Wallet.privkey(),
          Wallet.pubkey(),
          non_neg_integer(),
          non_neg_integer(),
          non_neg_integer()
        ) :: {:ok, SignedTx.t()}
  def spend(sender, sender_priv_key, receiver, amount, fee, nonce) do
    payload = %{receiver: receiver, amount: amount}
    spend_tx = DataTx.init(SpendTx, payload, sender, fee, nonce)
    SignedTx.sign_tx(spend_tx, sender_priv_key)
  end

  @doc """
  Builds a NamePreClaimTx where the miners public key is used as a sender
  """
  @spec pre_claim(String.t(), binary(), non_neg_integer()) :: {:ok, SignedTx.t()}
  def pre_claim(name, name_salt, fee) do
    sender = Wallet.get_public_key()
    sender_priv_key = Wallet.get_private_key()
    nonce = Map.get(Chain.chain_state().accounts, sender, %{nonce: 0}).nonce + 1
    pre_claim(sender, sender_priv_key, name, name_salt, fee, nonce)
  end

  @doc """
  Build a NamePreClaimTx from the given sender keys
  """
  @spec pre_claim(
          Wallet.pubkey(),
          Wallet.privkey(),
          String.t(),
          binary(),
          non_neg_integer(),
          non_neg_integer()
        ) :: {:ok, SignedTx.t()}
  def pre_claim(sender, sender_priv_key, name, name_salt, fee, nonce) do
    payload = %{commitment: Naming.create_commitment_hash(name, name_salt)}
    spend_tx = DataTx.init(NamePreClaimTx, payload, sender, fee, nonce)
    SignedTx.sign_tx(spend_tx, sender_priv_key)
  end

  @doc """
  Builds a NameClaimTx where the miners public key is used as a sender
  """
  @spec claim(String.t(), binary(), non_neg_integer()) :: {:ok, SignedTx.t()}
  def claim(name, name_salt, fee) do
    sender = Wallet.get_public_key()
    sender_priv_key = Wallet.get_private_key()
    nonce = Map.get(Chain.chain_state().accounts, sender, %{nonce: 0}).nonce + 1
    claim(sender, sender_priv_key, name, name_salt, fee, nonce)
  end

  @doc """
  Build a NameClaimTx from the given sender keys
  """
  @spec claim(
          Wallet.pubkey(),
          Wallet.privkey(),
          String.t(),
          binary(),
          non_neg_integer(),
          non_neg_integer()
        ) :: {:ok, SignedTx.t()}
  def claim(sender, sender_priv_key, name, name_salt, fee, nonce) do
    payload = %{name: name, name_salt: name_salt}
    spend_tx = DataTx.init(NameClaimTx, payload, sender, fee, nonce)
    SignedTx.sign_tx(spend_tx, sender_priv_key)
  end

  @doc """
  Builds a NameUpdateTx where the miners public key is used as a sender
  """
  @spec name_update(String.t(), String.t(), non_neg_integer()) :: {:ok, SignedTx.t()}
  def name_update(name, pointers, fee) do
    sender = Wallet.get_public_key()
    sender_priv_key = Wallet.get_private_key()
    nonce = Map.get(Chain.chain_state().accounts, sender, %{nonce: 0}).nonce + 1
    name_update(sender, sender_priv_key, name, pointers, fee, nonce)
  end

  @doc """
  Build a NameUpdateTx from the given sender keys
  """
  @spec name_update(
          Wallet.pubkey(),
          Wallet.privkey(),
          String.t(),
          String.t(),
          non_neg_integer(),
          non_neg_integer()
        ) :: {:ok, SignedTx.t()}
  def name_update(sender, sender_priv_key, name, pointers, fee, nonce) do
    payload = %{
      hash: NameUtil.normalized_namehash!(name),
      expire_by: Chain.top_height() + Naming.get_claim_expire_by_relative_limit(),
      client_ttl: 86400,
      pointers: pointers
    }

    spend_tx = DataTx.init(NameUpdateTx, payload, sender, fee, nonce)
    SignedTx.sign_tx(spend_tx, sender_priv_key)
  end

  @doc """
  Builds a NameTransferTx where the miners public key is used as a sender
  """
  @spec name_transfer(String.t(), binary(), non_neg_integer()) :: {:ok, SignedTx.t()}
  def name_transfer(name, target, fee) do
    sender = Wallet.get_public_key()
    sender_priv_key = Wallet.get_private_key()
    nonce = Map.get(Chain.chain_state().accounts, sender, %{nonce: 0}).nonce + 1
    name_transfer(sender, sender_priv_key, name, target, fee, nonce)
  end

  @doc """
  Build a NameTransferTx from the given sender keys
  """
  @spec name_transfer(
          Wallet.pubkey(),
          Wallet.privkey(),
          String.t(),
          binary(),
          non_neg_integer(),
          non_neg_integer()
        ) :: {:ok, SignedTx.t()}
  def name_transfer(sender, sender_priv_key, name, target, fee, nonce) do
    payload = %{hash: NameUtil.normalized_namehash!(name), target: target}
    spend_tx = DataTx.init(NameTransferTx, payload, sender, fee, nonce)
    SignedTx.sign_tx(spend_tx, sender_priv_key)
  end

  @doc """
  Builds a NameTransferTx where the miners public key is used as a sender
  """
  @spec name_revoke(String.t(), non_neg_integer()) :: {:ok, SignedTx.t()}
  def name_revoke(name, fee) do
    sender = Wallet.get_public_key()
    sender_priv_key = Wallet.get_private_key()
    nonce = Map.get(Chain.chain_state().accounts, sender, %{nonce: 0}).nonce + 1
    name_revoke(sender, sender_priv_key, name, fee, nonce)
  end

  @doc """
  Build a NameTransferTx from the given sender keys
  """
  @spec name_revoke(
          Wallet.pubkey(),
          Wallet.privkey(),
          String.t(),
          non_neg_integer(),
          non_neg_integer()
        ) :: {:ok, SignedTx.t()}
  def name_revoke(sender, sender_priv_key, name, fee, nonce) do
    payload = %{hash: NameUtil.normalized_namehash!(name)}
    spend_tx = DataTx.init(NameRevokeTx, payload, sender, fee, nonce)
    SignedTx.sign_tx(spend_tx, sender_priv_key)
  end

  @doc """
  Adds balance to a given address (public key)
  """
  @spec transaction_in(Account.t(), integer()) :: Account.t()
  def transaction_in(account_state, amount) do
    new_balance = account_state.balance + amount
    Map.put(account_state, :balance, new_balance)
  end

  @doc """
  Deducts balance from a given address (public key)
  """
  @spec transaction_out(Account.t(), integer(), integer()) :: Account.t()
  def transaction_out(account_state, amount, nonce) do
    account_state
    |> transaction_out_nonce_update(nonce)
    |> transaction_in(amount)
  end

<<<<<<< HEAD
  @spec transaction_out_nonce_update(ChainState.account(), integer()) :: ChainState.account()
  def transaction_out_nonce_update(account_state, nonce) do
    account_state
    |> Map.put(:nonce, nonce)
=======
  @spec get_account_state(AccountStateTree.tree(), Wallet.pubkey()) :: Account.t()
  def get_account_state(tree, key) do
    case AccountStateTree.get(tree, key) do
      :none ->
        empty()

      {:ok, account_state} ->
        account_state
    end
  end

  @doc """
  Return the balance for a given key.
  """
  @spec balance(AccountStateTree.tree(), Wallet.pubkey()) :: integer()
  def balance(tree, key) do
    get_account_state(tree, key).balance
  end

  @doc """
  Return the nonce for a given key.
  """
  @spec nonce(AccountStateTree.tree(), Wallet.pubkey()) :: integer()
  def nonce(tree, key) do
    get_account_state(tree, key).nonce
>>>>>>> a205d602
  end

  def base58c_encode(bin) do
    if bin == nil do
      nil
    else
      Bits.encode58c("ak", bin)
    end
  end

  def base58c_decode(<<"ak$", payload::binary>>) do
    Bits.decode58(payload)
  end

  def base58c_decode(_) do
    {:error, "Wrong data"}
  end
end<|MERGE_RESOLUTION|>--- conflicted
+++ resolved
@@ -12,7 +12,6 @@
   alias Aeutil.Bits
   alias Aecore.Structures.DataTx
   alias Aecore.Structures.SignedTx
-<<<<<<< HEAD
   alias Aecore.Naming.Tx.NamePreClaimTx
   alias Aecore.Naming.Tx.NameClaimTx
   alias Aecore.Naming.Tx.NameUpdateTx
@@ -20,20 +19,16 @@
   alias Aecore.Naming.Tx.NameRevokeTx
   alias Aecore.Naming.Naming
   alias Aecore.Naming.NameUtil
-=======
   alias Aecore.Structures.AccountStateTree
->>>>>>> a205d602
 
   @type t :: %Account{
           balance: non_neg_integer(),
           nonce: non_neg_integer()
         }
 
-<<<<<<< HEAD
+  @type account_payload :: %{balance: non_neg_integer(), nonce: non_neg_integer()}
+
   @type chain_state_name :: :accounts
-=======
-  @type account_payload :: %{balance: non_neg_integer(), nonce: non_neg_integer()}
->>>>>>> a205d602
 
   @doc """
   Definition of Account structure
@@ -246,12 +241,12 @@
     |> transaction_in(amount)
   end
 
-<<<<<<< HEAD
   @spec transaction_out_nonce_update(ChainState.account(), integer()) :: ChainState.account()
   def transaction_out_nonce_update(account_state, nonce) do
     account_state
     |> Map.put(:nonce, nonce)
-=======
+  end
+
   @spec get_account_state(AccountStateTree.tree(), Wallet.pubkey()) :: Account.t()
   def get_account_state(tree, key) do
     case AccountStateTree.get(tree, key) do
@@ -277,7 +272,6 @@
   @spec nonce(AccountStateTree.tree(), Wallet.pubkey()) :: integer()
   def nonce(tree, key) do
     get_account_state(tree, key).nonce
->>>>>>> a205d602
   end
 
   def base58c_encode(bin) do
