defmodule Aecore.Structures.SpendTx do
  @moduledoc """
  Aecore structure of a transaction data.
  """

  @behaviour Aecore.Structures.Transaction
  alias Aecore.Structures.SpendTx
  alias Aecore.Structures.Account
  alias Aecore.Chain.ChainState
  alias Aecore.Wallet
  alias Aecore.Structures.Account
<<<<<<< HEAD
  alias Aecore.Structures.AccountStateTree
=======
  alias Aecore.Txs.Pool.Worker, as: Pool
>>>>>>> 9d5744f5

  require Logger

  @typedoc "Expected structure for the Spend Transaction"
  @type payload :: %{
          receiver: Wallet.pubkey(),
          amount: non_neg_integer(),
          version: non_neg_integer()
        }

  @typedoc "Reason for the error"
  @type reason :: String.t()

  @typedoc "Structure that holds specific transaction info in the chainstate.
  In the case of SpendTx we don't have a subdomain chainstate."
  @type tx_type_state() :: %{}

  @typedoc "Structure of the Spend Transaction type"
  @type t :: %SpendTx{
          receiver: Wallet.pubkey(),
          amount: non_neg_integer(),
          version: non_neg_integer()
        }

  @doc """
  Definition of Aecore SpendTx structure

  ## Parameters
  - receiver: To account is the public address of the account receiving the transaction
  - amount: The amount of tokens send through the transaction
  - version: States whats the version of the Spend Transaction
  """
  defstruct [:receiver, :amount, :version]
  use ExConstructor

  # Callbacks

  @spec init(payload()) :: SpendTx.t()
  def init(%{receiver: receiver, amount: amount}) do
    %SpendTx{receiver: receiver, amount: amount, version: get_tx_version()}
  end

  @doc """
  Checks wether the amount that is send is not a negative number
  """
  @spec is_valid?(SpendTx.t()) :: boolean()
  def is_valid?(%SpendTx{amount: amount}) do
    if amount >= 0 do
      true
    else
      Logger.error("The amount cannot be a negative number")
      false
    end
  end

  @doc """
  Makes a rewarding SpendTx (coinbase tx) for the miner that mined the next block
  """
<<<<<<< HEAD
  @spec reward(SpendTx.t(), Account.t()) :: Account.t()
  def reward(%SpendTx{} = tx, account_state) do
=======
  @spec reward(SpendTx.t(), non_neg_integer(), ChainState.account()) :: ChainState.accounts()
  def reward(%SpendTx{} = tx, _block_height, account_state) do
>>>>>>> 9d5744f5
    Account.transaction_in(account_state, tx.amount)
  end

  @doc """
  Changes the account state (balance) of the sender and receiver.
  """
  @spec process_chainstate!(
          SpendTx.t(),
          binary(),
          non_neg_integer(),
          non_neg_integer(),
          non_neg_integer(),
          ChainState.account(),
          tx_type_state()
<<<<<<< HEAD
        ) :: {ChainState.accounts(), tx_type_state()} | {:error, String.t()}
  def process_chainstate!(%SpendTx{} = tx, sender, fee, nonce, accounts, %{}) do
    sender_account_state = Account.get_account_state(accounts, sender)
=======
        ) :: {ChainState.accounts(), tx_type_state()}
  def process_chainstate!(%SpendTx{} = tx, sender, fee, nonce, block_height, accounts, %{}) do
    sender_account_state = Map.get(accounts, sender, Account.empty())
>>>>>>> 9d5744f5

    preprocess_check!(tx, sender, sender_account_state, fee, block_height, %{})

<<<<<<< HEAD
        new_accounts = AccountStateTree.put(accounts, sender, new_sender_account_state)
        receiver = Account.get_account_state(accounts, tx.receiver)
        new_receiver_acc_state = Account.transaction_in(receiver, tx.amount)

        {AccountStateTree.put(new_accounts, tx.receiver, new_receiver_acc_state), %{}}
=======
    new_sender_account_state =
      sender_account_state
      |> deduct_fee(fee)
      |> Account.transaction_out(tx.amount * -1, nonce)

    new_accounts = Map.put(accounts, sender, new_sender_account_state)
>>>>>>> 9d5744f5

    receiver = Map.get(accounts, tx.receiver, Account.empty())
    new_receiver_acc_state = Account.transaction_in(receiver, tx.amount)

    {Map.put(new_accounts, tx.receiver, new_receiver_acc_state), %{}}
  end

  @doc """
  Checks whether all the data is valid according to the SpendTx requirements,
  before the transaction is executed.
  """
  @spec preprocess_check!(
          SpendTx.t(),
<<<<<<< HEAD
          Account.t(),
=======
          Wallet.pubkey(),
          ChainState.account(),
>>>>>>> 9d5744f5
          non_neg_integer(),
          non_neg_integer(),
          tx_type_state()
        ) :: :ok | {:error, String.t()}
  def preprocess_check!(tx, _sender, account_state, fee, _block_height, %{}) do
    cond do
      account_state.balance - (fee + tx.amount) < 0 ->
        throw({:error, "Negative balance"})

      true ->
        :ok
    end
  end

  @spec deduct_fee(ChainState.account(), non_neg_integer()) :: ChainState.account()
  def deduct_fee(account_state, fee) do
    new_balance = account_state.balance - fee
    Map.put(account_state, :balance, new_balance)
  end

  @spec is_minimum_fee_met?(SignedTx.t(), :miner | :pool | :validation) :: boolean()
  def is_minimum_fee_met?(tx, identifier) do
    if identifier == :validation do
      true
    else
      tx_size_bytes = Pool.get_tx_size_bytes(tx)

      bytes_per_token =
        case identifier do
          :pool ->
            Application.get_env(:aecore, :tx_data)[:pool_fee_bytes_per_token]

          :miner ->
            Application.get_env(:aecore, :tx_data)[:miner_fee_bytes_per_token]
        end

      tx.data.fee >= Float.floor(tx_size_bytes / bytes_per_token)
    end
  end

  def get_tx_version, do: Application.get_env(:aecore, :spend_tx)[:version]
end<|MERGE_RESOLUTION|>--- conflicted
+++ resolved
@@ -9,11 +9,9 @@
   alias Aecore.Chain.ChainState
   alias Aecore.Wallet
   alias Aecore.Structures.Account
-<<<<<<< HEAD
+  alias Aecore.Structures.Chainstate
   alias Aecore.Structures.AccountStateTree
-=======
   alias Aecore.Txs.Pool.Worker, as: Pool
->>>>>>> 9d5744f5
 
   require Logger
 
@@ -72,13 +70,8 @@
   @doc """
   Makes a rewarding SpendTx (coinbase tx) for the miner that mined the next block
   """
-<<<<<<< HEAD
   @spec reward(SpendTx.t(), Account.t()) :: Account.t()
   def reward(%SpendTx{} = tx, account_state) do
-=======
-  @spec reward(SpendTx.t(), non_neg_integer(), ChainState.account()) :: ChainState.accounts()
-  def reward(%SpendTx{} = tx, _block_height, account_state) do
->>>>>>> 9d5744f5
     Account.transaction_in(account_state, tx.amount)
   end
 
@@ -87,43 +80,36 @@
   """
   @spec process_chainstate!(
           SpendTx.t(),
-          binary(),
+          Wallet.pubkey(),
           non_neg_integer(),
           non_neg_integer(),
           non_neg_integer(),
-          ChainState.account(),
+          AccountStateTree.tree(),
           tx_type_state()
-<<<<<<< HEAD
-        ) :: {ChainState.accounts(), tx_type_state()} | {:error, String.t()}
-  def process_chainstate!(%SpendTx{} = tx, sender, fee, nonce, accounts, %{}) do
+        ) :: {AccountStateTree.tree(), tx_type_state()} | {:error, String.t()}
+  def process_chainstate!(%SpendTx{} = tx, sender, fee, nonce, _block_height, accounts, %{}) do
+    process_chainstate!(tx, sender, fee, nonce, accounts, %{})
+  end
+
+  defp process_chainstate!(%SpendTx{} = tx, sender, fee, nonce, accounts, %{}) do
     sender_account_state = Account.get_account_state(accounts, sender)
-=======
-        ) :: {ChainState.accounts(), tx_type_state()}
-  def process_chainstate!(%SpendTx{} = tx, sender, fee, nonce, block_height, accounts, %{}) do
-    sender_account_state = Map.get(accounts, sender, Account.empty())
->>>>>>> 9d5744f5
 
-    preprocess_check!(tx, sender, sender_account_state, fee, block_height, %{})
+    case preprocess_check!(tx, sender_account_state, fee) do
+      :ok ->
+        new_sender_account_state =
+          sender_account_state
+          |> deduct_fee(fee)
+          |> Account.transaction_out(tx.amount * -1, nonce)
 
-<<<<<<< HEAD
         new_accounts = AccountStateTree.put(accounts, sender, new_sender_account_state)
         receiver = Account.get_account_state(accounts, tx.receiver)
         new_receiver_acc_state = Account.transaction_in(receiver, tx.amount)
 
         {AccountStateTree.put(new_accounts, tx.receiver, new_receiver_acc_state), %{}}
-=======
-    new_sender_account_state =
-      sender_account_state
-      |> deduct_fee(fee)
-      |> Account.transaction_out(tx.amount * -1, nonce)
 
-    new_accounts = Map.put(accounts, sender, new_sender_account_state)
->>>>>>> 9d5744f5
-
-    receiver = Map.get(accounts, tx.receiver, Account.empty())
-    new_receiver_acc_state = Account.transaction_in(receiver, tx.amount)
-
-    {Map.put(new_accounts, tx.receiver, new_receiver_acc_state), %{}}
+      {:error, _reason} = err ->
+        throw(err)
+    end
   end
 
   @doc """
@@ -132,17 +118,18 @@
   """
   @spec preprocess_check!(
           SpendTx.t(),
-<<<<<<< HEAD
-          Account.t(),
-=======
           Wallet.pubkey(),
-          ChainState.account(),
->>>>>>> 9d5744f5
+          AccountStateTree.tree(),
           non_neg_integer(),
           non_neg_integer(),
-          tx_type_state()
+          non_neg_integer(),
+          tx_type_state
         ) :: :ok | {:error, String.t()}
-  def preprocess_check!(tx, _sender, account_state, fee, _block_height, %{}) do
+  def preprocess_check!(tx, _sender, account_state, fee, _block_height, nonce, %{}) do
+    preprocess_check!(tx, account_state, fee)
+  end
+
+  defp preprocess_check!(tx, account_state, fee) do
     cond do
       account_state.balance - (fee + tx.amount) < 0 ->
         throw({:error, "Negative balance"})
@@ -152,7 +139,7 @@
     end
   end
 
-  @spec deduct_fee(ChainState.account(), non_neg_integer()) :: ChainState.account()
+  @spec deduct_fee(Chainstate.accounts_state(), non_neg_integer()) :: Account.t()
   def deduct_fee(account_state, fee) do
     new_balance = account_state.balance - fee
     Map.put(account_state, :balance, new_balance)
