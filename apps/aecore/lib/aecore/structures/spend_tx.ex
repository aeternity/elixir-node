--- conflicted
+++ resolved
@@ -2,12 +2,7 @@
   @moduledoc """
   Aecore structure of a transaction data.
   """
-<<<<<<< HEAD
   alias __MODULE__
-=======
-
-  alias Aecore.Structures.SpendTx
->>>>>>> d2be94ae
 
   @type t :: %SpendTx{
     from_acc: binary(),
