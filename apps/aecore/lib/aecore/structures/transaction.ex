defmodule Aecore.Structures.Transaction do
<<<<<<< HEAD
@moduledoc """
Behaviour that states all the necessary functions that every custom transaction,
child tx of DataTx should implement to work correctly on the blockchain
"""

alias Aecore.Structures.SpendTx
alias Aecore.Structures.Account
alias Aecore.Chain.ChainState
alias Aecore.Wallet.Worker, as: Wallet

@typedoc "Arbitrary map holding all the specific elements required
by the specified transaction type"
@type payload :: map()

@typedoc "Structure of a custom transaction"
@type tx_types :: SpendTx.t()

@typedoc "Reason for the error"
@type reason :: String.t()

@typedoc "Structure that holds specific transaction info in the chainstate"
@type tx_type_state() :: map()

# Callbacks

@callback init(payload()) :: tx_types()

@callback is_valid?(tx_types()) :: boolean()

@doc """
Default function for executing a given transaction type.
Make necessary changes to the account_state and tx_type_state of
the transaction (Transaction type-specific chainstate)
"""
@callback process_chainstate!(tx_types(),
  Wallet.pubkey(),
  fee :: non_neg_integer(),
  nonce :: non_neg_integer(),
  block_height :: non_neg_integer(),
  Account.t(),
  tx_type_state()) :: {Account.t(), tx_type_state()}

@doc """
Default preprocess_check implementation for deduction of the fee.
You may add as many as you need additional checks
depending on your transaction specifications.

## Example
def preprocess_check(tx, account_state, fee, nonce, block_height, %{} = tx_type_state) do
     cond do
        account_state.balance - (tx.value + fee) < 0 ->
=======
  alias Aecore.Structures.SpendTx
  alias Aecore.Structures.Account
  alias Aecore.Chain.ChainState
  alias Aecore.Wallet.Worker, as: Wallet

  @typedoc "Arbitrary map holding all the specific elements required
  by the specified transaction type"
  @type payload :: map()

  @typedoc "Structure of a custom transaction"
  @type tx_types :: SpendTx.t()

  @typedoc "Reason for the error"
  @type reason :: String.t()

  @typedoc "Structure that holds specific transaction info in the chainstate"
  @type tx_type_state() :: map()

  # Callbacks

  @callback init(payload()) :: tx_types()

  @callback is_valid?(tx_types()) :: boolean()

  @doc """
  Default function for executing a given transaction type.
  Make necessary changes to the account_state and tx_type_state of
  the transaction (Transaction type-specific chainstate)
  """
  @callback process_chainstate!(
              tx_types(),
              Wallet.pubkey(),
              fee :: non_neg_integer(),
              nonce :: non_neg_integer(),
              Account.t(),
              tx_type_state()
            ) :: {Account.t(), tx_type_state()}

  @doc """
  Default preprocess_check implementation for deduction of the fee.
  You may add as many as you need additional checks
  depending on your transaction specifications.

  ## Example
      def preprocess_check(tx, account_state, fee, nonce, %{} = tx_type_state) do
        cond do
          account_state.balance - (tx.value + fee) < 0 ->
>>>>>>> b54b1342
           {:error, "Negative balance"}

        account_state.nonce >= nonce ->
           {:error, "Nonce too small"}

        1-st_additional_check_required_by_your_tx_functionality ->
          {:error, reason}

        . . .

        n-th_additional_checks_required_by_your_tx_functionality ->
           {:error, reason}

<<<<<<< HEAD
        true ->
          :ok
    end
"""
@callback preprocess_check(tx_types(),
  ChainState.account(),
  fee :: non_neg_integer(),
  nonce :: non_neg_integer(),
  block_height :: non_neg_integer(),
  tx_type_state :: map()) :: :ok | {:error, reason}

@callback deduct_fee(ChainState.account(),
                     fee :: non_neg_integer()) :: ChainState.account()

=======
          true ->
           :ok
      end
  """
  @callback preprocess_check(
              tx_types(),
              ChainState.account(),
              fee :: non_neg_integer(),
              nonce :: non_neg_integer(),
              tx_type_state :: map()
            ) :: :ok | {:error, reason}

  @callback deduct_fee(ChainState.account(), fee :: non_neg_integer()) :: ChainState.account()
>>>>>>> b54b1342
end<|MERGE_RESOLUTION|>--- conflicted
+++ resolved
@@ -1,57 +1,9 @@
 defmodule Aecore.Structures.Transaction do
-<<<<<<< HEAD
 @moduledoc """
 Behaviour that states all the necessary functions that every custom transaction,
 child tx of DataTx should implement to work correctly on the blockchain
 """
 
-alias Aecore.Structures.SpendTx
-alias Aecore.Structures.Account
-alias Aecore.Chain.ChainState
-alias Aecore.Wallet.Worker, as: Wallet
-
-@typedoc "Arbitrary map holding all the specific elements required
-by the specified transaction type"
-@type payload :: map()
-
-@typedoc "Structure of a custom transaction"
-@type tx_types :: SpendTx.t()
-
-@typedoc "Reason for the error"
-@type reason :: String.t()
-
-@typedoc "Structure that holds specific transaction info in the chainstate"
-@type tx_type_state() :: map()
-
-# Callbacks
-
-@callback init(payload()) :: tx_types()
-
-@callback is_valid?(tx_types()) :: boolean()
-
-@doc """
-Default function for executing a given transaction type.
-Make necessary changes to the account_state and tx_type_state of
-the transaction (Transaction type-specific chainstate)
-"""
-@callback process_chainstate!(tx_types(),
-  Wallet.pubkey(),
-  fee :: non_neg_integer(),
-  nonce :: non_neg_integer(),
-  block_height :: non_neg_integer(),
-  Account.t(),
-  tx_type_state()) :: {Account.t(), tx_type_state()}
-
-@doc """
-Default preprocess_check implementation for deduction of the fee.
-You may add as many as you need additional checks
-depending on your transaction specifications.
-
-## Example
-def preprocess_check(tx, account_state, fee, nonce, block_height, %{} = tx_type_state) do
-     cond do
-        account_state.balance - (tx.value + fee) < 0 ->
-=======
   alias Aecore.Structures.SpendTx
   alias Aecore.Structures.Account
   alias Aecore.Chain.ChainState
@@ -99,7 +51,6 @@
       def preprocess_check(tx, account_state, fee, nonce, %{} = tx_type_state) do
         cond do
           account_state.balance - (tx.value + fee) < 0 ->
->>>>>>> b54b1342
            {:error, "Negative balance"}
 
         account_state.nonce >= nonce ->
@@ -113,22 +64,6 @@
         n-th_additional_checks_required_by_your_tx_functionality ->
            {:error, reason}
 
-<<<<<<< HEAD
-        true ->
-          :ok
-    end
-"""
-@callback preprocess_check(tx_types(),
-  ChainState.account(),
-  fee :: non_neg_integer(),
-  nonce :: non_neg_integer(),
-  block_height :: non_neg_integer(),
-  tx_type_state :: map()) :: :ok | {:error, reason}
-
-@callback deduct_fee(ChainState.account(),
-                     fee :: non_neg_integer()) :: ChainState.account()
-
-=======
           true ->
            :ok
       end
@@ -142,5 +77,4 @@
             ) :: :ok | {:error, reason}
 
   @callback deduct_fee(ChainState.account(), fee :: non_neg_integer()) :: ChainState.account()
->>>>>>> b54b1342
 end