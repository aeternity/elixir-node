--- conflicted
+++ resolved
@@ -5,10 +5,6 @@
 
   require Logger
 
-<<<<<<< HEAD
-  alias Aecore.Keys
-=======
->>>>>>> 78ff3c7a
   alias Aecore.Channel.ChannelStateOnChain
   alias Aecore.Channel.ChannelOffChainTx
   alias Aecore.Poi.Poi
@@ -49,12 +45,8 @@
   - lock_period - time before slashing is settled
   - slash_close - when != 0: block height when slashing is settled
   - slash_sequence - when != 0: sequence or slashing
-<<<<<<< HEAD
-  - channel_reserve - the channel reserve to enforce
-=======
   - state_hash - root hash of last known offchain chainstate
   - channel_reserve - minimal ammount of tokens held by the initiator or responder
->>>>>>> 78ff3c7a
   """
   defstruct [
     :initiator_pubkey,
@@ -64,38 +56,16 @@
     :lock_period,
     :slash_close,
     :slash_sequence,
-<<<<<<< HEAD
-=======
     :state_hash,
->>>>>>> 78ff3c7a
     :channel_reserve
   ]
 
   use ExConstructor
   use Aecore.Util.Serializable
 
-<<<<<<< HEAD
-  @spec create(
-          Wallet.pubkey(),
-          Wallet.pubkey(),
-          integer(),
-          integer(),
-          non_neg_integer(),
-          non_neg_integer()
-        ) :: ChannelStateOnChain.t()
-  def create(
-        initiator_pubkey,
-        responder_pubkey,
-        initiator_amount,
-        responder_amount,
-        lock_period,
-        channel_reserve
-      ) do
-=======
   @spec create(Keys.pubkey(), Keys.pubkey(), integer(), integer(), non_neg_integer(), non_neg_integer(), binary()) ::
           ChannelStateOnChain.t()
   def create(initiator_pubkey, responder_pubkey, initiator_amount, responder_amount, lock_period, channel_reserve, state_hash) do
->>>>>>> 78ff3c7a
     %ChannelStateOnChain{
       initiator_pubkey: initiator_pubkey,
       responder_pubkey: responder_pubkey,
@@ -104,16 +74,13 @@
       lock_period: lock_period,
       slash_close: 0,
       slash_sequence: 0,
-<<<<<<< HEAD
-=======
       state_hash: state_hash,
->>>>>>> 78ff3c7a
       channel_reserve: channel_reserve
     }
   end
 
   @doc """
-  Generates a channel id from a ChannelCreateTx.
+  Generates the channel id from a ChannelCreateTx.
   """
   @spec id(DataTx.t()) :: id()
   def id(data_tx) do
@@ -123,7 +90,7 @@
   end
 
   @doc """
-  Generates a channel id from detail of ChannelCreateTx.
+  Generates the channel id from details of a ChannelCreateTx.
   """
   @spec id(Keys.pubkey(), Keys.pubkey(), non_neg_integer()) :: id()
   def id(initiator_pubkey, responder_pubkey, nonce) do
@@ -218,11 +185,6 @@
          offchain_tx.state_hash !== Poi.calculate_root_hash(poi) ->
            {:error, "#{__MODULE__}: Invalid state hash"}
 
-<<<<<<< HEAD
-      true ->
-        ChannelStateOffChain.validate(offchain_state, pubkeys(channel), channel.channel_reserve)
-    end
-=======
          poi_initiator_amount + poi_responder_amount !== channel.initiator_amount + channel.responder_amount ->
            {:error, "#{__MODULE__}: Invalid total amount"}
 
@@ -245,7 +207,6 @@
         {:error, _} ->
           {:error, "#{__MODULE__}: Poi is missing an offchain account."}
       end
->>>>>>> 78ff3c7a
   end
 
   @doc """
@@ -284,21 +245,12 @@
 
     [
       :binary.encode_unsigned(@version),
-<<<<<<< HEAD
       Identifier.create_encoded_to_binary(channel.initiator_pubkey, :account),
       Identifier.create_encoded_to_binary(channel.responder_pubkey, :account),
       :binary.encode_unsigned(total_amount),
       :binary.encode_unsigned(channel.initiator_amount),
       :binary.encode_unsigned(channel.channel_reserve),
-      # TODO state hash
-=======
-      channel.initiator_pubkey,
-      channel.responder_pubkey,
-      :binary.encode_unsigned(channel.initiator_amount + channel.responder_amount),
-      :binary.encode_unsigned(channel.initiator_amount),
-      :binary.encode_unsigned(channel.channel_reserve),
       channel.state_hash,
->>>>>>> 78ff3c7a
       :binary.encode_unsigned(channel.slash_sequence),
       :binary.encode_unsigned(channel.lock_period),
       :binary.encode_unsigned(channel.slash_close)
@@ -308,26 +260,16 @@
   @spec decode_from_list(integer(), list()) ::
           {:ok, ChannelStateOnChain.t()} | {:error, String.t()}
   def decode_from_list(@version, [
-<<<<<<< HEAD
         encoded_initiator_pubkey,
         encoded_responder_pubkey,
         total_amount,
         initiator_amount,
         channel_reserve,
-        # TODO state hash
-=======
-        initiator_pubkey,
-        responder_pubkey,
-        encoded_total_amount,
-        encoded_initiator_amount,
-        channel_reserve,
         state_hash,
->>>>>>> 78ff3c7a
         slash_sequence,
         lock_period,
         slash_close
       ]) do
-<<<<<<< HEAD
     responder_amount =
       :binary.decode_unsigned(total_amount) - :binary.decode_unsigned(initiator_amount)
 
@@ -344,6 +286,7 @@
          lock_period: :binary.decode_unsigned(lock_period),
          slash_close: :binary.decode_unsigned(slash_close),
          slash_sequence: :binary.decode_unsigned(slash_sequence),
+         state_hash: state_hash,
          channel_reserve: :binary.decode_unsigned(channel_reserve)
        }}
     else
@@ -353,22 +296,6 @@
       {:error, _} = error ->
         error
     end
-=======
-    initiator_amount = :binary.decode_unsigned(encoded_initiator_amount)
-    total_amount = :binary.decode_unsigned(encoded_total_amount)
-    {:ok,
-     %ChannelStateOnChain{
-       initiator_pubkey: initiator_pubkey,
-       responder_pubkey: responder_pubkey,
-       initiator_amount: initiator_amount,
-       responder_amount: total_amount - initiator_amount,
-       lock_period: :binary.decode_unsigned(lock_period),
-       slash_close: :binary.decode_unsigned(slash_close),
-       slash_sequence: :binary.decode_unsigned(slash_sequence),
-       state_hash: state_hash,
-       channel_reserve: :binary.decode_unsigned(channel_reserve)
-     }}
->>>>>>> 78ff3c7a
   end
 
   def decode_from_list(@version, data) do
