--- conflicted
+++ resolved
@@ -194,7 +194,6 @@
 
   def validate_slashing(
         %ChannelStateOnChain{} = channel,
-<<<<<<< HEAD
         %ChannelOffChainTx{} = offchain_tx,
         %Poi{} = poi
       ) do
@@ -202,13 +201,6 @@
       cond do
         offchain_tx.state_hash !== Poi.calculate_root_hash(poi) ->
           {:error, "#{__MODULE__}: Invalid state hash"}
-=======
-        %ChannelStateOffChain{} = offchain_state
-      ) do
-    cond do
-      channel.slash_sequence >= offchain_state.sequence ->
-        {:error, "#{__MODULE__}: Offchain state is too old"}
->>>>>>> 893ec3b4
 
         channel.slash_sequence >= offchain_tx.sequence ->
           {:error, "#{__MODULE__}: OffChain state is too old"}
@@ -248,7 +240,6 @@
   @doc """
   Executes slashing on a channel. Slashing should be validated beforehand with validate_slashing.
   """
-<<<<<<< HEAD
   @spec apply_slashing(
           ChannelStateOnChain.t(),
           non_neg_integer(),
@@ -264,26 +255,11 @@
       | initiator_amount: initiator_amount,
         responder_amount: responder_amount,
         slash_close: block_height + channel.lock_period,
-=======
-  @spec apply_slashing(ChannelStateOnChain.t(), non_neg_integer(), ChannelStateOffChain.t()) ::
-          ChannelStateOnChain.t()
-  def apply_slashing(
-        %ChannelStateOnChain{lock_period: lock_period} = channel,
-        block_height,
-        %ChannelStateOffChain{
-          sequence: 0
-        }
-      ) do
-    %ChannelStateOnChain{
-      channel
-      | slash_close: block_height + lock_period,
->>>>>>> 893ec3b4
         slash_sequence: 0
     }
   end
 
   def apply_slashing(
-<<<<<<< HEAD
         %ChannelStateOnChain{} = channel,
         block_height,
         %ChannelOffChainTx{} = offchain_tx,
@@ -296,26 +272,11 @@
       channel
       | slash_close: block_height + channel.lock_period,
         slash_sequence: offchain_tx.sequence,
-=======
-        %ChannelStateOnChain{lock_period: lock_period} = channel,
-        block_height,
-        %ChannelStateOffChain{
-          sequence: sequence,
-          initiator_amount: initiator_amount,
-          responder_amount: responder_amount
-        }
-      ) do
-    %ChannelStateOnChain{
-      channel
-      | slash_close: block_height + lock_period,
-        slash_sequence: sequence,
->>>>>>> 893ec3b4
         initiator_amount: initiator_amount,
         responder_amount: responder_amount
     }
   end
 
-<<<<<<< HEAD
   @spec encode_to_list(ChannelStateOnChain.t()) :: list() | {:error, String.t()}
   def encode_to_list(%ChannelStateOnChain{} = channel) do
     total_amount = channel.initiator_amount + channel.responder_amount
@@ -331,27 +292,6 @@
       :binary.encode_unsigned(channel.slash_sequence),
       :binary.encode_unsigned(channel.lock_period),
       :binary.encode_unsigned(channel.slash_close)
-=======
-  @spec encode_to_list(ChannelStateOnChain.t()) :: list()
-  def encode_to_list(%ChannelStateOnChain{
-        initiator_pubkey: initiator_pubkey,
-        responder_pubkey: responder_pubkey,
-        initiator_amount: initiator_amount,
-        responder_amount: responder_amount,
-        lock_period: lock_period,
-        slash_close: slash_close,
-        slash_sequence: slash_sequence
-      }) do
-    [
-      :binary.encode_unsigned(@version),
-      initiator_pubkey,
-      responder_pubkey,
-      :binary.encode_unsigned(initiator_amount),
-      :binary.encode_unsigned(responder_amount),
-      :binary.encode_unsigned(lock_period),
-      :binary.encode_unsigned(slash_close),
-      :binary.encode_unsigned(slash_sequence)
->>>>>>> 893ec3b4
     ]
   end
 
