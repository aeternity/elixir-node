--- conflicted
+++ resolved
@@ -395,7 +395,6 @@
     }
   end
 
-<<<<<<< HEAD
   @spec validate_deposit(
           ChannelStateOnChain.t(),
           Keys.pubkey(),
@@ -452,8 +451,33 @@
     }
   end
 
-  @spec encode_to_list(ChannelStateOnChain.t()) :: list(binary())
-=======
+  @doc """
+  Validates Snapshot states.
+  """
+  @spec validate_snapshot(ChannelStateOnChain.t(), ChannelStateOffChain.t()) ::
+          :ok | {:error, binary()}
+  def validate_snapshot(
+        %ChannelStateOnChain{},
+        %ChannelStateOffChain{sequence: 0}
+      ) do
+    {:error, "#{__MODULE__}: Cannot snapshot with initial offchain state"}
+  end
+
+  def validate_snapshot(%ChannelStateOnChain{} = channel, %ChannelStateOffChain{} = offchain_state) do
+    cond do
+      channel.slash_sequence >= offchain_state.sequence ->
+        {:error, "#{__MODULE__}: Offchain state is too old - latest known sequence is #{channel.slash_sequence} vs submitted #{offchain_state.sequence}"}
+
+      channel.initiator_amount + channel.responder_amount != ChannelStateOffChain.total_amount(offchain_state) ->
+        onchain_balance = channel.initiator_amount + channel.responder_amount
+        offchain_balance = ChannelStateOffChain.total_amount(offchain_state)
+        {:error, "#{__MODULE__}: Invalid total amount. Onchain balance is #{onchain_balance} vs submitted offchain balance #{offchain_balance} "}
+
+      true ->
+        ChannelStateOffChain.validate(offchain_state, pubkeys(channel))
+    end
+  end
+
   @doc """
   Executes snapshot on channel. The submitted offchain state should be validated before with validate_snapshot
   """
@@ -471,35 +495,7 @@
     }
   end
 
-  @doc """
-  Validates Snapshot states.
-  """
-  @spec validate_snapshot(ChannelStateOnChain.t(), ChannelStateOffChain.t()) ::
-          :ok | {:error, binary()}
-  def validate_snapshot(
-        %ChannelStateOnChain{},
-        %ChannelStateOffChain{sequence: 0}
-      ) do
-    {:error, "#{__MODULE__}: Cannot snapshot with initial offchain state"}
-  end
-
-  def validate_snapshot(%ChannelStateOnChain{} = channel, %ChannelStateOffChain{} = offchain_state) do
-    cond do
-      channel.slash_sequence >= offchain_state.sequence ->
-        {:error, "#{__MODULE__}: Offchain state is too old - latest known sequence is #{channel.slash_sequence} vs submitted #{offchain_state.sequence}"}
-
-      channel.initiator_amount + channel.responder_amount != ChannelStateOffChain.total_amount(offchain_state) ->
-        onchain_balance = channel.initiator_amount + channel.responder_amount
-        offchain_balance = ChannelStateOffChain.total_amount(offchain_state)
-        {:error, "#{__MODULE__}: Invalid total amount. Onchain balance is #{onchain_balance} vs submitted offchain balance #{offchain_balance} "}
-
-      true ->
-        ChannelStateOffChain.validate(offchain_state, pubkeys(channel))
-    end
-  end
-
-  @spec encode_to_list(t()) :: list() | {:error, String.t()}
->>>>>>> 8aa153aa
+  @spec encode_to_list(ChannelStateOnChain.t()) :: list(binary())
   def encode_to_list(%ChannelStateOnChain{} = channel) do
     [
       :binary.encode_unsigned(@version),
