defmodule Aecore.Channel.Worker do
  @moduledoc """
  Module for managing Channels
  """

  alias Aecore.Channel.ChannelStatePeer
  alias Aecore.Channel.ChannelTransaction

  alias Aecore.Channel.Tx.{
    ChannelCloseMutalTx,
    ChannelCloseSoloTx,
    ChannelSlashTx,
    ChannelSettleTx,
    ChannelCreateTx
  }

  alias Aecore.Tx.{DataTx, SignedTx}
  alias Aecore.Tx.Pool.Worker, as: Pool
  alias Aecore.Chain.Identifier
  alias Aeutil.Events

  use GenServer

  require Logger

  @type role :: :initiator | :responder

  @typedoc """
  State is a map channel_id -> channel_peer_state
  """
  @type state :: %{binary() => ChannelStatePeer.t()}

  @type error :: {:error, binary()}

  def start_link(_args) do
    GenServer.start_link(__MODULE__, %{}, name: __MODULE__)
  end

  def init(_args) do
    Events.subscribe(:new_top_block)
    {:ok, %{}}
  end

  @doc """
  Notifies the channel manager about a new mined tx
  """
  def new_tx_mined(%SignedTx{data: %DataTx{type: type}} = tx) when type in [ChannelCreateTx] do  #, ChannelWidhdrawTx, ChannelDepositTx]  do
    recv_confirmed_tx(tx)
  end

  def new_tx_mined(%SignedTx{data: %DataTx{type: ChannelCloseMutalTx}} = tx) do
    closed(tx)
  end

  def new_tx_mined(%SignedTx{data: %DataTx{type: ChannelCloseSoloTx}} = _tx) do
    # TODO
    :ok
  end

  def new_tx_mined(%SignedTx{data: %DataTx{type: ChannelSlashTx}} = _tx) do
    # TODO
    :ok
  end

  def new_tx_mined(%SignedTx{data: %DataTx{type: ChannelSettleTx}} = tx) do
    closed(tx)
  end

  def new_tx_mined(%SignedTx{}) do
    # We don't care about this tx
    :ok
  end

  @doc """
  Imports channels from a ChannelStatePeer object. Useful for storage
  """
  @spec import_channel(ChannelStatePeer.t()) :: :ok | error()
  def import_channel(%ChannelStatePeer{} = channel_state) do
    channel_id = ChannelStatePeer.channel_id(channel_state)
    GenServer.call(__MODULE__, {:import_channel, channel_id, channel_state})
  end

  @doc """
  Imports a channel from an open tx. Assumes no transactions were made
  """
  @spec import_from_open(SignedTx.t(), role()) :: :ok | error()
  def import_from_open(%SignedTx{data: %DataTx{type: ChannelOpenTx}} = open_tx, role)
      when is_atom(role) do
    case ChannelStatePeer.from_open(open_tx, role) do
      {:ok, peer_state} ->
        import_channel(peer_state)
      {:error, _} = err ->
        err
    end
  end

  @doc """
  Imports a channel from an open tx and ChannelStateOffChain.
  """
  @spec import_from_signed_tx_list(
          list(SignedTx.t() | ChannelOffchainTx.t()),
          role()
        ) :: :ok | error()
  def import_from_signed_tx_list(
        mutually_signed_tx_list,
        role
      )
      when is_atom(role) do
    case ChannelStatePeer.from_signed_tx_list(mutually_signed_tx_list, role) do
      {:ok, peer_state} ->
        import_channel(peer_state)
      {:error, _} = err ->
        err
    end
  end

  @doc """
  Initializes a channel with a temporary ID. This has to be called for every channel by both :initiator and :responder.
  """
  @spec initialize(
          binary(),
          Keys.pubkey(),
          Keys.pubkey(),
          role(),
          non_neg_integer()
        ) :: :ok | error()
  def initialize(temporary_id, initiator_pubkey, responder_pubkey, role, channel_reserve)
      when is_binary(temporary_id) and is_atom(role) and is_integer(channel_reserve) do
    GenServer.call(
      __MODULE__,
      {:initialize, temporary_id, initiator_pubkey, responder_pubkey, role, channel_reserve}
    )
  end

  @doc """
  Creates an open transaction. Can only be called once per channel by :initiator. Returns pair: generated channelID, half signed SignedTx.
  """
  @spec open(
          binary(),
          non_neg_integer(),
          non_neg_integer(),
          non_neg_integer(),
          non_neg_integer(),
          non_neg_integer(),
          Keys.sign_priv_key()
        ) :: {:ok, binary(), SignedTx.t()} | error()
  def open(temporary_id, initiator_amount, responder_amount, locktime, fee, nonce, priv_key)
      when is_binary(temporary_id) and is_integer(locktime) and is_integer(fee) and
             is_integer(nonce) and is_binary(priv_key) do
    GenServer.call(__MODULE__, {:open, temporary_id, initiator_amount, responder_amount, locktime, fee, nonce, priv_key})
  end

  @doc """
  Signs an open transaction. Can only be called once per channel by :responder. Returns a fully signed SignedTx and adds it to the Pool.
  """
  @spec sign_open(binary(), SignedTx.t(), Keys.sign_priv_key()) ::
          {:ok, binary(), SignedTx.t()} | error()
  def sign_open(temporary_id, %SignedTx{} = open_tx, priv_key)
      when is_binary(temporary_id) and is_binary(priv_key) do
    GenServer.call(__MODULE__, {:sign_open, temporary_id, open_tx, priv_key})
  end

  @doc """
<<<<<<< HEAD
=======
  Notifies the Channels Manager about a confirmed channel open tx. Called by block validation stack.
  """
  @spec opened(SignedTx.t()) :: :ok
  def opened(%SignedTx{} = open_tx) do
    case GenServer.call(__MODULE__, {:opened, open_tx}) do
      :ok ->
        :ok

      {:error, reason} = error ->
        Logger.warn(reason)
        error
    end
  end

  @doc """
>>>>>>> e18ec840
  Transfers amount to other peer in channel. Returns half-signed channel off-chain state. Can only be called on open channel.
  """
  @spec transfer(binary(), non_neg_integer(), Keys.sign_priv_key()) ::
          {:ok, ChannelStateOffChain.t()} | error()
  def transfer(channel_id, amount, priv_key)
      when is_binary(channel_id) and is_integer(amount) and is_binary(priv_key) do
    GenServer.call(__MODULE__, {:transfer, channel_id, amount, priv_key})
  end

  @doc """
  Handles received channel state. If it's half signed and validates: signs it and returns it.
  """
  @spec recv_half_signed_tx(ChannelTransaction.channel_tx(), Keys.sign_priv_key()) ::
          {:ok, ChannelTransaction.channel_tx()} | error()
  def recv_half_signed_tx(half_signed_tx, priv_key) when is_binary(priv_key) do
    GenServer.call(__MODULE__, {:recv_half_signed_tx, half_signed_tx, priv_key})
  end

  @doc """
  Handles incoming uncorfirmed fully signed onchain Tx or confirmed fully signed offchain Tx.
  """
  @spec recv_fully_signed_tx(ChannelTransaction.channel_tx()) :: :ok | error()
  def recv_fully_signed_tx(fully_signed_tx) do
    GenServer.call(__MODULE__, {:recv_fully_signed_tx, fully_signed_tx})
  end

  @doc """
  Handles mined and confirmed ChannelCreateTx, ChannelWidthdrawTx, ChannelDepositTx
  """
  def recv_confirmed_tx(confirmed_onchain_tx) do
    GenServer.call(__MODULE__, {:recv_confirmed_tx, confirmed_onchain_tx})
  end

  @doc """
  Creates channel close transaction. This also blocks any new transactions from happening on channel.
  """
  @spec close(
          binary(),
          {non_neg_integer(), non_neg_integer()},
          non_neg_integer(),
          Keys.sign_priv_key()
        ) :: {:ok, SignedTx.t()} | error()
  def close(channel_id, {_, _} = fees, nonce, priv_key)
      when is_binary(channel_id) and is_integer(nonce) and is_binary(priv_key) do
    GenServer.call(__MODULE__, {:close, channel_id, fees, nonce, priv_key})
  end

  @doc """
  Handles received half signed close tx. If it validates returns fully signed close tx and adds it to Pool.
  """
  @spec recv_close_tx(
          binary(),
          SignedTx.t(),
          {non_neg_integer(), non_neg_integer()},
          Keys.sign_priv_key()
        ) :: {:ok, SignedTx.t()} | error()
  def recv_close_tx(channel_id, %SignedTx{} = close_tx, {_, _} = fees, priv_key)
      when is_binary(channel_id) and is_binary(priv_key) do
    GenServer.call(__MODULE__, {:recv_close_tx, channel_id, close_tx, fees, priv_key})
  end

  @doc """
  Notifies Channel Manager about close tx being mined.
  """
  @spec closed(SignedTx.t()) :: :ok | error()
  def closed(%SignedTx{} = close_tx) do
    GenServer.call(__MODULE__, {:closed, close_tx})
  end

  @doc """
  Solo closes channel. Creates solo close Tx and adds it to the pool.
  """
  @spec solo_close(binary(), non_neg_integer(), non_neg_integer(), Keys.sign_priv_key()) ::
          :ok | error()
  def solo_close(channel_id, fee, nonce, priv_key)
      when is_binary(channel_id) and is_integer(fee) and is_integer(nonce) and is_binary(priv_key) do
    GenServer.call(__MODULE__, {:solo_close, channel_id, fee, nonce, priv_key})
  end

  @doc """
  Slashes channel. Creates slash Tx and adds it to the pool.
  """
  @spec slash(binary(), non_neg_integer(), non_neg_integer(), Keys.sign_priv_key()) ::
          :ok | error()
  def slash(channel_id, fee, nonce, priv_key)
      when is_binary(channel_id) and is_integer(fee) and is_integer(nonce) and
             is_binary(priv_key) do
    GenServer.call(__MODULE__, {:slash, channel_id, fee, nonce, priv_key})
  end

  @doc """
  Notifies the channel manager about a mined slash or solo close transaction. If the channel manager has newer state for corresponding channel it creates a slash transaction and adds it to the pool.
  """
  @spec slashed(
          SignedTx.t(),
          non_neg_integer(),
          non_neg_integer(),
          Keys.sign_priv_key()
        ) :: :ok | error()
  def slashed(%SignedTx{} = slash_tx, fee, nonce, priv_key)
      when is_integer(fee) and is_integer(nonce) and is_binary(priv_key) do
    GenServer.call(__MODULE__, {:slashed, slash_tx, fee, nonce, priv_key})
  end

  @doc """
  Creates a settle transaction and adds it to the pool
  """
  @spec settle(binary(), non_neg_integer(), non_neg_integer(), Keys.sign_priv_key()) ::
          :ok | :error | error()
  def settle(channel_id, fee, nonce, priv_key)
      when is_binary(channel_id) and is_integer(fee) and is_integer(nonce) and is_binary(priv_key) do
    with {:ok, peer_state} <- get_channel(channel_id),
         {:ok, tx} <- ChannelStatePeer.settle(peer_state, fee, nonce, priv_key) do
      Pool.add_transaction(tx)
    else
      {:error, reason} ->
        {:error, reason}
    end
  end

  @doc """
  Notifies the channel manager about a mined settle tx.
  """
  @spec settled(SignedTx.t()) :: :ok | error()
  def settled(%SignedTx{} = settle_tx) do
    GenServer.call(__MODULE__, {:settled, settle_tx})
  end

  @doc """
  Returns a map of all ChannelStatePeer objects.
  """
  @spec get_all_channels :: %{binary() => ChannelStatePeer.t()}
  def get_all_channels do
    GenServer.call(__MODULE__, :get_all_channels)
  end

  @doc """
  Returns the channel peer state of a channel with the specified id.
  """
  @spec get_channel(binary()) :: {:ok, ChannelStatePeer.t()} | error()
  def get_channel(channel_id) when is_binary(channel_id) do
    GenServer.call(__MODULE__, {:get_channel, channel_id})
  end

  def handle_call({:import_channel, channel_id, channel_state}, _from, state) do
    {:reply, :ok, Map.put(state, channel_id, channel_state)}
  end

  def handle_call(
        {:initialize, temporary_id, initiator_pubkey, responder_pubkey, role, channel_reserve},
        _from,
        state
      ) do
    peer_state = ChannelStatePeer.initialize(temporary_id, initiator_pubkey, responder_pubkey, channel_reserve, role)

    {:reply, :ok, Map.put(state, temporary_id, peer_state)}
  end

  def handle_call({:open, temporary_id, initiator_amount, responder_amount, locktime, fee, nonce, priv_key}, _from, state) do
    peer_state = Map.get(state, temporary_id)

    {:ok, new_peer_state, new_id, open_tx} =
      ChannelStatePeer.open(peer_state, initiator_amount, responder_amount, locktime, fee, nonce, priv_key)

    new_state =
      state
      |> Map.drop([temporary_id])
      |> Map.put(new_id, new_peer_state)

    {:reply, {:ok, new_id, open_tx}, new_state}
  end

  def handle_call({:sign_open, temporary_id, initiator_amount, responder_amount, open_tx, priv_key}, _from, state) do
    peer_state = Map.get(state, temporary_id)

    with {:ok, new_peer_state, id, signed_open_tx} <-
           ChannelStatePeer.sign_open(peer_state, initiator_amount, responder_amount, open_tx, priv_key),
         :ok <- Pool.add_transaction(signed_open_tx) do
      new_state =
        state
        |> Map.drop([temporary_id])
        |> Map.put(id, new_peer_state)

      {:reply, {:ok, id, signed_open_tx}, new_state}
    else
      {:error, reason} ->
        {:reply, {:error, reason}, state}

      :error ->
        {:reply, {:error, "#{__MODULE__}: Pool error"}, state}
    end
  end

  def handle_call({:transfer, id, amount, priv_key}, _from, state) do
    peer_state = Map.get(state, id)

    with {:ok, new_peer_state, offchain_state} <-
           ChannelStatePeer.transfer(peer_state, amount, priv_key) do
      {:reply, {:ok, offchain_state}, Map.put(state, id, new_peer_state)}
    else
      {:error, reason} ->
        {:reply, {:error, reason}, state}
    end
  end

  def handle_call(
        {:recv_half_signed_tx, half_signed_tx, priv_key},
        _from,
        state
      ) do
    channel_id = ChannelTransaction.get_channel_id(half_signed_tx).value
    peer_state = Map.get(state, channel_id)

    with {:ok, new_peer_state, fully_signed_tx} <-
           ChannelStatePeer.recv_half_signed_tx(peer_state, half_signed_tx, priv_key) do
      if ChannelTransaction.is_instant?(fully_signed_tx) do
        {:reply, {:ok, fully_signed_tx}, Map.put(state, channel_id, new_peer_state)}
      else
        with :ok <- Pool.add_transaction(fully_signed_tx) do
          {:reply, {:ok, fully_signed_tx}, Map.put(state, channel_id, new_peer_state)}
        else
          :error ->
            {:reply, {:error, "Pool error"}, state}
        end
      end
    else
      {:error, _} = err ->
        {:reply, err, state}
    end
  end

  def handle_call({:recv_fully_signed_tx, fully_signed_tx}, _from, state) do
    channel_id = ChannelTransaction.get_channel_id(fully_signed_tx).value
    peer_state = Map.get(state, channel_id)

    with {:ok, new_peer_state} <-
           ChannelStatePeer.recv_fully_signed_tx(peer_state, fully_signed_tx) do
      {:reply, :ok, Map.put(state, channel_id, new_peer_state)}
    else
      {:error, _} = err ->
        {:reply, err, state}
    end
  end

  def handle_call({:recv_confirmed_tx, confirmed_onchain_tx}, _from, state) do
    channel_id = ChannelTransaction.get_channel_id(confirmed_onchain_tx).value

    if Map.has_key?(state, channel_id) do
      peer_state = Map.get(state, channel_id)

      with {:ok, new_peer_state} <-
             ChannelStatePeer.recv_confirmed_tx(peer_state, confirmed_onchain_tx) do
        {:reply, :ok, Map.put(state, channel_id, new_peer_state)}
      else
        {:error, _} = err ->
          {:reply, err, state}
      end
    else
      {:reply, {:error, "Channel ID not present"}, state}
    end
  end

  def handle_call({:close, id, fees, nonce, priv_key}, _from, state) do
    peer_state = Map.get(state, id)

    with {:ok, new_peer_state, close_tx} <-
           ChannelStatePeer.close(peer_state, fees, nonce, priv_key) do
      {:reply, {:ok, close_tx}, Map.put(state, id, new_peer_state)}
    else
      {:error, reason} ->
        {:reply, {:error, reason}, state}
    end
  end

  def handle_call({:recv_close_tx, id, close_tx, fees, priv_key}, _from, state) do
    peer_state = Map.get(state, id)

    with {:ok, new_peer_state, signed_close_tx} <-
           ChannelStatePeer.recv_close_tx(peer_state, close_tx, fees, priv_key),
         :ok <- Pool.add_transaction(signed_close_tx) do
      {:reply, {:ok, signed_close_tx}, Map.put(state, id, new_peer_state)}
    else
      {:error, reason} ->
        {:reply, {:error, reason}, state}

      :error ->
        {:reply,
         {:error, "#{__MODULE__}: Transaction Pool error (Invalid received tx signature?)"},
         state}
    end
  end

  def handle_call({:closed, close_tx}, _from, state) do
    payload =
      close_tx
      |> SignedTx.data_tx()
      |> DataTx.payload()

    id =
      case payload do
        %ChannelCloseMutalTx{channel_id: id} ->
          id.value

        %ChannelSettleTx{channel_id: id} ->
          id.value
      end

    if Map.has_key?(state, id) do
      peer_state = Map.get(state, id)
      new_peer_state = ChannelStatePeer.closed(peer_state)
      {:reply, :ok, Map.put(state, id, new_peer_state)}
    else
      {:reply, :ok, state}
    end
  end

  def handle_call({:solo_close, channel_id, fee, nonce, priv_key}, _from, state) do
    peer_state = Map.get(state, channel_id)

    with {:ok, new_peer_state, tx} <-
           ChannelStatePeer.solo_close(peer_state, fee, nonce, priv_key),
         :ok <- Pool.add_transaction(tx) do
      {:reply, :ok, Map.put(state, channel_id, new_peer_state)}
    else
      {:error, reason} ->
        {:error, reason}

      :error ->
        {:error, "#{__MODULE__}: Pool error"}
    end
  end

  def handle_call({:slash, channel_id, fee, nonce, priv_key}, _from, state) do
    peer_state = Map.get(state, channel_id)

    with {:ok, new_peer_state, tx} <-
           ChannelStatePeer.slash(peer_state, fee, nonce, priv_key),
         :ok <- Pool.add_transaction(tx) do
      {:reply, :ok, Map.put(state, channel_id, new_peer_state)}
    else
      {:error, reason} ->
        {:error, reason}

      :error ->
        {:error, "#{__MODULE__}: Pool error"}
    end
  end

  def handle_call({:slashed, slash_tx, fee, nonce, priv_key}, _from, state) do
    data_tx = SignedTx.data_tx(slash_tx)

    %Identifier{type: :channel, value: channel_id} =
      case DataTx.payload(data_tx) do
        %ChannelCloseSoloTx{} = payload ->
          ChannelCloseSoloTx.channel_id(payload)

        %ChannelSlashTx{} = payload ->
          ChannelSlashTx.channel_id(payload)
      end

    if Map.has_key?(state, channel_id) do
      peer_state = Map.get(state, channel_id)

      {:ok, new_peer_state, tx} =
        ChannelStatePeer.slashed(peer_state, slash_tx, fee, nonce, priv_key)

      if tx != nil do
        case Pool.add_transaction(tx) do
          :ok ->
            {:reply, :ok, Map.put(state, channel_id, new_peer_state)}

          :error ->
            {:reply, {:error, "#{__MODULE__}: Pool error"}, state}
        end
      else
        {:reply, :ok, Map.put(state, channel_id, new_peer_state)}
      end
    else
      {:reply, {:error, "#{__MODULE__}: Unknown channel"}, state}
    end
  end

  def handle_call({:settled, settle_tx}, _from, state) do
    %ChannelSettleTx{channel_id: channel_id} =
      settle_tx
      |> SignedTx.data_tx()
      |> DataTx.payload()

    if Map.has_key?(state, channel_id) do
      new_peer_state = ChannelStatePeer.settled(Map.get(state, channel_id))
      {:reply, :ok, Map.put(state, channel_id, new_peer_state)}
    else
      {:reply, :ok, state}
    end
  end

  def handle_call(:get_all_channels, _from, state) do
    {:reply, state, state}
  end

  def handle_call({:get_channel, channel_id}, _from, state) do
    if Map.has_key?(state, channel_id) do
      {:reply, {:ok, Map.get(state, channel_id)}, state}
    else
      {:reply, {:error, "#{__MODULE__}: No such channel"}, state}
    end
  end

  def handle_call({:calculate_state_hash, channel_id}, _from, state) do
    invoke_channel_getter(state, channel_id, &ChannelStatePeer.calculate_state_hash/1)
  end

  def handle_call({:most_recent_chainstate, channel_id}, _from, state) do
    invoke_channel_getter(state, channel_id, &ChannelStatePeer.most_recent_chainstate/1)
  end

  def handle_call({:highest_sequence, channel_id}, _from, state) do
    invoke_channel_getter(state, channel_id, &ChannelStatePeer.highest_sequence/1)
  end

  def handle_call({:our_offchain_account_balance, channel_id}, _from, state) do
    invoke_channel_getter(state, channel_id, &ChannelStatePeer.our_offchain_account_balance/1)
  end

  def handle_call({:foreign_offchain_account_balance, channel_id}, _from, state) do
    invoke_channel_getter(state, channel_id, &ChannelStatePeer.foreign_offchain_account_balance/1)
  end

  defp invoke_channel_getter(state, channel_id, fun) when is_function(fun, 1) do
    if Map.has_key?(state, channel_id) do
      {:reply, {:ok, fun.(Map.get(state, channel_id))}, state}
    else
      {:reply, {:error, "#{__MODULE__}: No such channel"}, state}
    end
  end

  def handle_info({:gproc_ps_event, event, %{info: info}}, state) do
    case event do
      # info is a block
      :new_top_block ->
        spawn(fn ->
          Enum.each(info.txs, fn tx -> new_tx_mined(tx) end)
        end)
    end

    {:noreply, state}
  end
end<|MERGE_RESOLUTION|>--- conflicted
+++ resolved
@@ -95,7 +95,7 @@
   end
 
   @doc """
-  Imports a channel from an open tx and ChannelStateOffChain.
+  Imports channel from open tx and ChannelStateOffChain.
   """
   @spec import_from_signed_tx_list(
           list(SignedTx.t() | ChannelOffchainTx.t()),
@@ -133,7 +133,7 @@
   end
 
   @doc """
-  Creates an open transaction. Can only be called once per channel by :initiator. Returns pair: generated channelID, half signed SignedTx.
+  Creates open transaction. Can only be called once per channel by :initiator. Returns pair: generated channelID, half signed SignedTx.
   """
   @spec open(
           binary(),
@@ -151,7 +151,7 @@
   end
 
   @doc """
-  Signs an open transaction. Can only be called once per channel by :responder. Returns a fully signed SignedTx and adds it to the Pool.
+  Signs open transaction. Can only be called once per channel by :responder. Returns fully signed SignedTx and adds it to Pool.
   """
   @spec sign_open(binary(), SignedTx.t(), Keys.sign_priv_key()) ::
           {:ok, binary(), SignedTx.t()} | error()
@@ -161,24 +161,6 @@
   end
 
   @doc """
-<<<<<<< HEAD
-=======
-  Notifies the Channels Manager about a confirmed channel open tx. Called by block validation stack.
-  """
-  @spec opened(SignedTx.t()) :: :ok
-  def opened(%SignedTx{} = open_tx) do
-    case GenServer.call(__MODULE__, {:opened, open_tx}) do
-      :ok ->
-        :ok
-
-      {:error, reason} = error ->
-        Logger.warn(reason)
-        error
-    end
-  end
-
-  @doc """
->>>>>>> e18ec840
   Transfers amount to other peer in channel. Returns half-signed channel off-chain state. Can only be called on open channel.
   """
   @spec transfer(binary(), non_neg_integer(), Keys.sign_priv_key()) ::
@@ -270,7 +252,7 @@
   end
 
   @doc """
-  Notifies the channel manager about a mined slash or solo close transaction. If the channel manager has newer state for corresponding channel it creates a slash transaction and adds it to the pool.
+  Notifies channel manager about mined slash or solo close transaction. If channel Manager has newer state for corresponding channel it creates a slash transaction and add it to pool.
   """
   @spec slashed(
           SignedTx.t(),
