defmodule Aecore.Channel.Worker do
  @moduledoc """
  Module for managing Channels
  """

  alias Aecore.Chain.Block
  alias Aecore.Channel.{ChannelStatePeer, ChannelTransaction, ChannelOffChainTx}

  alias Aecore.Channel.Tx.{
    ChannelCloseMutualTx,
    ChannelCloseSoloTx,
    ChannelSlashTx,
    ChannelSettleTx,
    ChannelCreateTx
  }

  alias Aecore.Keys
  alias Aecore.Tx.{DataTx, SignedTx}
  alias Aecore.Tx.Pool.Worker, as: Pool
  alias Aeutil.Events

  use GenServer

  require Logger

  @type role :: :initiator | :responder

  @typedoc """
  State is a map channel_id -> channel_peer_state
  """
  @type state :: %{binary() => ChannelStatePeer.t()}

  @type error :: {:error, String.t()}

  def start_link(_args) do
    GenServer.start_link(__MODULE__, %{}, name: __MODULE__)
  end

  def init(_args) do
    Events.subscribe(:new_top_block)
    {:ok, %{}}
  end

  @doc """
  Notifies the channel manager about a new mined tx
  """
  def new_tx_mined(%SignedTx{data: %DataTx{type: type}} = tx)
      when type in [ChannelCreateTx, ChannelWithdrawTx, ChannelDepositTx] do
    receive_confirmed_tx(tx)
  end

  def new_tx_mined(%SignedTx{data: %DataTx{type: ChannelCloseMutualTx}} = tx) do
    closed(tx)
  end

  def new_tx_mined(%SignedTx{data: %DataTx{type: ChannelCloseSoloTx}} = _tx) do
    # TODO
    :ok
  end

  def new_tx_mined(%SignedTx{data: %DataTx{type: ChannelSlashTx}} = _tx) do
    # TODO
    :ok
  end

  def new_tx_mined(%SignedTx{data: %DataTx{type: ChannelSettleTx}} = tx) do
    closed(tx)
  end

  def new_tx_mined(%SignedTx{data: %DataTx{type: ChannelSnapshotSoloTx}} = _tx) do
    # ChannelSnapshotSoloTx requires no action
    :ok
  end

  def new_tx_mined(%SignedTx{}) do
    # We don't care about this tx
    :ok
  end

  @doc """
  Imports channels from a ChannelStatePeer object. Useful for storage
  """
  @spec import_channel(ChannelStatePeer.t()) :: :ok | error()
  def import_channel(%ChannelStatePeer{channel_id: channel_id} = channel_state) do
    GenServer.call(__MODULE__, {:import_channel, channel_id, channel_state})
  end

  @doc """
  Imports a channel from an open tx. Assumes no transactions were made
  """
  @spec import_from_open(SignedTx.t(), role()) :: :ok | error()
  def import_from_open(%SignedTx{data: %DataTx{type: ChannelCreateTx}} = open_tx, role)
      when is_atom(role) do
    case ChannelStatePeer.from_open(open_tx, role) do
      {:ok, peer_state} ->
        import_channel(peer_state)

      {:error, _} = err ->
        err
    end
  end

  @doc """
  Imports channel from signed tx list and role.
  """
  @spec import_from_signed_tx_list(
          list(SignedTx.t() | ChannelOffChainTx.t()),
          role()
        ) :: :ok | error()
  def import_from_signed_tx_list(
        mutually_signed_tx_list,
        role
      )
      when is_atom(role) do
    case ChannelStatePeer.from_signed_tx_list(mutually_signed_tx_list, role) do
      {:ok, peer_state} ->
        import_channel(peer_state)

      {:error, _} = err ->
        err
    end
  end

  @doc """
  Initializes a channel with a temporary ID. This has to be called for every channel by both :initiator and :responder.
  """
  @spec initialize(
          binary(),
          Keys.pubkey(),
          Keys.pubkey(),
          role(),
          non_neg_integer()
        ) :: :ok | error()
  def initialize(temporary_id, initiator_pubkey, responder_pubkey, role, channel_reserve)
      when is_binary(temporary_id) and is_atom(role) and is_integer(channel_reserve) do
    GenServer.call(
      __MODULE__,
      {:initialize, temporary_id, initiator_pubkey, responder_pubkey, role, channel_reserve}
    )
  end

  @doc """
  Creates open transaction. Can only be called once per channel by :initiator. Returns pair: generated channel_id, half signed SignedTx.
  """
  @spec open(
          binary(),
          non_neg_integer(),
          non_neg_integer(),
          non_neg_integer(),
          non_neg_integer(),
          non_neg_integer(),
          Keys.sign_priv_key()
        ) :: {:ok, binary(), SignedTx.t()} | error()
  def open(temporary_id, initiator_amount, responder_amount, locktime, fee, nonce, priv_key)
      when is_binary(temporary_id) and is_integer(locktime) and is_integer(fee) and
             is_integer(nonce) and is_binary(priv_key) do
    GenServer.call(
      __MODULE__,
      {:open, temporary_id, initiator_amount, responder_amount, locktime, fee, nonce, priv_key}
    )
  end

  @doc """
  Signs open transaction. Can only be called once per channel by :responder. Returns fully signed SignedTx and adds it to Pool.
  """
  @spec sign_open(
          binary(),
          non_neg_integer(),
          non_neg_integer(),
          non_neg_integer(),
          SignedTx.t(),
          Keys.sign_priv_key()
        ) :: {:ok, binary(), SignedTx.t()} | error()
  def sign_open(
        temporary_id,
        initiator_amount,
        responder_amount,
        locktime,
        %SignedTx{} = open_tx,
        priv_key
      )
      when is_binary(temporary_id) and is_binary(priv_key) do
    GenServer.call(
      __MODULE__,
      {:sign_open, temporary_id, initiator_amount, responder_amount, locktime, open_tx, priv_key}
    )
  end

  @doc """
  Transfers amount to other peer in channel. Returns half-signed channel transaction. Can only be called on open channel.
  """
  @spec transfer(binary(), non_neg_integer(), Keys.sign_priv_key()) ::
          {:ok, ChannelOffChainTx.t()} | error()
  def transfer(channel_id, amount, priv_key)
      when is_binary(channel_id) and is_integer(amount) and is_binary(priv_key) do
    GenServer.call(__MODULE__, {:transfer, channel_id, amount, priv_key})
  end

  @doc """
  Withdraws amount from the channel. Returns half-signed channel transaction. Can only be called on open channel.
  """
  @spec withdraw(
          binary(),
          non_neg_integer(),
          non_neg_integer(),
          non_neg_integer(),
          Keys.sign_priv_key()
        ) :: {:ok, SignedTx.t()} | error()
  def withdraw(channel_id, amount, fee, nonce, priv_key)
      when is_binary(channel_id) and is_integer(amount) and is_integer(fee) and is_integer(nonce) and
             is_binary(priv_key) do
    GenServer.call(__MODULE__, {:withdraw, channel_id, amount, fee, nonce, priv_key})
  end

  @doc """
  Deposits amount into the channel. Returns half-signed channel transaction. Can only be called on open channel.
  """
  @spec deposit(
          binary(),
          non_neg_integer(),
          non_neg_integer(),
          non_neg_integer(),
          Keys.sign_priv_key()
        ) :: {:ok, SignedTx.t()} | error()
  def deposit(channel_id, amount, fee, nonce, priv_key)
      when is_binary(channel_id) and is_integer(amount) and is_integer(fee) and is_integer(nonce) and
             is_binary(priv_key) do
    GenServer.call(__MODULE__, {:deposit, channel_id, amount, fee, nonce, priv_key})
  end

  @doc """
  Handles received channel state. If it's half signed and validates: signs it and returns it.
  """
  @spec receive_half_signed_tx(ChannelTransaction.channel_tx(), Keys.sign_priv_key()) ::
          {:ok, ChannelTransaction.channel_tx()} | error()
  def receive_half_signed_tx(half_signed_tx, priv_key) when is_binary(priv_key) do
    GenServer.call(__MODULE__, {:receive_half_signed_tx, half_signed_tx, priv_key})
  end

  @doc """
  Handles incoming unconfirmed fully signed onchain Tx or confirmed fully signed offchain Tx.
  """
  @spec receive_fully_signed_tx(ChannelTransaction.channel_tx()) :: :ok | error()
  def receive_fully_signed_tx(fully_signed_tx) do
    GenServer.call(__MODULE__, {:receive_fully_signed_tx, fully_signed_tx})
  end

  @doc """
  Handles mined and confirmed ChannelCreateTx, ChannelWithdrawTx, ChannelDepositTx
  """
  def receive_confirmed_tx(confirmed_onchain_tx) do
    GenServer.call(__MODULE__, {:receive_confirmed_tx, confirmed_onchain_tx})
  end

  @doc """
  Creates channel close transaction. This also blocks any new transactions from happening on channel.
  """
  @spec close(
          binary(),
          {non_neg_integer(), non_neg_integer()},
          non_neg_integer(),
          Keys.sign_priv_key()
        ) :: {:ok, SignedTx.t()} | error()
  def close(channel_id, {_, _} = fees, nonce, priv_key)
      when is_binary(channel_id) and is_integer(nonce) and is_binary(priv_key) do
    GenServer.call(__MODULE__, {:close, channel_id, fees, nonce, priv_key})
  end

  @doc """
  Handles received half signed close tx. If it validates returns fully signed close tx and adds it to Pool.
  """
  @spec receive_close_tx(
          binary(),
          SignedTx.t(),
          {non_neg_integer(), non_neg_integer()},
          Keys.sign_priv_key()
        ) :: {:ok, SignedTx.t()} | error()
  def receive_close_tx(channel_id, %SignedTx{} = close_tx, {_, _} = fees, priv_key)
      when is_binary(channel_id) and is_binary(priv_key) do
    GenServer.call(__MODULE__, {:receive_close_tx, channel_id, close_tx, fees, priv_key})
  end

  @doc """
  Notifies Channel Manager about close tx being mined.
  """
  @spec closed(SignedTx.t()) :: :ok | error()
  def closed(%SignedTx{} = close_tx) do
    GenServer.call(__MODULE__, {:closed, close_tx})
  end

  @doc """
  Solo closes channel. Creates solo close Tx and adds it to the pool.
  """
  @spec solo_close(binary(), non_neg_integer(), non_neg_integer(), Keys.sign_priv_key()) ::
          :ok | error()
  def solo_close(channel_id, fee, nonce, priv_key)
      when is_binary(channel_id) and is_integer(fee) and is_integer(nonce) and is_binary(priv_key) do
    GenServer.call(__MODULE__, {:solo_close, channel_id, fee, nonce, priv_key})
  end

  @doc """
  Slashes channel. Creates slash Tx and adds it to the pool.
  """
  @spec slash(binary(), non_neg_integer(), non_neg_integer(), Keys.sign_priv_key()) ::
          :ok | error()
  def slash(channel_id, fee, nonce, priv_key)
      when is_binary(channel_id) and is_integer(fee) and is_integer(nonce) and is_binary(priv_key) do
    GenServer.call(__MODULE__, {:slash, channel_id, fee, nonce, priv_key})
  end

  @doc """
  Notifies channel manager about mined slash or solo close transaction. If channel Manager has newer state for corresponding channel it creates a slash transaction and add it to pool.
  """
  @spec slashed(
          SignedTx.t(),
          non_neg_integer(),
          non_neg_integer(),
          Keys.sign_priv_key()
        ) :: :ok | error()
  def slashed(%SignedTx{} = slash_tx, fee, nonce, priv_key)
      when is_integer(fee) and is_integer(nonce) and is_binary(priv_key) do
    GenServer.call(__MODULE__, {:slashed, slash_tx, fee, nonce, priv_key})
  end

  @doc """
  Creates a settle transaction and adds it to the pool
  """
  @spec settle(binary(), non_neg_integer(), non_neg_integer(), Keys.sign_priv_key()) ::
          :ok | :error | error()
  def settle(channel_id, fee, nonce, priv_key)
      when is_binary(channel_id) and is_integer(fee) and is_integer(nonce) and is_binary(priv_key) do
    with {:ok, peer_state} <- get_channel(channel_id),
         {:ok, tx} <- ChannelStatePeer.settle(peer_state, fee, nonce, priv_key) do
      Pool.add_transaction(tx)
    else
      {:error, reason} ->
        {:error, reason}
    end
  end

  @doc """
  Notifies the channel manager about a mined settle tx.
  """
  @spec settled(SignedTx.t()) :: :ok | error()
  def settled(%SignedTx{} = settle_tx) do
    GenServer.call(__MODULE__, {:settled, settle_tx})
  end

  @doc """
<<<<<<< HEAD
  Returns a map of all ChannelStatePeer objects.
=======
  Submits a snapshot of the most recent state
  """
  @spec snapshot(binary(), non_neg_integer(), non_neg_integer(), Wallet.privkey()) ::
          :ok | error()
  def snapshot(channel_id, fee, nonce, priv_key)
      when is_binary(channel_id) and is_integer(fee) and is_integer(nonce) and is_binary(priv_key) do
      GenServer.call(__MODULE__, {:snapshot, channel_id, fee, nonce, priv_key})
  end

  @doc """
  Returns map of all ChannelStatePeer objects.
>>>>>>> 8aa153aa
  """
  @spec get_all_channels :: %{binary() => ChannelStatePeer.t()}
  def get_all_channels do
    GenServer.call(__MODULE__, :get_all_channels)
  end

  @doc """
  Returns the channel peer state of a channel with the specified id.
  """
  @spec get_channel(binary()) :: {:ok, ChannelStatePeer.t()} | error()
  def get_channel(channel_id) when is_binary(channel_id) do
    GenServer.call(__MODULE__, {:get_channel, channel_id})
  end

  def handle_call({:import_channel, channel_id, channel_state}, _from, state) do
    {:reply, :ok, Map.put(state, channel_id, channel_state)}
  end

  def handle_call(
        {:initialize, temporary_id, initiator_pubkey, responder_pubkey, role, channel_reserve},
        _from,
        state
      ) do
    peer_state =
      ChannelStatePeer.initialize(
        temporary_id,
        initiator_pubkey,
        responder_pubkey,
        channel_reserve,
        role
      )

    {:reply, :ok, Map.put(state, temporary_id, peer_state)}
  end

  def handle_call(
        {:open, temporary_id, initiator_amount, responder_amount, locktime, fee, nonce, priv_key},
        _from,
        state
      ) do
    peer_state = Map.get(state, temporary_id)

    case ChannelStatePeer.open(
           peer_state,
           initiator_amount,
           responder_amount,
           locktime,
           fee,
           nonce,
           priv_key
         ) do
      {:ok, new_peer_state, new_id, open_tx} ->
        new_state =
          state
          |> Map.drop([temporary_id])
          |> Map.put(new_id, new_peer_state)

        {:reply, {:ok, new_id, open_tx}, new_state}

      {:error, _} = err ->
        {:reply, err, state}
    end
  end

  def handle_call(
        {:sign_open, temporary_id, initiator_amount, responder_amount, locktime, open_tx,
         priv_key},
        _from,
        state
      ) do
    peer_state = Map.get(state, temporary_id)

    with {:ok, new_peer_state, id, signed_open_tx} <-
           ChannelStatePeer.sign_open(
             peer_state,
             initiator_amount,
             responder_amount,
             locktime,
             open_tx,
             priv_key
           ),
         :ok <- Pool.add_transaction(signed_open_tx) do
      new_state =
        state
        |> Map.drop([temporary_id])
        |> Map.put(id, new_peer_state)

      {:reply, {:ok, id, signed_open_tx}, new_state}
    else
      {:error, reason} ->
        {:reply, {:error, reason}, state}

      :error ->
        {:reply, {:error, "#{__MODULE__}: Pool error"}, state}
    end
  end

  def handle_call({:transfer, id, amount, priv_key}, _from, state) do
    peer_state = Map.get(state, id)

    case ChannelStatePeer.transfer(peer_state, amount, priv_key) do
      {:ok, new_peer_state, half_signed_tx} ->
        {:reply, {:ok, half_signed_tx}, Map.put(state, id, new_peer_state)}

      {:error, reason} ->
        {:reply, {:error, reason}, state}
    end
  end

  def handle_call({:withdraw, id, amount, fee, nonce, priv_key}, _from, state) do
    peer_state = Map.get(state, id)

    case ChannelStatePeer.withdraw(peer_state, amount, fee, nonce, priv_key) do
      {:ok, new_peer_state, half_signed_tx} ->
        {:reply, {:ok, half_signed_tx}, Map.put(state, id, new_peer_state)}

      {:error, reason} ->
        {:reply, {:error, reason}, state}
    end
  end

  def handle_call({:deposit, id, amount, fee, nonce, priv_key}, _from, state) do
    peer_state = Map.get(state, id)

    case ChannelStatePeer.deposit(peer_state, amount, fee, nonce, priv_key) do
      {:ok, new_peer_state, half_signed_tx} ->
        {:reply, {:ok, half_signed_tx}, Map.put(state, id, new_peer_state)}

      {:error, reason} ->
        {:reply, {:error, reason}, state}
    end
  end

  def handle_call(
        {:receive_half_signed_tx, half_signed_tx, priv_key},
        _from,
        state
      ) do
    channel_id = ChannelTransaction.unsigned_payload(half_signed_tx).channel_id
    peer_state = Map.get(state, channel_id)

    with {:ok, new_peer_state, fully_signed_tx} <-
           ChannelStatePeer.receive_half_signed_tx(peer_state, half_signed_tx, priv_key),
         :ok <- send_tx_to_pool_if_confirmation_is_required(fully_signed_tx) do
      {:reply, {:ok, fully_signed_tx}, Map.put(state, channel_id, new_peer_state)}
    else
      :error ->
        {:reply, {:error, "Pool error"}, state}

      {:error, _} = err ->
        {:reply, err, state}
    end
  end

  def handle_call({:receive_fully_signed_tx, fully_signed_tx}, _from, state) do
    channel_id = ChannelTransaction.channel_id(fully_signed_tx)
    peer_state = Map.get(state, channel_id)

    with {:ok, new_peer_state} <-
           ChannelStatePeer.receive_fully_signed_tx(peer_state, fully_signed_tx) do
      {:reply, :ok, Map.put(state, channel_id, new_peer_state)}
    else
      {:error, _} = err ->
        {:reply, err, state}
    end
  end

  def handle_call({:receive_confirmed_tx, confirmed_onchain_tx}, _from, state) do
    channel_id = ChannelTransaction.channel_id(confirmed_onchain_tx)

    if Map.has_key?(state, channel_id) do
      peer_state = Map.get(state, channel_id)

      with {:ok, new_peer_state} <-
             ChannelStatePeer.receive_confirmed_tx(peer_state, confirmed_onchain_tx) do
        {:reply, :ok, Map.put(state, channel_id, new_peer_state)}
      else
        {:error, _} = err ->
          {:reply, err, state}
      end
    else
      {:reply, {:error, "Channel ID not present"}, state}
    end
  end

  def handle_call({:close, id, fees, nonce, priv_key}, _from, state) do
    peer_state = Map.get(state, id)

    case ChannelStatePeer.close(peer_state, fees, nonce, priv_key) do
      {:ok, new_peer_state, close_tx} ->
        {:reply, {:ok, close_tx}, Map.put(state, id, new_peer_state)}

      {:error, reason} ->
        {:reply, {:error, reason}, state}
    end
  end

  def handle_call({:receive_close_tx, id, close_tx, fees, priv_key}, _from, state) do
    peer_state = Map.get(state, id)

    with {:ok, new_peer_state, signed_close_tx} <-
           ChannelStatePeer.receive_close_tx(peer_state, close_tx, fees, priv_key),
         :ok <- Pool.add_transaction(signed_close_tx) do
      {:reply, {:ok, signed_close_tx}, Map.put(state, id, new_peer_state)}
    else
      {:error, reason} ->
        {:reply, {:error, reason}, state}

      :error ->
        {:reply,
         {:error, "#{__MODULE__}: Transaction Pool error (Invalid received tx signature?)"},
         state}
    end
  end

  def handle_call({:closed, %SignedTx{data: %DataTx{payload: payload}}}, _from, state) do
    id =
      case payload do
        %ChannelCloseMutualTx{channel_id: id} ->
          id

        %ChannelSettleTx{channel_id: id} ->
          id
      end

    if Map.has_key?(state, id) do
      peer_state = Map.get(state, id)
      new_peer_state = ChannelStatePeer.closed(peer_state)
      {:reply, :ok, Map.put(state, id, new_peer_state)}
    else
      {:reply, :ok, state}
    end
  end

  def handle_call({:solo_close, channel_id, fee, nonce, priv_key}, _from, state) do
    peer_state = Map.get(state, channel_id)

    with {:ok, new_peer_state, tx} <-
           ChannelStatePeer.solo_close(peer_state, fee, nonce, priv_key),
         :ok <- Pool.add_transaction(tx) do
      {:reply, :ok, Map.put(state, channel_id, new_peer_state)}
    else
      {:error, reason} ->
        {:error, reason}

      :error ->
        {:error, "#{__MODULE__}: Pool error"}
    end
  end

  def handle_call({:slash, channel_id, fee, nonce, priv_key}, _from, state) do
    peer_state = Map.get(state, channel_id)

    with {:ok, new_peer_state, tx} <- ChannelStatePeer.slash(peer_state, fee, nonce, priv_key),
         :ok <- Pool.add_transaction(tx) do
      {:reply, :ok, Map.put(state, channel_id, new_peer_state)}
    else
      {:error, reason} ->
        {:error, reason}

      :error ->
        {:error, "#{__MODULE__}: Pool error"}
    end
  end

  def handle_call(
        {
          :slashed,
          %SignedTx{
            data: %DataTx{
              payload: payload
            }
          } = slash_tx,
          fee,
          nonce,
          priv_key
        },
        _from,
        state
      ) do
    channel_id =
      case payload do
        %ChannelCloseSoloTx{channel_id: channel_id} ->
          channel_id

        %ChannelSlashTx{channel_id: channel_id} ->
          channel_id
      end

    if Map.has_key?(state, channel_id) do
      peer_state = Map.get(state, channel_id)

      {:ok, new_peer_state, tx} =
        ChannelStatePeer.slashed(peer_state, slash_tx, fee, nonce, priv_key)

      if tx != nil do
        case Pool.add_transaction(tx) do
          :ok ->
            {:reply, :ok, Map.put(state, channel_id, new_peer_state)}

          :error ->
            {:reply, {:error, "#{__MODULE__}: Pool error"}, state}
        end
      else
        {:reply, :ok, Map.put(state, channel_id, new_peer_state)}
      end
    else
      {:reply, {:error, "#{__MODULE__}: Unknown channel"}, state}
    end
  end

<<<<<<< HEAD
  def handle_call({:settled, %SignedTx{data: %DataTx{payload: payload}}}, _from, state) do
    %ChannelSettleTx{channel_id: channel_id} = payload
=======
  @doc """
    Submits a snapshot of the most recent state of a channel
  """
  def handle_call({:snapshot, channel_id, fee, nonce, priv_key}, _from, state) do
    peer_state = Map.get(state, channel_id)

    with {:ok, tx} <-
      ChannelStatePeer.snapshot(peer_state, fee, nonce, priv_key),
         :ok <- Pool.add_transaction(tx) do
        {:reply, :ok, state}
      else
      {:error, _} = err ->
        {:reply, err, state}

      :error ->
        {:reply, {:error, "#{__MODULE__}: Pool error"}, state}
    end
  end

  def handle_call({:settled, settle_tx}, _from, state) do
    %ChannelSettleTx{channel_id: channel_id} =
      settle_tx
      |> SignedTx.data_tx()
      |> DataTx.payload()
>>>>>>> 8aa153aa

    if Map.has_key?(state, channel_id) do
      new_peer_state = state |> Map.get(channel_id) |> ChannelStatePeer.settled()
      {:reply, :ok, Map.put(state, channel_id, new_peer_state)}
    else
      {:reply, :ok, state}
    end
  end

  def handle_call(:get_all_channels, _from, state) do
    {:reply, state, state}
  end

  def handle_call({:get_channel, channel_id}, _from, state) do
    if Map.has_key?(state, channel_id) do
      {:reply, {:ok, Map.get(state, channel_id)}, state}
    else
      {:reply, {:error, "#{__MODULE__}: No such channel"}, state}
    end
  end

  # Calculates the most recent state hash for the given channel id
  def handle_call({:calculate_state_hash, channel_id}, _from, state) do
    dispatch_function_call_to_channel(state, channel_id, &ChannelStatePeer.calculate_state_hash/1)
  end

  # Retrieves the most recent chainstate for the given channel id
  def handle_call({:most_recent_chainstate, channel_id}, _from, state) do
    dispatch_function_call_to_channel(
      state,
      channel_id,
      &ChannelStatePeer.most_recent_chainstate/1
    )
  end

  # Retrieves the sequence of the highest offchain chainstate for the given channel id
  def handle_call({:sequence, channel_id}, _from, state) do
    dispatch_function_call_to_channel(state, channel_id, &ChannelStatePeer.sequence/1)
  end

  # Retrieves the amount of funds belonging to our account according to the most recent chainstate for the given channel id
  def handle_call({:our_offchain_account_balance, channel_id}, _from, state) do
    dispatch_function_call_to_channel(
      state,
      channel_id,
      &ChannelStatePeer.our_offchain_account_balance/1
    )
  end

  # Retrieves the amount of funds belonging to the other peer according to the most recent chainstate for the given channel id
  def handle_call({:foreign_offchain_account_balance, channel_id}, _from, state) do
    dispatch_function_call_to_channel(
      state,
      channel_id,
      &ChannelStatePeer.foreign_offchain_account_balance/1
    )
  end

  # Safely invokes the given function for the given channel id
  @spec dispatch_function_call_to_channel(state(), binary(), function()) ::
          {:reply, error() | {:ok, any()}, state()}
  defp dispatch_function_call_to_channel(state, channel_id, fun) when is_function(fun, 1) do
    if Map.has_key?(state, channel_id) do
      {:reply, {:ok, fun.(Map.get(state, channel_id))}, state}
    else
      {:reply, {:error, "#{__MODULE__}: No such channel"}, state}
    end
  end

  @spec send_tx_to_pool_if_confirmation_is_required(ChannelTransaction.signed_tx()) ::
          :ok | :error
  defp send_tx_to_pool_if_confirmation_is_required(tx) do
    if ChannelTransaction.requires_onchain_confirmation?(tx) do
      Pool.add_transaction(tx)
    else
      :ok
    end
  end

  def handle_info({:gproc_ps_event, event, %{info: %Block{txs: txs}}}, state) do
    case event do
      # info is a block
      :new_top_block ->
        spawn(fn ->
          Enum.each(txs, fn tx -> new_tx_mined(tx) end)
        end)
    end

    {:noreply, state}
  end
end<|MERGE_RESOLUTION|>--- conflicted
+++ resolved
@@ -347,9 +347,6 @@
   end
 
   @doc """
-<<<<<<< HEAD
-  Returns a map of all ChannelStatePeer objects.
-=======
   Submits a snapshot of the most recent state
   """
   @spec snapshot(binary(), non_neg_integer(), non_neg_integer(), Wallet.privkey()) ::
@@ -360,8 +357,7 @@
   end
 
   @doc """
-  Returns map of all ChannelStatePeer objects.
->>>>>>> 8aa153aa
+  Returns a map of all ChannelStatePeer objects.
   """
   @spec get_all_channels :: %{binary() => ChannelStatePeer.t()}
   def get_all_channels do
@@ -673,10 +669,6 @@
     end
   end
 
-<<<<<<< HEAD
-  def handle_call({:settled, %SignedTx{data: %DataTx{payload: payload}}}, _from, state) do
-    %ChannelSettleTx{channel_id: channel_id} = payload
-=======
   @doc """
     Submits a snapshot of the most recent state of a channel
   """
@@ -696,12 +688,8 @@
     end
   end
 
-  def handle_call({:settled, settle_tx}, _from, state) do
-    %ChannelSettleTx{channel_id: channel_id} =
-      settle_tx
-      |> SignedTx.data_tx()
-      |> DataTx.payload()
->>>>>>> 8aa153aa
+  def handle_call({:settled, %SignedTx{data: %DataTx{payload: payload}}}, _from, state) do
+    %ChannelSettleTx{channel_id: channel_id} = payload
 
     if Map.has_key?(state, channel_id) do
       new_peer_state = state |> Map.get(channel_id) |> ChannelStatePeer.settled()
