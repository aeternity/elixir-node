defmodule Aecore.Channel.ChannelStatePeer do
  @moduledoc """
  Module defining the structure of the Channel Peer State
  """

  alias Aecore.Channel.{
    ChannelOffChainTx,
    ChannelStateOnChain,
    ChannelStatePeer,
    ChannelCreateTx,
    ChannelTransaction,
    ChannelOffChainUpdate
  }

  alias Aecore.Channel.Worker, as: Channel

  alias Aecore.Channel.Tx.{
    ChannelCreateTx,
    ChannelCloseMutalTx,
    ChannelCloseSoloTx,
    ChannelSlashTx,
    ChannelSettleTx
  }

  alias Aecore.Keys
  alias Aecore.Tx.{SignedTx, DataTx}
  alias Aecore.Chain.Chainstate
  alias Aecore.Account.Account
  alias Aecore.Poi.Poi

  @type fsm_state ::
          :initialized | :awaiting_full_tx | :awaiting_tx_confirmed | :open | :closing | :closed

  @typedoc "Structure of the ChannelStatePeer Transaction type"
  @type t :: %ChannelStatePeer{
          fsm_state: fsm_state(),
          initiator_pubkey: Keys.pubkey(),
          responder_pubkey: Keys.pubkey(),
          role: Channel.role(),
          channel_id: binary(),
          mutually_signed_tx: list(ChannelOffChainTx.t()),
          highest_half_signed_tx: ChannelOffChainTx.t() | nil,
          channel_reserve: non_neg_integer(),
          offchain_chainstate: Chainstate.t() | nil,
          sequence: non_neg_integer()
        }

  @typedoc "Reason for the error"
  @type error :: {:error, binary()}

  defstruct [
    :fsm_state,
    :initiator_pubkey,
    :responder_pubkey,
    :role,
    :channel_id,
    :channel_reserve,
    mutually_signed_tx: [],
    highest_half_signed_tx: nil,
    offchain_chainstate: nil,
    sequence: 0
  ]

  require Logger

<<<<<<< HEAD
  use ExConstructor

  @spec process_fully_signed_tx(ChannelTransaction.signed_tx(), ChannelStatePeer.t()) :: {:ok, ChannelStatePeer.t()} | error()
  defp process_fully_signed_tx(tx, %ChannelStatePeer{initiator_pubkey: initiator_pubkey, responder_pubkey: responder_pubkey} = peer) do
    if ChannelTransaction.verify_fully_signed_tx(tx, {initiator_pubkey, responder_pubkey}) do
      process_tx(tx, peer)
    else
      {:error, "#{__MODULE__}: Transaction was not signed by both parties"}
    end
  end

  @spec process_half_signed_tx(ChannelTransaction.signed_tx(), ChannelStatePeer.t()) :: {:ok, ChannelStatePeer.t()} | error()
  defp process_half_signed_tx(tx, %ChannelStatePeer{} = peer) do
    if ChannelTransaction.verify_half_signed_tx(tx, foreign_pubkey(peer)) do
      process_tx(tx, peer)
    else
      {:error, "#{__MODULE__}: Transaction was not signed by the foreign party"}
    end
  end

  @spec process_tx(ChannelTransaction.signed_tx(), ChannelStatePeer.t()) :: {:ok, ChannelStatePeer.t()} | error()
  defp process_tx(tx, %ChannelStatePeer{} = peer) do
    unsigned_payload = ChannelTransaction.unsigned_payload(tx)
    new_sequence = unsigned_payload.sequence
=======
  @doc """
  Gets the id of the channel
  """
  @spec channel_id(ChannelStatePeer.t()) :: binary()
  def channel_id(%ChannelStatePeer{channel_id: channel_id}), do: channel_id
>>>>>>> 8a08d2bf

  @spec basic_checks_for_tx_and_calculate_updated_chainstate(
          ChannelTransaction.signed_tx() | ChannelTransaction.channel_tx(),
          ChannelStatePeer.t(),
          list(Keys.pubkey()) | Keys.pubkey()
        ) :: {:ok, Chainstate.t()} | error()
  defp basic_checks_for_tx_and_calculate_updated_chainstate(
         tx,
         %ChannelStatePeer{
           channel_id: channel_id,
           channel_reserve: channel_reserve,
           offchain_chainstate: offchain_chainstate,
           sequence: sequence
         },
         expected_parties
       ) do
    unsigned_payload = ChannelTransaction.unsigned_payload(tx)
    new_sequence = unsigned_payload.sequence

    cond do
      # check if the tx signed by the expected parties
      !ChannelTransaction.verify_signatures_for_the_expected_parties(tx, expected_parties) ->
        {:error, "#{__MODULE__}: Tx was not signed as expected"}

      # check channel id
      unsigned_payload.channel_id !== channel_id ->
        {:error,
         "#{__MODULE__}: Wrong channel id in tx. Expected: #{inspect(channel_id)}, received: #{
           inspect(unsigned_payload.channel_id)
         }"}

      # check sequence
      new_sequence <= sequence ->
        {:error, "#{__MODULE__}: Invalid sequence in tx"}

      true ->
        # apply updates
        ChannelOffChainUpdate.apply_updates(
          offchain_chainstate,
          ChannelTransaction.offchain_updates(tx),
          channel_reserve
        )
    end
  end

<<<<<<< HEAD
  @spec update_offchain_chainstate(ChannelTransaction.signed_tx(), ChannelStatePeer.t()) :: {:ok, Chainstate.t()} | error()
  defp update_offchain_chainstate(tx, %ChannelStatePeer{channel_reserve: channel_reserve, offchain_chainstate: offchain_chainstate}) do
=======
  # Verifies that the provided chainstate has the same state hash as the one supplied in the tx
  @spec verify_state_hash_in_tx(
          ChannelTransaction.signed_tx() | ChannelTransaction.channel_tx(),
          Chainstate.t()
        ) :: :ok | error()
  defp verify_state_hash_in_tx(tx, updated_chainstate) do
>>>>>>> 8a08d2bf
    unsigned_tx = ChannelTransaction.unsigned_payload(tx)

    if unsigned_tx.state_hash === Chainstate.calculate_root_hash(updated_chainstate) do
      :ok
    else
      {:error, "#{__MODULE__}: Wrong state hash in tx"}
    end
  end

  # Verifies the channel transaction and if it validates then mutates the state of the channel.
  @spec verify_tx_and_apply(
          ChannelTransaction.signed_tx() | ChannelTransaction.channel_tx(),
          ChannelStatePeer.t(),
          list(Keys.pubkey()) | Keys.pubkey()
        ) :: {:ok, ChannelStatePeer.t()} | error()
  defp verify_tx_and_apply(tx, %ChannelStatePeer{} = peer, expected_parties) do
    unsigned_payload = ChannelTransaction.unsigned_payload(tx)
    new_sequence = unsigned_payload.sequence

    with {:ok, updated_chainstate} <-
           basic_checks_for_tx_and_calculate_updated_chainstate(tx, peer, expected_parties),
         :ok <- verify_state_hash_in_tx(tx, updated_chainstate) do
      # update was succesfull - mutate the peer state
      {:ok,
       %ChannelStatePeer{peer | offchain_chainstate: updated_chainstate, sequence: new_sequence}}
    else
      {:error, _} = err ->
        err
    end
  end

  @doc """
  Creates a channel from a list of mutually signed tx. The first tx in the list must be ChannelCreateTX. All the tx and updates are verified for corectness along the way.
  """
  @spec from_signed_tx_list(list(ChannelTransaction.signed_tx()), Channel.role()) :: {:ok, ChannelStatePeer.t()} | error()
  def from_signed_tx_list(offchain_tx_list, role) do
    offchain_tx_list_from_oldest = Enum.reverse(offchain_tx_list)

    [create_tx | _] = offchain_tx_list_from_oldest

    %SignedTx{
      data: %DataTx{
        type: ChannelCreateTx,
        payload: %ChannelCreateTx{
          initiator: initiator_pubkey,
          responder: responder_pubkey,
          channel_reserve: channel_reserve,
          channel_id: channel_id
        }
      }
    } = create_tx

    initial_state = %ChannelStatePeer{
      fsm_state: :open,
      initiator_pubkey: initiator_pubkey,
      responder_pubkey: responder_pubkey,
      role: role,
      channel_id: channel_id,
      channel_reserve: channel_reserve
    }

    Enum.reduce_while(offchain_tx_list_from_oldest, {:ok, initial_state}, fn tx, {:ok, state} ->
      case verify_tx_and_apply(tx, state, [initiator_pubkey, responder_pubkey]) do
        {:ok, _} = new_acc ->
          {:cont, new_acc}

        {:error, _} = err ->
          {:halt, err}
      end
    end)
  end

  @doc """
  Creates channel from open transaction assuming no transactions in channel.
  """
  @spec from_open(SignedTx.t(), Channel.role()) :: ChannelStatePeer.t()
  def from_open(open_tx, role) do
    from_signed_tx_list([open_tx], role)
  end

  @doc """
    Gets a list of mutually signed transactions for importing the channel.
  """
  @spec get_signed_tx_list(ChannelStatePeer.t()) :: list(ChannelTransaction.channel_tx())
  def get_signed_tx_list(%ChannelStatePeer{mutually_signed_tx: mutually_signed_tx}) do
    mutually_signed_tx
  end

  @doc """
    Calculates the state hash of the offchain chainstate after aplying the transaction.
    Only basic verification is done.
  """
  @spec calculate_next_state_hash_for_new_tx(
          ChannelTransaction.channel_tx(),
          ChannelStatePeer.t()
        ) :: {:ok, binary()} | error()
  def calculate_next_state_hash_for_new_tx(tx, %ChannelStatePeer{
        channel_reserve: channel_reserve,
        offchain_chainstate: offchain_chainstate,
        sequence: sequence
      }) do
    if ChannelTransaction.unsigned_payload(tx).sequence <= sequence do
      {:error, "#{__MODULE__}: Invalid sequence in tx"}
    else
      case ChannelOffChainUpdate.apply_updates(
             offchain_chainstate,
             ChannelTransaction.offchain_updates(tx),
             channel_reserve
           ) do
        {:ok, new_offchain_chainstate} ->
          {:ok, Chainstate.calculate_root_hash(new_offchain_chainstate)}

        {:error, _} = err ->
          err
      end
    end
  end

  @doc """
  Creates initialized channel.
  """
  @spec initialize(
          binary(),
          Wallet.pubkey(),
          Wallet.pubkey(),
          non_neg_integer(),
          Channel.role()
        ) :: ChannelStatePeer.t()
  def initialize(
        temporary_id,
        initiator_pubkey,
        responder_pubkey,
        channel_reserve,
        role
      ) do
    %ChannelStatePeer{
      fsm_state: :initialized,
      initiator_pubkey: initiator_pubkey,
      responder_pubkey: responder_pubkey,
      role: role,
      channel_reserve: channel_reserve,
      channel_id: temporary_id
    }
  end

  # @spec initialize_new_mutual_onchain_tx(ChannelStatePeer.t(), non_neg_integer(), non_neg_integer(), module(), ChannelCreateTx.payload() | ChannelWidhdrawTx.payload() | ChannelDepositTx.payload()) :: DataTx.t()
  @spec initialize_new_mutual_onchain_tx(
          ChannelStatePeer.t(),
          non_neg_integer(),
          non_neg_integer(),
          module(),
          ChannelCreateTx.payload()
        ) :: DataTx.t()
  defp initialize_new_mutual_onchain_tx(
         %ChannelStatePeer{
           initiator_pubkey: initiator_pubkey,
           responder_pubkey: responder_pubkey
         },
         fee,
         nonce,
         type,
         spec
       ) do
    DataTx.init(type, spec, [initiator_pubkey, responder_pubkey], fee, nonce)
  end

  # Verifies that the contents of the raw unsigned transaction are valid by simulating a potential update.
  # If the transaction is valid(properly updates the offchain chainstate) then irreversibly ties the transaction to the updated chainstate and sings it.
  @spec validate_prepare_and_sign_new_channel_tx(
          ChannelStatePeer.t(),
          ChannelTransaction.channel_tx(),
          Keys.sign_priv_key()
        ) :: ChannelTransaction.signed_tx()
  defp validate_prepare_and_sign_new_channel_tx(
         %ChannelStatePeer{sequence: highest_sequence} = peer_state,
         raw_unsigned_tx,
         priv_key
       ) do
    unvalidated_unsigned_tx =
      ChannelTransaction.set_sequence(raw_unsigned_tx, highest_sequence + 1)

    case calculate_next_state_hash_for_new_tx(unvalidated_unsigned_tx, peer_state) do
      {:ok, state_hash} ->
        # validation was successfull
        unvalidated_unsigned_tx
        # ties the tx to the updated state
        |> ChannelTransaction.set_state_hash(state_hash)
        # signs the prepared tx
        |> ChannelTransaction.add_signature(priv_key)

      {:error, _} = err ->
        err
    end
  end

  @spec half_signed_mutual_onchain_tx_from_spec(
          ChannelStatePeer.t(),
          non_neg_integer(),
          non_neg_integer(),
          module(),
          map(),
          Keys.sign_priv_key()
        ) :: ChannelTransaction.signed_tx()
  defp half_signed_mutual_onchain_tx_from_spec(peer_state, fee, nonce, type, spec, priv_key) do
    data_tx = initialize_new_mutual_onchain_tx(peer_state, fee, nonce, type, spec)
    validate_prepare_and_sign_new_channel_tx(peer_state, data_tx, priv_key)
  end

  @spec channel_fsm_transition_on_validated_signed_tx(
          ChannelStatePeer.t(),
          ChannelTransaction.signed_tx(),
          :confirmed | :half_signed | ChannelStatePeer.t()
        ) :: ChannelStatePeer.t()
  defp channel_fsm_transition_on_validated_signed_tx(
         %ChannelStatePeer{mutually_signed_tx: mutually_signed_tx} = updated_peer_state,
         validated_trusted_tx,
         %ChannelStatePeer{} = prev_peer_state
       ) do
    if ChannelTransaction.requires_onchain_confirmation?(validated_trusted_tx) do
      %ChannelStatePeer{
        prev_peer_state
        | fsm_state: :awaiting_tx_confirmed,
          highest_half_signed_tx: validated_trusted_tx
      }
    else
      %ChannelStatePeer{
        updated_peer_state
        | fsm_state: :open,
          highest_half_signed_tx: nil,
          mutually_signed_tx: [validated_trusted_tx | mutually_signed_tx]
      }
    end
  end

  defp channel_fsm_transition_on_validated_signed_tx(
         %ChannelStatePeer{mutually_signed_tx: mutually_signed_tx} = updated_peer_state,
         validated_trusted_tx,
         :confirmed
       ) do
    %ChannelStatePeer{
      updated_peer_state
      | fsm_state: :open,
        highest_half_signed_tx: nil,
        mutually_signed_tx: [validated_trusted_tx | mutually_signed_tx]
    }
  end

  defp channel_fsm_transition_on_validated_signed_tx(
         %ChannelStatePeer{} = updated_peer_state,
         validated_trusted_tx,
         :half_signed
       ) do
    %ChannelStatePeer{
      updated_peer_state
      | fsm_state: :awaiting_full_tx,
        highest_half_signed_tx: validated_trusted_tx
    }
  end

  @doc """
  Creates channel open tx. Can only be called in initialized state by initiator. Changes fsm state to half_signed. Specified fee, nonce, initiator_amount and responder_amount are for the created tx. Returns altered ChannelPeerState, generated channel id, half signed open tx.
  """
  @spec open(
          ChannelStatePeer.t(),
          non_neg_integer(),
          non_neg_integer(),
          non_neg_integer(),
          non_neg_integer(),
          non_neg_integer(),
          Keys.sign_priv_key()
        ) :: {:ok, ChannelStatePeer.t(), binary(), SignedTx.t()} | error()
  def open(
        %ChannelStatePeer{
          fsm_state: :initialized,
          role: :initiator,
          initiator_pubkey: initiator_pubkey,
          responder_pubkey: responder_pubkey,
          mutually_signed_tx: [],
          highest_half_signed_tx: nil,
          channel_reserve: channel_reserve
        } = peer_state,
        initiator_amount,
        responder_amount,
        locktime,
        fee,
        nonce,
        priv_key
      ) do
    channel_id = ChannelStateOnChain.id(initiator_pubkey, responder_pubkey, nonce)

    channel_create_tx_spec = %{
      initiator: initiator_pubkey,
      initiator_amount: initiator_amount,
      responder: responder_pubkey,
      responder_amount: responder_amount,
      locktime: locktime,
      channel_reserve: channel_reserve,
      channel_id: channel_id,
      state_hash: <<>>
    }

    case half_signed_mutual_onchain_tx_from_spec(
           peer_state,
           fee,
           nonce,
           ChannelCreateTx,
           channel_create_tx_spec,
           priv_key
         ) do
      {:ok, half_signed_create_tx} ->
        {:ok,
         %ChannelStatePeer{
           peer_state
           | channel_id: channel_id
         }
         |> channel_fsm_transition_on_validated_signed_tx(half_signed_create_tx, :half_signed),
         channel_id, half_signed_create_tx}

      {:error, _} = err ->
        err
    end
  end

  def open(%ChannelStatePeer{}, _, _, _, _, _, _) do
    {:error, "#{__MODULE__}: Invalid call"}
  end

  @doc """
  Signs provided open tx if it verifies. Can only be called in initialized state by the responder. Returns an altered ChannelPeerState, generated channel id and fully signed open tx.
  """
  @spec sign_open(
          ChannelStatePeer.t(),
          non_neg_integer(),
          non_neg_integer(),
          SignedTx.t(),
          Wallet.privkey()
        ) :: {:ok, ChannelStatePeer.t(), binary(), SignedTx.t()} | error()
  def sign_open(
        %ChannelStatePeer{
          fsm_state: :initialized,
          role: :responder,
          initiator_pubkey: initiator_pubkey,
          responder_pubkey: responder_pubkey,
          mutually_signed_tx: [],
          highest_half_signed_tx: nil,
          channel_reserve: correct_channel_reserve
        } = peer_state,
        correct_initiator_amount,
        correct_responder_amount,
        half_signed_create_tx,
        priv_key
      ) do
    data_tx = SignedTx.data_tx(half_signed_create_tx)
    nonce = DataTx.nonce(data_tx)

    %ChannelCreateTx{
      initiator_amount: tx_initiator_amount,
      responder_amount: tx_responder_amount,
      channel_reserve: tx_channel_reserve
    } = DataTx.payload(data_tx)

    id = ChannelStateOnChain.id(initiator_pubkey, responder_pubkey, nonce)

    cond do
      tx_initiator_amount != correct_initiator_amount ->
        {:error, "#{__MODULE__}: Wrong initiator amount"}

      tx_responder_amount != correct_responder_amount ->
        {:error, "#{__MODULE__}: Wrong responder amount"}

      tx_channel_reserve != correct_channel_reserve ->
        {:error, "#{__MODULE__}: Wrong channel reserve"}

      DataTx.senders(data_tx) != [initiator_pubkey, responder_pubkey] ->
        {:error, "#{__MODULE__}: Wrong peers"}

      true ->
        # validate the state
        case receive_half_signed_tx(
               %ChannelStatePeer{peer_state | fsm_state: :open, channel_id: id},
               half_signed_create_tx,
               priv_key
             ) do
          {:ok, new_peer_state, fully_signed_create_tx} ->
            {:ok, new_peer_state, id, fully_signed_create_tx}

          {:error, _} = err ->
            err
        end
    end
  end

  def sign_open(%ChannelStatePeer{}) do
    {:error, "#{__MODULE__}: Invalid call"}
  end

  @doc """
  Receives a half signed transaction. Can only be called when the channel is fully open. If the transaction validates then returns a fully signed tx together with the altered state. If the received transaction requires onchain confirmation then stores it and waits for min_depth confirmations.
  """
  @spec receive_half_signed_tx(
          ChannelStatePeer.t(),
          ChannelTransaction.signed_tx(),
          Keys.sign_priv_key()
        ) :: {:ok, ChannelStatePeer.t(), ChannelTransaction.signed_tx()} | error()
  def receive_half_signed_tx(%ChannelStatePeer{fsm_state: :open} = peer_state, tx, privkey) do
    with {:ok, new_peer_state} <- verify_tx_and_apply(tx, peer_state, foreign_pubkey(peer_state)),
         # The update validates on our side -> sign it
         {:ok, fully_signed_tx} <- ChannelTransaction.add_signature(tx, privkey) do
      # And make a transition in the FSM
      {:ok,
       channel_fsm_transition_on_validated_signed_tx(new_peer_state, fully_signed_tx, peer_state),
       fully_signed_tx}
    else
      {:error, _} = err ->
        err
    end
  end

  @doc """
  Receives a fully signed transaction. Can only be called when the peer awaits an incoming transaction. If the transaction is the awaited one and it fully validates then returns the altered state.
  If the received transaction requires onchain confirmation then waits for min_depth confirmations.
  """
  @spec receive_fully_signed_tx(ChannelStatePeer.t(), ChannelTransaction.signed_tx()) ::
          {:ok, ChannelStatePeer.t()} | error()
  def receive_fully_signed_tx(
        %ChannelStatePeer{
          fsm_state: :awaiting_full_tx,
          initiator_pubkey: initiator_pubkey,
          responder_pubkey: responder_pubkey,
          highest_half_signed_tx: last_signed
        } = peer_state,
        tx
      ) do
    if ChannelTransaction.unsigned_payload(last_signed).state_hash ==
         ChannelTransaction.unsigned_payload(tx).state_hash do
      case verify_tx_and_apply(tx, peer_state, [initiator_pubkey, responder_pubkey]) do
        {:ok, new_peer_state} ->
          {:ok, channel_fsm_transition_on_validated_signed_tx(new_peer_state, tx, peer_state)}

        {:error, _} = err ->
          err
      end
    else
      {:error,
       "#{__MODULE__} Received unexpected tx #{inspect(tx)}, expected: #{inspect(last_signed)}"}
    end
  end

  def receive_fully_signed_tx(%ChannelStatePeer{fsm_state: fsm_state}, _) do
    {:error, "Unexpected 'receive_fully_signed_tx' call. Current state is: #{fsm_state}"}
  end

  @doc """
  This is a callback for the future transaction watcher logic. This callback must be called when the last onchain TX from this channel has reached min_depth of confirmations. Verifies if the transaction was expected and applies it to the channel state.
  """
  @spec receive_confirmed_tx(ChannelStatePeer.t(), ChannelTransaction.signed_tx()) ::
          {:ok, ChannelStatePeer.t()} | error()
  def receive_confirmed_tx(
        %ChannelStatePeer{
          fsm_state: state,
          initiator_pubkey: initiator_pubkey,
          responder_pubkey: responder_pubkey,
          highest_half_signed_tx: awaiting_tx
        } = peer_state,
        tx
      )
      when state == :awaiting_full_tx or state == :awaiting_tx_confirmed do
    if ChannelTransaction.unsigned_payload(awaiting_tx) ===
         ChannelTransaction.unsigned_payload(tx) do
      case verify_tx_and_apply(tx, peer_state, [initiator_pubkey, responder_pubkey]) do
        {:ok, new_peer_state} ->
          {:ok, channel_fsm_transition_on_validated_signed_tx(new_peer_state, tx, :confirmed)}

        {:error, _} = err ->
          err
      end
    else
      {:error,
       "#{__MODULE__} Received unexpected tx #{inspect(tx)}, expected: #{inspect(awaiting_tx)}"}
    end
  end

  def receive_confirmed_tx(%ChannelStatePeer{} = peer_state, tx) do
    {:error,
     "Unexpected 'receive_confirmed_tx' call. Peer state is #{inspect(peer_state)}. Received confimation on #{
       inspect(tx)
     }"}
  end

  @doc """
  Creates a transfer on channel. Can be called by both parties on open channel when there are no unconfirmed (half-signed) transfer. Returns altered ChannelStatePeer and the half signed tx.
  """
  @spec transfer(ChannelStatePeer.t(), non_neg_integer(), Keys.sign_priv_key()) ::
          {:ok, ChannelStatePeer.t(), ChannelStateOffChain.t()} | error()
  def transfer(
        %ChannelStatePeer{fsm_state: :open, channel_id: channel_id} = peer_state,
        amount,
        priv_key
      ) do
    unsigned_tx =
      ChannelOffChainTx.initialize_transfer(
        channel_id,
        our_pubkey(peer_state),
        foreign_pubkey(peer_state),
        amount
      )

    case validate_prepare_and_sign_new_channel_tx(peer_state, unsigned_tx, priv_key) do
      {:ok, half_signed_transfer_tx} ->
        {:ok,
         channel_fsm_transition_on_validated_signed_tx(
           peer_state,
           half_signed_transfer_tx,
           :half_signed
         ), half_signed_transfer_tx}

      {:error, _} = err ->
        err
    end
  end

  def transfer(%ChannelStatePeer{} = state, _amount, _priv_key) do
    {:error, "#{__MODULE__}: Can't transfer now; channel state is #{state.fsm_state}"}
  end

  @doc """
  Retrieves our offchain account balance from the latest offchain chainstate
  """
  @spec our_offchain_account_balance(ChannelStatePeer.t()) :: non_neg_integer()
  def our_offchain_account_balance(
        %ChannelStatePeer{offchain_chainstate: %Chainstate{accounts: accounts}} = peer_state
      ) do
    Account.balance(accounts, our_pubkey(peer_state))
  end

  @doc """
  Retrieves the foreign offchain account balance from the latest offchain chainstate
  """
  @spec foreign_offchain_account_balance(ChannelStatePeer.t()) :: non_neg_integer()
  def foreign_offchain_account_balance(
        %ChannelStatePeer{offchain_chainstate: %Chainstate{accounts: accounts}} = peer_state
      ) do
    Account.balance(accounts, foreign_pubkey(peer_state))
  end

  @doc """
  Calculates the state hash of the most recent offchain chainstate
  """
  @spec calculate_state_hash(ChannelStatePeer.t()) :: binary()
  def calculate_state_hash(%ChannelStatePeer{offchain_chainstate: offchain_chainstate}) do
    Chainstate.calculate_root_hash(offchain_chainstate)
  end

  @doc """
  Retrieves the most recent offchain chainstate
  """
  @spec most_recent_chainstate(ChannelStatePeer.t()) :: Chainstate.t()
  def most_recent_chainstate(%ChannelStatePeer{offchain_chainstate: offchain_chainstate}) do
    offchain_chainstate
  end

  @doc """
  Retrieves the sequence of the current round of offchain updates
  """
  @spec highest_sequence(ChannelStatePeer.t()) :: non_neg_integer()
  def highest_sequence(%ChannelStatePeer{sequence: sequence}) do
    sequence
  end

  @doc """
  Creates a Poi for disputes from the given chainstate
  """
  @spec dispute_poi_for_chainstate(ChannelStatePeer.t(), Chainstate.t()) :: Poi.t()
  def dispute_poi_for_chainstate(
        %ChannelStatePeer{initiator_pubkey: initiator_pubkey, responder_pubkey: responder_pubkey},
        %Chainstate{} = offchain_chainstate
      ) do
    Enum.reduce(
      [initiator_pubkey, responder_pubkey],
      Poi.construct(offchain_chainstate),
      fn pub_key, acc ->
        {:ok, new_acc} = Poi.add_to_poi(:accounts, pub_key, offchain_chainstate, acc)
        new_acc
      end
    )
  end

  @spec dispute_poi_for_latest_state(ChannelStatePeer.t()) :: Poi.t()
  defp dispute_poi_for_latest_state(%ChannelStatePeer{} = peer_state) do
    dispute_poi_for_chainstate(peer_state, most_recent_chainstate(peer_state))
  end

  @spec final_channel_balance_for(ChannelStatePeer.t(), Keys.pubkey()) :: non_neg_integer()
  defp final_channel_balance_for(
         %ChannelStatePeer{offchain_chainstate: %Chainstate{accounts: accounts}},
         pubkey
       ) do
    # In future versions we need to add the balance from associated contract accounts - not needed for 0.16
    Account.balance(accounts, pubkey)
  end

  @doc """
  Creates mutal close tx for open channel. This blocks any new transfers on channel. Returns: altered ChannelStatePeer and ChannelCloseMutalTx
  """
  @spec close(
          ChannelStatePeer.t(),
          {non_neg_integer(), non_neg_integer()},
          non_neg_integer(),
          Keys.sign_priv_key()
        ) :: {:ok, ChannelStatePeer.t(), SignedTx.t()} | error()
  def close(
        %ChannelStatePeer{
          fsm_state: :open,
          initiator_pubkey: initiator_pubkey,
          responder_pubkey: responder_pubkey,
          channel_id: channel_id
        } = peer_state,
        {fee_initiator, fee_responder},
        nonce,
        priv_key
      ) do
    initiator_amount = final_channel_balance_for(peer_state, initiator_pubkey)
    responder_amount = final_channel_balance_for(peer_state, responder_pubkey)

    cond do
      fee_initiator > initiator_amount ->
        {:error, "#{__MODULE__}: Initiator fee bigger then initiator balance"}

      fee_responder > responder_amount ->
        {:error, "#{__MODULE__}: Responder fee bigger then responder balance"}

      true ->
        close_tx =
          DataTx.init(
            ChannelCloseMutalTx,
            %{
              channel_id: channel_id,
              initiator_amount: initiator_amount - fee_initiator,
              responder_amount: responder_amount - fee_responder
            },
            [],
            fee_initiator + fee_responder,
            nonce
          )

        {:ok, close_signed_tx} = SignedTx.sign_tx(close_tx, priv_key)
        new_peer_state = %ChannelStatePeer{peer_state | fsm_state: :closing}

        {:ok, new_peer_state, close_signed_tx}
    end
  end

  def close(%ChannelStatePeer{} = state) do
    {:error, "#{__MODULE__}: Can't close now; channel state is #{state.fsm_state}"}
  end

  @doc """
  Handles incoming channel close tx. If our highest state matches the incoming signs the tx and blocks any new transfers. Returns altered ChannelStatePeer and signed ChannelCloseMutalTx
  """
  @spec receive_close_tx(
          ChannelStatePeer.t(),
          SignedTx.t(),
          {non_neg_integer(), non_neg_integer()},
          Keys.sign_priv_key()
        ) :: {:ok, ChannelStatePeer.t(), SignedTx.t()} | error()
  def receive_close_tx(
        %ChannelStatePeer{
          fsm_state: :open,
          initiator_pubkey: initiator_pubkey,
          responder_pubkey: responder_pubkey,
          channel_id: channel_id
        } = peer_state,
        half_signed_tx,
        {fee_initiator, fee_responder},
        priv_key
      ) do
    data_tx = SignedTx.data_tx(half_signed_tx)

    %ChannelCloseMutalTx{
      channel_id: tx_id,
      initiator_amount: tx_initiator_amount,
      responder_amount: tx_responder_amount
    } = DataTx.payload(data_tx)

    initiator_amount = final_channel_balance_for(peer_state, initiator_pubkey)
    responder_amount = final_channel_balance_for(peer_state, responder_pubkey)

    cond do
      tx_id != channel_id ->
        {:error, "#{__MODULE__}: Invalid id"}

      tx_initiator_amount != initiator_amount - fee_initiator ->
        {:error, "#{__MODULE__}: Invalid initiator_amount (check fee)"}

      tx_responder_amount != responder_amount - fee_responder ->
        {:error, "#{__MODULE__}: Invalid responder_amount (check fee)"}

      true ->
        new_peer_state = %ChannelStatePeer{peer_state | fsm_state: :closing}

        {:ok, signed_close_tx} = SignedTx.sign_tx(half_signed_tx, priv_key)

        {:ok, new_peer_state, signed_close_tx}
    end
  end

  def receive_close_tx(%ChannelStatePeer{} = state, _, {_, _}, _) do
    {:error, "#{__MODULE__}: Can't receive close tx now; channel state is #{state.fsm_state}"}
  end

  @doc """
  Changes the channel state to closed. Should only be called when a ChannelCloseMutalTx is mined.
  """
  @spec closed(ChannelStatePeer.t()) :: ChannelStatePeer.t()
  def closed(%ChannelStatePeer{} = peer_state) do
    %ChannelStatePeer{peer_state | fsm_state: :closed}
  end

  @doc """
  Creates solo close tx for channel. Should only be called when no solo close tx-s were mined for this channel. Returns altered ChannelStatePeer and ChannelCloseSoloTx
  """
  @spec solo_close(ChannelStatePeer.t(), non_neg_integer(), non_neg_integer(), Wallet.privkey()) ::
          {:ok, ChannelStatePeer.t(), SignedTx.t()} | error()
  def solo_close(
        %ChannelStatePeer{mutually_signed_tx: [most_recent_tx | _], channel_id: channel_id} = peer_state,
        fee,
        nonce,
        priv_key
      ) do
    new_peer_state = %ChannelStatePeer{peer_state | fsm_state: :closing}

    data =
      DataTx.init(
        ChannelCloseSoloTx,
        %{
          channel_id: channel_id.value,
          poi: dispute_poi_for_latest_state(peer_state),
          offchain_tx: ChannelTransaction.dispute_payload(most_recent_tx)
        },
        our_pubkey(peer_state),
        fee,
        nonce
      )

    {:ok, our_slash_tx} = SignedTx.sign_tx(data, priv_key)
    {:ok, new_peer_state, our_slash_tx}
  end

  @doc """
  Creates a slash transaction from the most recent offchain chainstate.
  """
  @spec slash(ChannelStatePeer.t(), non_neg_integer(), non_neg_integer(), Keys.sign_priv_key()) ::
          {:ok, ChannelStatePeer.t(), SignedTx.t()}
  def slash(
        %ChannelStatePeer{mutually_signed_tx: [most_recent_tx | _], channel_id: channel_id} = peer_state,
        fee,
        nonce,
        priv_key
      ) do
    new_peer_state = %ChannelStatePeer{peer_state | fsm_state: :closing}

<<<<<<< HEAD
    data = DataTx.init(ChannelSlashTx,
      %{
        channel_id: channel_id.value,
        poi: dispute_poi_for_latest_state(peer_state),
        offchain_tx: ChannelTransaction.dispute_payload(most_recent_tx)
      },
      our_pubkey(peer_state), fee, nonce)
=======
    data =
      DataTx.init(
        ChannelSlashTx,
        %{
          channel_id: channel_id(peer_state),
          poi: dispute_poi_for_latest_state(peer_state),
          offchain_tx: ChannelTransaction.dispute_payload(most_recent_tx)
        },
        our_pubkey(peer_state),
        fee,
        nonce
      )
>>>>>>> 8a08d2bf

    {:ok, our_slash_tx} = SignedTx.sign_tx(data, priv_key)
    {:ok, new_peer_state, our_slash_tx}
  end

  @doc """
  Handles mined ChnanelSlashTx and ChannelCloseSoloTx. Provided fee and nonce are for potentially created SlashTx. Pubkey and Privkey don't have to match any of channel parties. Returns altered ChannelPeerState and ChannelSlashTx if we have higher signed state.
  """
  @spec slashed(
          ChannelStatePeer.t(),
          SignedTx.t(),
          non_neg_integer(),
          non_neg_integer(),
          Keys.sign_priv_key()
        ) :: {:ok, ChannelStatePeer.t(), SignedTx.t() | nil} | error()
  def slashed(
        %ChannelStatePeer{
          mutually_signed_tx: [most_recent_tx | _]
        } = peer_state,
        slash_tx,
        fee,
        nonce,
        privkey
      ) do
    payload =
      slash_tx
      |> SignedTx.data_tx()
      |> DataTx.payload()

    slash_hash =
      case payload do
        %ChannelCloseSoloTx{poi: poi} ->
          Poi.calculate_root_hash(poi)

        %ChannelSlashTx{poi: poi} ->
          Poi.calculate_root_hash(poi)
      end

    # We cannot rely on the sequence as SlashTx/SoloTx may not contain a payload.
    # Because SlashTx/SoloTx was mined the state hash present here must have been verified onchain
    # If it was verfied onchain then we needed to sign it - In conclusion we can rely on the state hash
    if slash_hash != ChannelTransaction.unsigned_payload(most_recent_tx).state_hash do
      slash(peer_state, fee, nonce, privkey)
    else
      new_peer_state = %ChannelStatePeer{peer_state | fsm_state: :closing}
      {:ok, new_peer_state, nil}
    end
  end

  @doc """
  Creates channel settle tx.
  """
  @spec settle(ChannelStatePeer.t(), non_neg_integer(), non_neg_integer(), Wallet.privkey()) ::
          {:ok, SignedTx.t()} | error()
<<<<<<< HEAD
  def settle(%ChannelStatePeer{fsm_state: :closing, channel_id: channel_id} = peer_state, fee, nonce, priv_key) do
    data =
      DataTx.init(
        ChannelSettleTx,
        %{channel_id: channel_id.value},
=======
  def settle(
        %ChannelStatePeer{
          fsm_state: :closing,
          initiator_pubkey: initiator_pubkey,
          responder_pubkey: responder_pubkey
        } = peer_state,
        fee,
        nonce,
        priv_key
      ) do
    initiator_amount = final_channel_balance_for(peer_state, initiator_pubkey)
    responder_amount = final_channel_balance_for(peer_state, responder_pubkey)

    data =
      DataTx.init(
        ChannelSettleTx,
        %{
          channel_id: channel_id(peer_state),
          initiator_amount: initiator_amount,
          responder_amount: responder_amount
        },
>>>>>>> 8a08d2bf
        our_pubkey(peer_state),
        fee,
        nonce
      )

    SignedTx.sign_tx(data, priv_key)
  end

  @doc """
  Changes channel state to closed. Should only be called when ChannelSettleTx is mined.
  """
  @spec settled(ChannelStatePeer.t()) :: ChannelStatePeer.t()
  def settled(%ChannelStatePeer{} = peer_state) do
    %ChannelStatePeer{peer_state | fsm_state: :closed}
  end

  @doc """
  Returns our pubkey from in channel.
  """
  @spec our_pubkey(ChannelStatePeer.t()) :: Keys.pubkey()
  def our_pubkey(%ChannelStatePeer{role: :initiator, initiator_pubkey: pubkey}) do
    pubkey
  end

  def our_pubkey(%ChannelStatePeer{role: :responder, responder_pubkey: pubkey}) do
    pubkey
  end

  @doc """
  Returns the pubkey of the other peer in channel.
  """
  @spec foreign_pubkey(ChannelStatePeer.t()) :: Keys.pubkey()
  def foreign_pubkey(%ChannelStatePeer{role: :initiator, responder_pubkey: pubkey}) do
    pubkey
  end

  def foreign_pubkey(%ChannelStatePeer{role: :responder, initiator_pubkey: pubkey}) do
    pubkey
  end
end<|MERGE_RESOLUTION|>--- conflicted
+++ resolved
@@ -63,9 +63,6 @@
 
   require Logger
 
-<<<<<<< HEAD
-  use ExConstructor
-
   @spec process_fully_signed_tx(ChannelTransaction.signed_tx(), ChannelStatePeer.t()) :: {:ok, ChannelStatePeer.t()} | error()
   defp process_fully_signed_tx(tx, %ChannelStatePeer{initiator_pubkey: initiator_pubkey, responder_pubkey: responder_pubkey} = peer) do
     if ChannelTransaction.verify_fully_signed_tx(tx, {initiator_pubkey, responder_pubkey}) do
@@ -88,38 +85,29 @@
   defp process_tx(tx, %ChannelStatePeer{} = peer) do
     unsigned_payload = ChannelTransaction.unsigned_payload(tx)
     new_sequence = unsigned_payload.sequence
-=======
-  @doc """
-  Gets the id of the channel
-  """
-  @spec channel_id(ChannelStatePeer.t()) :: binary()
-  def channel_id(%ChannelStatePeer{channel_id: channel_id}), do: channel_id
->>>>>>> 8a08d2bf
-
-  @spec basic_checks_for_tx_and_calculate_updated_chainstate(
-          ChannelTransaction.signed_tx() | ChannelTransaction.channel_tx(),
-          ChannelStatePeer.t(),
-          list(Keys.pubkey()) | Keys.pubkey()
-        ) :: {:ok, Chainstate.t()} | error()
-  defp basic_checks_for_tx_and_calculate_updated_chainstate(
-         tx,
-         %ChannelStatePeer{
-           channel_id: channel_id,
-           channel_reserve: channel_reserve,
-           offchain_chainstate: offchain_chainstate,
-           sequence: sequence
-         },
-         expected_parties
-       ) do
+
+    with :ok <- validate_tx(tx, peer),
+         {:ok, updated_offchain_chainstate} <- update_offchain_chainstate(tx, peer) do
+      {:ok,
+        %ChannelStatePeer{peer |
+          offchain_chainstate: updated_offchain_chainstate,
+          sequence: new_sequence
+        }}
+    else
+      {:error, _} = err ->
+        err
+    end
+  end
+
+  @spec validate_tx(ChannelTransaction.signed_tx() | ChannelTransaction.channel_tx(), ChannelStatePeer.t()) :: :ok | error()
+  defp validate_tx(tx, %ChannelStatePeer{
+    channel_id: channel_id,
+    sequence: sequence
+  }) do
     unsigned_payload = ChannelTransaction.unsigned_payload(tx)
     new_sequence = unsigned_payload.sequence
 
     cond do
-      # check if the tx signed by the expected parties
-      !ChannelTransaction.verify_signatures_for_the_expected_parties(tx, expected_parties) ->
-        {:error, "#{__MODULE__}: Tx was not signed as expected"}
-
-      # check channel id
       unsigned_payload.channel_id !== channel_id ->
         {:error,
          "#{__MODULE__}: Wrong channel id in tx. Expected: #{inspect(channel_id)}, received: #{
@@ -131,61 +119,34 @@
         {:error, "#{__MODULE__}: Invalid sequence in tx"}
 
       true ->
-        # apply updates
-        ChannelOffChainUpdate.apply_updates(
-          offchain_chainstate,
-          ChannelTransaction.offchain_updates(tx),
-          channel_reserve
-        )
-    end
-  end
-
-<<<<<<< HEAD
+        :ok
+    end
+  end
+
   @spec update_offchain_chainstate(ChannelTransaction.signed_tx(), ChannelStatePeer.t()) :: {:ok, Chainstate.t()} | error()
   defp update_offchain_chainstate(tx, %ChannelStatePeer{channel_reserve: channel_reserve, offchain_chainstate: offchain_chainstate}) do
-=======
-  # Verifies that the provided chainstate has the same state hash as the one supplied in the tx
-  @spec verify_state_hash_in_tx(
-          ChannelTransaction.signed_tx() | ChannelTransaction.channel_tx(),
-          Chainstate.t()
-        ) :: :ok | error()
-  defp verify_state_hash_in_tx(tx, updated_chainstate) do
->>>>>>> 8a08d2bf
     unsigned_tx = ChannelTransaction.unsigned_payload(tx)
-
-    if unsigned_tx.state_hash === Chainstate.calculate_root_hash(updated_chainstate) do
-      :ok
-    else
-      {:error, "#{__MODULE__}: Wrong state hash in tx"}
-    end
-  end
-
-  # Verifies the channel transaction and if it validates then mutates the state of the channel.
-  @spec verify_tx_and_apply(
-          ChannelTransaction.signed_tx() | ChannelTransaction.channel_tx(),
-          ChannelStatePeer.t(),
-          list(Keys.pubkey()) | Keys.pubkey()
-        ) :: {:ok, ChannelStatePeer.t()} | error()
-  defp verify_tx_and_apply(tx, %ChannelStatePeer{} = peer, expected_parties) do
-    unsigned_payload = ChannelTransaction.unsigned_payload(tx)
-    new_sequence = unsigned_payload.sequence
-
-    with {:ok, updated_chainstate} <-
-           basic_checks_for_tx_and_calculate_updated_chainstate(tx, peer, expected_parties),
-         :ok <- verify_state_hash_in_tx(tx, updated_chainstate) do
-      # update was succesfull - mutate the peer state
-      {:ok,
-       %ChannelStatePeer{peer | offchain_chainstate: updated_chainstate, sequence: new_sequence}}
+    state_hash = unsigned_tx.state_hash
+
+    with {:ok, updated_offchain_chainstate} <- ChannelOffChainUpdate.apply_updates(offchain_chainstate, ChannelTransaction.offchain_updates(tx), channel_reserve),
+         ^state_hash <- Chainstate.calculate_root_hash(updated_offchain_chainstate) do
+      {:ok, updated_offchain_chainstate}
     else
       {:error, _} = err ->
         err
+
+      hash when is_binary(hash) ->
+        {:error, "#{__MODULE__}: Wrong state hash in tx, expected #{inspect(hash)}, got: #{inspect(state_hash)}"}
     end
   end
 
   @doc """
   Creates a channel from a list of mutually signed tx. The first tx in the list must be ChannelCreateTX. All the tx and updates are verified for corectness along the way.
   """
-  @spec from_signed_tx_list(list(ChannelTransaction.signed_tx()), Channel.role()) :: {:ok, ChannelStatePeer.t()} | error()
+  @spec from_signed_tx_list(
+          list(ChannelTransaction.signed_tx()),
+          Channel.role()
+        ) :: {:ok, ChannelStatePeer.t()} | error()
   def from_signed_tx_list(offchain_tx_list, role) do
     offchain_tx_list_from_oldest = Enum.reverse(offchain_tx_list)
 
@@ -212,15 +173,16 @@
       channel_reserve: channel_reserve
     }
 
-    Enum.reduce_while(offchain_tx_list_from_oldest, {:ok, initial_state}, fn tx, {:ok, state} ->
-      case verify_tx_and_apply(tx, state, [initiator_pubkey, responder_pubkey]) do
-        {:ok, _} = new_acc ->
-          {:cont, new_acc}
-
-        {:error, _} = err ->
-          {:halt, err}
-      end
-    end)
+    Enum.reduce_while(offchain_tx_list_from_oldest, {:ok, initial_state},
+      fn tx, {:ok, state} ->
+        case process_fully_signed_tx(tx, state) do
+          {:ok, _} = new_acc ->
+            {:cont, new_acc}
+
+          {:error, _} = err ->
+            {:halt, err}
+        end
+      end)
   end
 
   @doc """
@@ -500,64 +462,43 @@
         } = peer_state,
         correct_initiator_amount,
         correct_responder_amount,
-        half_signed_create_tx,
+        correct_locktime,
+        %SignedTx{data: %DataTx{type: ChannelCreateTx, nonce: nonce}} = half_signed_create_tx,
         priv_key
       ) do
-    data_tx = SignedTx.data_tx(half_signed_create_tx)
-    nonce = DataTx.nonce(data_tx)
-
-    %ChannelCreateTx{
-      initiator_amount: tx_initiator_amount,
-      responder_amount: tx_responder_amount,
-      channel_reserve: tx_channel_reserve
-    } = DataTx.payload(data_tx)
-
-    id = ChannelStateOnChain.id(initiator_pubkey, responder_pubkey, nonce)
-
-    cond do
-      tx_initiator_amount != correct_initiator_amount ->
-        {:error, "#{__MODULE__}: Wrong initiator amount"}
-
-      tx_responder_amount != correct_responder_amount ->
-        {:error, "#{__MODULE__}: Wrong responder amount"}
-
-      tx_channel_reserve != correct_channel_reserve ->
-        {:error, "#{__MODULE__}: Wrong channel reserve"}
-
-      DataTx.senders(data_tx) != [initiator_pubkey, responder_pubkey] ->
-        {:error, "#{__MODULE__}: Wrong peers"}
-
-      true ->
-        # validate the state
-        case receive_half_signed_tx(
-               %ChannelStatePeer{peer_state | fsm_state: :open, channel_id: id},
-               half_signed_create_tx,
-               priv_key
-             ) do
-          {:ok, new_peer_state, fully_signed_create_tx} ->
-            {:ok, new_peer_state, id, fully_signed_create_tx}
-
-          {:error, _} = err ->
-            err
-        end
-    end
-  end
-
-  def sign_open(%ChannelStatePeer{}) do
+    channel_id = ChannelStateOnChain.id(initiator_pubkey, responder_pubkey, nonce)
+
+    case receive_half_signed_tx(
+      %ChannelStatePeer{peer_state | fsm_state: :open, channel_id: Identifier.create_identity(raw_channel_id, :channel)},
+      half_signed_create_tx, priv_key,
+           %{
+            initiator_amount: correct_initiator_amount,
+            responder_amount: correct_responder_amount,
+            channel_reserve: correct_channel_reserve,
+            locktime: correct_locktime,
+           }
+    ) do
+      {:ok, new_peer_state, fully_signed_create_tx} ->
+        {:ok, new_peer_state, channel_id, fully_signed_create_tx}
+      {:error, _} = err ->
+        err
+    end
+  end
+
+  def sign_open(%ChannelStatePeer{}, _, _, _, _, _) do
     {:error, "#{__MODULE__}: Invalid call"}
   end
 
   @doc """
-  Receives a half signed transaction. Can only be called when the channel is fully open. If the transaction validates then returns a fully signed tx together with the altered state. If the received transaction requires onchain confirmation then stores it and waits for min_depth confirmations.
-  """
-  @spec receive_half_signed_tx(
-          ChannelStatePeer.t(),
-          ChannelTransaction.signed_tx(),
-          Keys.sign_priv_key()
-        ) :: {:ok, ChannelStatePeer.t(), ChannelTransaction.signed_tx()} | error()
-  def receive_half_signed_tx(%ChannelStatePeer{fsm_state: :open} = peer_state, tx, privkey) do
-    with {:ok, new_peer_state} <- verify_tx_and_apply(tx, peer_state, foreign_pubkey(peer_state)),
-         # The update validates on our side -> sign it
+  Receives a half signed transaction. Can only be called when the channel is fully open. If the transaction validates then returns a fully signed tx together with the altered state.
+  Can receive an optional map for preprocess checks - by default the initiating/responding peer is passed to the update verification stack.
+  If the received transaction requires onchain confirmation then stores it and waits for min_depth confirmations.
+  """
+  @spec receive_half_signed_tx(ChannelStatePeer.t(), ChannelTransaction.signed_tx(), Keys.sign_priv_key(), map()) :: {:ok, ChannelStatePeer.t(), ChannelTransaction.signed_tx()} | error()
+  def receive_half_signed_tx(%ChannelStatePeer{fsm_state: :open} = peer_state, tx, privkey, opts \\ %{}) do
+    with :ok <- ChannelTransaction.half_signed_preprocess_check(tx, Map.merge(opts, %{our_pubkey: our_pubkey(peer_state), foreign_pubkey: foreign_pubkey(peer_state)})),
+         {:ok, new_peer_state} <- process_half_signed_tx(tx, peer_state),
+         #The update validates on our side -> sign it
          {:ok, fully_signed_tx} <- ChannelTransaction.add_signature(tx, privkey) do
       # And make a transition in the FSM
       {:ok,
@@ -584,9 +525,8 @@
         } = peer_state,
         tx
       ) do
-    if ChannelTransaction.unsigned_payload(last_signed).state_hash ==
-         ChannelTransaction.unsigned_payload(tx).state_hash do
-      case verify_tx_and_apply(tx, peer_state, [initiator_pubkey, responder_pubkey]) do
+    if ChannelTransaction.unsigned_payload(last_signed).state_hash == ChannelTransaction.unsigned_payload(tx).state_hash do
+      case process_fully_signed_tx(tx, peer_state) do
         {:ok, new_peer_state} ->
           {:ok, channel_fsm_transition_on_validated_signed_tx(new_peer_state, tx, peer_state)}
 
@@ -616,11 +556,9 @@
           highest_half_signed_tx: awaiting_tx
         } = peer_state,
         tx
-      )
-      when state == :awaiting_full_tx or state == :awaiting_tx_confirmed do
-    if ChannelTransaction.unsigned_payload(awaiting_tx) ===
-         ChannelTransaction.unsigned_payload(tx) do
-      case verify_tx_and_apply(tx, peer_state, [initiator_pubkey, responder_pubkey]) do
+      ) when state == :awaiting_full_tx or state == :awaiting_tx_confirmed do
+    if ChannelTransaction.unsigned_payload(awaiting_tx) === ChannelTransaction.unsigned_payload(tx) do
+      case process_fully_signed_tx(tx, peer_state) do
         {:ok, new_peer_state} ->
           {:ok, channel_fsm_transition_on_validated_signed_tx(new_peer_state, tx, :confirmed)}
 
@@ -875,7 +813,7 @@
   @spec solo_close(ChannelStatePeer.t(), non_neg_integer(), non_neg_integer(), Wallet.privkey()) ::
           {:ok, ChannelStatePeer.t(), SignedTx.t()} | error()
   def solo_close(
-        %ChannelStatePeer{mutually_signed_tx: [most_recent_tx | _], channel_id: channel_id} = peer_state,
+        %ChannelStatePeer{mutually_signed_tx: [most_recent_tx | _]} = peer_state,
         fee,
         nonce,
         priv_key
@@ -886,7 +824,7 @@
       DataTx.init(
         ChannelCloseSoloTx,
         %{
-          channel_id: channel_id.value,
+          channel_id: channel_id(peer_state),
           poi: dispute_poi_for_latest_state(peer_state),
           offchain_tx: ChannelTransaction.dispute_payload(most_recent_tx)
         },
@@ -905,22 +843,13 @@
   @spec slash(ChannelStatePeer.t(), non_neg_integer(), non_neg_integer(), Keys.sign_priv_key()) ::
           {:ok, ChannelStatePeer.t(), SignedTx.t()}
   def slash(
-        %ChannelStatePeer{mutually_signed_tx: [most_recent_tx | _], channel_id: channel_id} = peer_state,
+        %ChannelStatePeer{mutually_signed_tx: [most_recent_tx | _]} = peer_state,
         fee,
         nonce,
         priv_key
       ) do
     new_peer_state = %ChannelStatePeer{peer_state | fsm_state: :closing}
 
-<<<<<<< HEAD
-    data = DataTx.init(ChannelSlashTx,
-      %{
-        channel_id: channel_id.value,
-        poi: dispute_poi_for_latest_state(peer_state),
-        offchain_tx: ChannelTransaction.dispute_payload(most_recent_tx)
-      },
-      our_pubkey(peer_state), fee, nonce)
-=======
     data =
       DataTx.init(
         ChannelSlashTx,
@@ -933,7 +862,6 @@
         fee,
         nonce
       )
->>>>>>> 8a08d2bf
 
     {:ok, our_slash_tx} = SignedTx.sign_tx(data, priv_key)
     {:ok, new_peer_state, our_slash_tx}
@@ -988,13 +916,6 @@
   """
   @spec settle(ChannelStatePeer.t(), non_neg_integer(), non_neg_integer(), Wallet.privkey()) ::
           {:ok, SignedTx.t()} | error()
-<<<<<<< HEAD
-  def settle(%ChannelStatePeer{fsm_state: :closing, channel_id: channel_id} = peer_state, fee, nonce, priv_key) do
-    data =
-      DataTx.init(
-        ChannelSettleTx,
-        %{channel_id: channel_id.value},
-=======
   def settle(
         %ChannelStatePeer{
           fsm_state: :closing,
@@ -1016,7 +937,6 @@
           initiator_amount: initiator_amount,
           responder_amount: responder_amount
         },
->>>>>>> 8a08d2bf
         our_pubkey(peer_state),
         fee,
         nonce
