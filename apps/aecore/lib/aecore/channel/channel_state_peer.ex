--- conflicted
+++ resolved
@@ -22,7 +22,7 @@
     ChannelSettleTx
   }
 
-  alias Aecore.Keys
+  alias Aecore.Keys.Wallet
   alias Aecore.Tx.{SignedTx, DataTx}
   alias Aecore.Chain.Chainstate
   alias Aecore.Chain.Identifier
@@ -109,16 +109,8 @@
   @doc """
   Creates a channel from a list of mutually signed tx. The first tx in the list must be ChannelCreateTX. All the tx and updates are verified for corectness along the way.
   """
-<<<<<<< HEAD
   @spec from_signed_tx_list(
           list(ChannelTransaction.channel_tx()),
-=======
-  @spec from_state(
-          ChannelStateOffChain.t(),
-          Keys.pubkey(),
-          Keys.pubkey(),
-          non_neg_integer(),
->>>>>>> abc96063
           Channel.role()
         ) :: {:ok, ChannelStatePeer.t()} | {:error, String.t()}
   def from_signed_tx_list(offchain_tx_list, role) do
@@ -193,7 +185,7 @@
   """
   @spec initialize(
           binary(),
-          {{Keys.pubkey(), non_neg_integer()}, {Keys.pubkey(), non_neg_integer()}},
+          {{Wallet.pubkey(), non_neg_integer()}, {Wallet.pubkey(), non_neg_integer()}},
           non_neg_integer(),
           Channel.role()
         ) :: ChannelStatePeer.t()
@@ -204,6 +196,8 @@
         minimal_deposit,
         role
       ) do
+    initial_state =
+      ChannelStateOffChain.create(temporary_id, 0, initiator_amount, responder_amount)
 
     %ChannelStatePeer{
       fsm_state: :initialized,
@@ -223,13 +217,9 @@
           non_neg_integer(),
           non_neg_integer(),
           non_neg_integer(),
-<<<<<<< HEAD
           non_neg_integer(),
           non_neg_integer(),
-          Wallet.privkey()
-=======
-          Keys.sign_priv_key()
->>>>>>> abc96063
+          Keys.privkey()
         ) :: {:ok, ChannelStatePeer.t(), binary(), SignedTx.t()} | error()
   def open(
         %ChannelStatePeer{
@@ -296,7 +286,7 @@
   @doc """
   Signs provided open tx if it verifies. Can only be called in initialized state by responder. Returns altered ChannelPeerState, generated channel id and fully signed openTx.
   """
-  @spec sign_open(ChannelStatePeer.t(), SignedTx.t(), Keys.sign_priv_key()) ::
+  @spec sign_open(ChannelStatePeer.t(), SignedTx.t(), Wallet.privkey()) ::
           {:ok, ChannelStatePeer.t(), binary(), SignedTx.t()} | error()
   def sign_open(
         %ChannelStatePeer{
@@ -506,11 +496,9 @@
   end
 
   @doc """
-<<<<<<< HEAD
-=======
   Handles incoming ChannelOffChainState. If incoming state is a half signed transfer validates it and signs it. If incoming state is fully signed and has higher sequence then current then stores it. Returns altered ChannelPeerState and if it signed a half signed state: fully signed state else nil.
   """
-  @spec recv_state(ChannelStatePeer.t(), ChannelStateOffChain.t(), Keys.sign_priv_key()) ::
+  @spec recv_state(ChannelStatePeer.t(), ChannelStateOffChain.t(), Wallet.privkey()) ::
           {:ok, ChannelStatePeer.t(), ChannelStateOffChain.t() | nil} | error()
   def recv_state(%ChannelStatePeer{fsm_state: :open} = peer_state, new_state, priv_key) do
     with {:ok, new_peer_state, nil} <- recv_full_state(peer_state, new_state) do
@@ -592,7 +580,6 @@
   end
 
   @doc """
->>>>>>> abc96063
   Creates mutal close tx for open channel. This blocks any new transfers on channel. Returns: altered ChannelStatePeer and ChannelCloseMutalTx
   """
   @spec close(
@@ -717,12 +704,8 @@
   @doc """
   Creates solo close tx for channel. Should only be called when no solo close tx-s were mined for this channel. Returns altered ChannelStatePeer and ChannelCloseSoloTx
   """
-  @spec solo_close(
-          ChannelStatePeer.t(),
-          non_neg_integer(),
-          non_neg_integer(),
-          Keys.sign_priv_key()
-        ) :: {:ok, ChannelStatePeer.t(), SignedTx.t()} | error()
+  @spec solo_close(ChannelStatePeer.t(), non_neg_integer(), non_neg_integer(), Wallet.privkey()) ::
+          {:ok, ChannelStatePeer.t(), SignedTx.t()} | error()
   def solo_close(
         %ChannelStatePeer{highest_half_signed_offchain_tx: our_state} = peer_state,
         fee,
@@ -761,8 +744,8 @@
           SignedTx.t(),
           non_neg_integer(),
           non_neg_integer(),
-          Keys.pubkey(),
-          Keys.sign_priv_key()
+          Wallet.pubkey(),
+          Wallet.privkey()
         ) :: {:ok, ChannelStatePeer.t(), SignedTx.t() | nil} | error()
   def slashed(
         %ChannelStatePeer{
@@ -801,7 +784,7 @@
   @doc """
   Creates channel settle tx.
   """
-  @spec settle(ChannelStatePeer.t(), non_neg_integer(), non_neg_integer(), Keys.sign_priv_key()) ::
+  @spec settle(ChannelStatePeer.t(), non_neg_integer(), non_neg_integer(), Wallet.privkey()) ::
           {:ok, SignedTx.t()} | error()
   def settle(%ChannelStatePeer{fsm_state: :closing} = peer_state, fee, nonce, priv_key) do
     data =
@@ -827,7 +810,7 @@
   @doc """
   Returns our pubkey from in channel.
   """
-  @spec node_pubkey(ChannelStatePeer.t()) :: Keys.pubkey()
+  @spec node_pubkey(ChannelStatePeer.t()) :: Wallet.pubkey()
   def node_pubkey(%ChannelStatePeer{role: :initiator, initiator_pubkey: pubkey}) do
     pubkey
   end
