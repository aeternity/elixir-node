defmodule Aecore.Channel.Tx.ChannelCloseSoloTx do
  @moduledoc """
  Module defining the ChannelCloseSolo transaction
  """

  use Aecore.Tx.Transaction

  alias Aecore.Channel.Tx.ChannelCloseSoloTx
<<<<<<< HEAD
  alias Aecore.Tx.DataTx
  alias Aecore.Account.AccountStateTree
  alias Aecore.Chain.Chainstate
  alias Aecore.Channel.{ChannelStateOnChain, ChannelOffChainTx, ChannelStateTree}
  alias Aecore.Chain.Identifier
  alias Aecore.Poi.Poi
  alias Aeutil.Serialization
=======
  alias Aecore.Tx.{SignedTx, DataTx}
  alias Aecore.Account.AccountStateTree
  alias Aecore.Chain.{Chainstate, Identifier}
  alias Aecore.Channel.{ChannelStateOnChain, ChannelStateOffChain, ChannelStateTree}
>>>>>>> 893ec3b4

  require Logger

  @version 1

  @typedoc "Expected structure for the ChannelCloseSolo Transaction"
  @type payload :: %{
          channel_id: binary(),
          offchain_tx: map() | atom(),
          poi: map()
        }

  @typedoc "Reason for the error"
  @type reason :: String.t()

  @typedoc "Structure that holds specific transaction info in the chainstate."
  @type tx_type_state() :: ChannelStateTree.t()

  @typedoc "Structure of the ChannelCloseSoloTx Transaction type"
  @type t :: %ChannelCloseSoloTx{
          channel_id: binary(),
          offchain_tx: ChannelOffChainTx.t() | :empty,
          poi: Poi.t()
        }

  @doc """
  Definition of the ChannelCloseSoloTx structure

  # Parameters
  - state - the (final) state with which the channel is going to be closed
  """
  defstruct [:channel_id, :offchain_tx, :poi]

  @spec get_chain_state_name :: atom()
  def get_chain_state_name, do: :channels

  @spec init(payload()) :: ChannelCloseSoloTx.t()
<<<<<<< HEAD
  def init(%{channel_id: channel_id, offchain_tx: offchain_tx, poi: %Poi{} = poi} = _payload) do
    %ChannelCloseSoloTx{
      channel_id: channel_id,
      offchain_tx: offchain_tx,
      poi: poi
    }
=======
  def init(%{state: state}) do
    %ChannelCloseSoloTx{state: ChannelStateOffChain.init(state)}
  end

  @spec create(ChannelStateOffChain.t()) :: ChannelCloseSoloTx.t()
  def create(state) do
    %ChannelCloseSoloTx{state: state}
>>>>>>> 893ec3b4
  end

  @spec channel_id(ChannelCloseSoloTx.t()) :: binary()
  def channel_id(%ChannelCloseSoloTx{channel_id: channel_id}), do: channel_id

  @doc """
  Validates the transaction without considering state
  """
<<<<<<< HEAD
  @spec validate(ChannelCloseSoloTx.t(), DataTx.t()) :: :ok | {:error, String.t()}
  def validate(%ChannelCloseSoloTx{offchain_tx: :empty}, data_tx) do
=======
  @spec validate(ChannelCloseSoloTx.t(), DataTx.t()) :: :ok | {:error, reason()}
  def validate(%ChannelCloseSoloTx{}, %DataTx{} = data_tx) do
>>>>>>> 893ec3b4
    senders = DataTx.senders(data_tx)

    if length(senders) != 1 do
      {:error, "#{__MODULE__}: Invalid senders size"}
    else
      :ok
    end
  end

  def validate(
        %ChannelCloseSoloTx{
          channel_id: internal_channel_id,
          offchain_tx: %ChannelOffChainTx{
            channel_id: offchain_tx_channel_id,
            state_hash: state_hash
          },
          poi: poi
        },
        data_tx
      ) do
    senders = DataTx.senders(data_tx)

    cond do
      length(senders) != 1 ->
        {:error, "#{__MODULE__}: Invalid senders size"}

      internal_channel_id !== offchain_tx_channel_id ->
        {:error, "#{__MODULE__}: Channel id mismatch"}

      Poi.calculate_root_hash(poi) !== state_hash ->
        {:error, "#{__MODULE__}: Invalid state_hash"}

      true ->
        :ok
    end
  end

  @doc """
  Performs a channel slash
  """
  @spec process_chainstate(
          Chainstate.accounts(),
          ChannelStateTree.t(),
          non_neg_integer(),
          ChannelCloseSoloTx.t(),
          DataTx.t()
        ) :: {:ok, {Chainstate.accounts(), ChannelStateTree.t()}}
  def process_chainstate(
        accounts,
        channels,
        block_height,
        %ChannelCloseSoloTx{
          channel_id: channel_id,
          offchain_tx: offchain_tx,
          poi: poi
        },
        _data_tx
      ) do
    new_channels =
      ChannelStateTree.update!(channels, channel_id, fn channel ->
        ChannelStateOnChain.apply_slashing(channel, block_height, offchain_tx, poi)
      end)

    {:ok, {accounts, new_channels}}
  end

  @doc """
  Validates the transaction with state considered
  """
  @spec preprocess_check(
          Chainstate.accounts(),
          ChannelStateTree.t(),
          non_neg_integer(),
          ChannelCloseSoloTx.t(),
          DataTx.t()
        ) :: :ok | {:error, reason()}
  def preprocess_check(
        accounts,
        channels,
        _block_height,
<<<<<<< HEAD
        %ChannelCloseSoloTx{channel_id: channel_id, offchain_tx: offchain_tx, poi: poi},
        data_tx
=======
        %ChannelCloseSoloTx{state: state},
        %DataTx{fee: fee} = data_tx
>>>>>>> 893ec3b4
      ) do
    sender = DataTx.main_sender(data_tx)

    channel = ChannelStateTree.get(channels, channel_id)

    cond do
      AccountStateTree.get(accounts, sender).balance - fee < 0 ->
        {:error, "#{__MODULE__}: Negative sender balance"}

      channel == :none ->
        {:error, "#{__MODULE__}: Channel doesn't exist (already closed?)"}

      !ChannelStateOnChain.active?(channel) ->
        {:error, "#{__MODULE__}: Can't solo close active channel. Use slash."}

      sender != channel.initiator_pubkey && sender != channel.responder_pubkey ->
        {:error, "#{__MODULE__}: Sender must be a party of the channel"}

      true ->
        ChannelStateOnChain.validate_slashing(channel, offchain_tx, poi)
    end
  end

  @spec deduct_fee(
          Chainstate.accounts(),
          non_neg_integer(),
          ChannelCreateTx.t(),
          DataTx.t(),
          non_neg_integer()
        ) :: Chainstate.accounts()
  def deduct_fee(accounts, block_height, _tx, %DataTx{} = data_tx, fee) do
    DataTx.standard_deduct_fee(accounts, block_height, data_tx, fee)
  end

  @spec is_minimum_fee_met?(SignedTx.t()) :: boolean()
  def is_minimum_fee_met?(%SignedTx{data: %DataTx{fee: fee}}) do
    fee >= Application.get_env(:aecore, :tx_data)[:minimum_fee]
  end

<<<<<<< HEAD
  def encode_to_list(%ChannelCloseSoloTx{} = tx, %DataTx{} = data_tx) do
    [sender] = data_tx.senders

    [
      :binary.encode_unsigned(@version),
      Identifier.create_encoded_to_binary(tx.channel_id, :channel),
      Identifier.encode_to_binary(sender),
      ChannelOffChainTx.encode_to_payload(tx.offchain_tx),
      Serialization.rlp_encode(tx.poi),
      :binary.encode_unsigned(data_tx.ttl),
      :binary.encode_unsigned(data_tx.fee),
      :binary.encode_unsigned(data_tx.nonce)
=======
  @spec encode_to_list(ChannelCloseSoloTx.t(), DataTx.t()) :: list()
  def encode_to_list(%ChannelCloseSoloTx{state: state}, %DataTx{
        senders: senders,
        nonce: nonce,
        fee: fee,
        ttl: ttl
      }) do
    [
      :binary.encode_unsigned(@version),
      Identifier.encode_list_to_binary(senders),
      :binary.encode_unsigned(nonce),
      ChannelStateOffChain.encode_to_list(state),
      :binary.encode_unsigned(fee),
      :binary.encode_unsigned(ttl)
>>>>>>> 893ec3b4
    ]
  end

  def decode_from_list(@version, [
        encoded_channel_id,
        encoded_sender,
        payload,
        rlp_encoded_poi,
        ttl,
        fee,
        nonce
      ]) do
    with {:ok, channel_id} <-
           Identifier.decode_from_binary_to_value(encoded_channel_id, :channel),
         {:ok, offchain_tx} <- ChannelOffChainTx.decode_from_payload(payload),
         {:ok, poi} <- Poi.rlp_decode(rlp_encoded_poi) do
      DataTx.init_binary(
        ChannelCloseSoloTx,
        %ChannelCloseSoloTx{
          channel_id: channel_id,
          offchain_tx: offchain_tx,
          poi: poi
        },
        [encoded_sender],
        :binary.decode_unsigned(fee),
        :binary.decode_unsigned(nonce),
        :binary.decode_unsigned(ttl)
      )
    else
      {:error, _} = error ->
        error
    end
  end

  def decode_from_list(@version, data) do
    {:error, "#{__MODULE__}: decode_from_list: Invalid serialization: #{inspect(data)}"}
  end

  def decode_from_list(version, _) do
    {:error, "#{__MODULE__}: decode_from_list: Unknown version #{version}"}
  end
end<|MERGE_RESOLUTION|>--- conflicted
+++ resolved
@@ -6,20 +6,13 @@
   use Aecore.Tx.Transaction
 
   alias Aecore.Channel.Tx.ChannelCloseSoloTx
-<<<<<<< HEAD
-  alias Aecore.Tx.DataTx
+  alias Aecore.Tx.{SignedTx, DataTx}
   alias Aecore.Account.AccountStateTree
   alias Aecore.Chain.Chainstate
   alias Aecore.Channel.{ChannelStateOnChain, ChannelOffChainTx, ChannelStateTree}
   alias Aecore.Chain.Identifier
   alias Aecore.Poi.Poi
   alias Aeutil.Serialization
-=======
-  alias Aecore.Tx.{SignedTx, DataTx}
-  alias Aecore.Account.AccountStateTree
-  alias Aecore.Chain.{Chainstate, Identifier}
-  alias Aecore.Channel.{ChannelStateOnChain, ChannelStateOffChain, ChannelStateTree}
->>>>>>> 893ec3b4
 
   require Logger
 
@@ -57,22 +50,12 @@
   def get_chain_state_name, do: :channels
 
   @spec init(payload()) :: ChannelCloseSoloTx.t()
-<<<<<<< HEAD
   def init(%{channel_id: channel_id, offchain_tx: offchain_tx, poi: %Poi{} = poi} = _payload) do
     %ChannelCloseSoloTx{
       channel_id: channel_id,
       offchain_tx: offchain_tx,
       poi: poi
     }
-=======
-  def init(%{state: state}) do
-    %ChannelCloseSoloTx{state: ChannelStateOffChain.init(state)}
-  end
-
-  @spec create(ChannelStateOffChain.t()) :: ChannelCloseSoloTx.t()
-  def create(state) do
-    %ChannelCloseSoloTx{state: state}
->>>>>>> 893ec3b4
   end
 
   @spec channel_id(ChannelCloseSoloTx.t()) :: binary()
@@ -81,13 +64,8 @@
   @doc """
   Validates the transaction without considering state
   """
-<<<<<<< HEAD
   @spec validate(ChannelCloseSoloTx.t(), DataTx.t()) :: :ok | {:error, String.t()}
   def validate(%ChannelCloseSoloTx{offchain_tx: :empty}, data_tx) do
-=======
-  @spec validate(ChannelCloseSoloTx.t(), DataTx.t()) :: :ok | {:error, reason()}
-  def validate(%ChannelCloseSoloTx{}, %DataTx{} = data_tx) do
->>>>>>> 893ec3b4
     senders = DataTx.senders(data_tx)
 
     if length(senders) != 1 do
@@ -168,13 +146,8 @@
         accounts,
         channels,
         _block_height,
-<<<<<<< HEAD
         %ChannelCloseSoloTx{channel_id: channel_id, offchain_tx: offchain_tx, poi: poi},
-        data_tx
-=======
-        %ChannelCloseSoloTx{state: state},
         %DataTx{fee: fee} = data_tx
->>>>>>> 893ec3b4
       ) do
     sender = DataTx.main_sender(data_tx)
 
@@ -214,7 +187,7 @@
     fee >= Application.get_env(:aecore, :tx_data)[:minimum_fee]
   end
 
-<<<<<<< HEAD
+  @spec encode_to_list(ChannelCloseSoloTx.t(), DataTx.t()) :: list()
   def encode_to_list(%ChannelCloseSoloTx{} = tx, %DataTx{} = data_tx) do
     [sender] = data_tx.senders
 
@@ -227,22 +200,6 @@
       :binary.encode_unsigned(data_tx.ttl),
       :binary.encode_unsigned(data_tx.fee),
       :binary.encode_unsigned(data_tx.nonce)
-=======
-  @spec encode_to_list(ChannelCloseSoloTx.t(), DataTx.t()) :: list()
-  def encode_to_list(%ChannelCloseSoloTx{state: state}, %DataTx{
-        senders: senders,
-        nonce: nonce,
-        fee: fee,
-        ttl: ttl
-      }) do
-    [
-      :binary.encode_unsigned(@version),
-      Identifier.encode_list_to_binary(senders),
-      :binary.encode_unsigned(nonce),
-      ChannelStateOffChain.encode_to_list(state),
-      :binary.encode_unsigned(fee),
-      :binary.encode_unsigned(ttl)
->>>>>>> 893ec3b4
     ]
   end
 
