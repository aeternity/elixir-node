defmodule Aecore.Channel.Tx.ChannelCloseSoloTx do
  @moduledoc """
  Module defining the ChannelCloseSolo transaction
  """

  @behaviour Aecore.Tx.Transaction

  alias Aecore.Governance.GovernanceConstants
  alias Aecore.Channel.Tx.ChannelCloseSoloTx
  alias Aecore.Tx.DataTx
  alias Aecore.Account.AccountStateTree
  alias Aecore.Chain.{Chainstate, Identifier}
  alias Aecore.Channel.{ChannelStateOnChain, ChannelStateOffChain, ChannelStateTree}

  require Logger

  @version 1

  @typedoc "Expected structure for the ChannelCloseSolo Transaction"
  @type payload :: %{
          state: map()
        }

  @typedoc "Reason for the error"
  @type reason :: String.t()

  @typedoc "Structure that holds specific transaction info in the chainstate."
  @type tx_type_state() :: ChannelStateTree.t()

  @typedoc "Structure of the ChannelCloseSoloTx Transaction type"
  @type t :: %ChannelCloseSoloTx{
          state: ChannelStateOffChain.t()
        }

  @doc """
  Definition of the ChannelCloseSoloTx structure

  # Parameters
  - state - the (final) state with which the channel is going to be closed
  """
  defstruct [:state]

  @spec get_chain_state_name :: atom()
  def get_chain_state_name, do: :channels

  @spec init(payload()) :: ChannelCloseSoloTx.t()
  def init(%{state: state}) do
    %ChannelCloseSoloTx{state: ChannelStateOffChain.init(state)}
  end

  @spec create(ChannelStateOffChain.t()) :: ChannelCloseSoloTx.t()
  def create(state) do
    %ChannelCloseSoloTx{state: state}
  end

  @spec sequence(ChannelCloseSoloTx.t()) :: non_neg_integer()
  def sequence(%ChannelCloseSoloTx{state: %ChannelStateOffChain{sequence: sequence}}),
    do: sequence

  @spec channel_id(ChannelCloseSoloTx.t()) :: binary()
  def channel_id(%ChannelCloseSoloTx{state: %ChannelStateOffChain{channel_id: id}}), do: id

  @doc """
  Validates the transaction without considering state
  """
  @spec validate(ChannelCloseSoloTx.t(), DataTx.t()) :: :ok | {:error, reason()}
  def validate(%ChannelCloseSoloTx{}, %DataTx{} = data_tx) do
    senders = DataTx.senders(data_tx)

    if length(senders) != 1 do
      {:error, "#{__MODULE__}: Invalid senders size"}
    else
      :ok
    end
  end

  @doc """
  Performs a channel slash
  """
  @spec process_chainstate(
          Chainstate.accounts(),
          ChannelStateTree.t(),
          non_neg_integer(),
          ChannelCloseSoloTx.t(),
          DataTx.t(),
          Transaction.context()
        ) :: {:ok, {Chainstate.accounts(), ChannelStateTree.t()}}
  def process_chainstate(
        accounts,
        channels,
        block_height,
        %ChannelCloseSoloTx{
          state:
            %ChannelStateOffChain{
              channel_id: channel_id
            } = state
        },
        _data_tx,
        _context
      ) do
    new_channels =
      ChannelStateTree.update!(channels, channel_id, fn channel ->
        ChannelStateOnChain.apply_slashing(channel, block_height, state)
      end)

    {:ok, {accounts, new_channels}}
  end

  @doc """
  Validates the transaction with state considered
  """
  @spec preprocess_check(
          Chainstate.accounts(),
          ChannelStateTree.t(),
          non_neg_integer(),
          ChannelCloseSoloTx.t(),
          DataTx.t(),
          Transaction.context()
        ) :: :ok | {:error, reason()}
  def preprocess_check(
        accounts,
        channels,
        _block_height,
        %ChannelCloseSoloTx{state: state},
<<<<<<< HEAD
        data_tx,
        _context
=======
        %DataTx{fee: fee} = data_tx
>>>>>>> 471f21ef
      ) do
    sender = DataTx.main_sender(data_tx)

    channel = ChannelStateTree.get(channels, state.channel_id)

    cond do
      AccountStateTree.get(accounts, sender).balance - fee < 0 ->
        {:error, "#{__MODULE__}: Negative sender balance"}

      channel == :none ->
        {:error, "#{__MODULE__}: Channel doesn't exist (already closed?)"}

      !ChannelStateOnChain.active?(channel) ->
        {:error, "#{__MODULE__}: Can't solo close active channel. Use slash."}

      sender != channel.initiator_pubkey && sender != channel.responder_pubkey ->
        {:error, "#{__MODULE__}: Sender must be a party of the channel"}

      true ->
        ChannelStateOnChain.validate_slashing(channel, state)
    end
  end

  @spec deduct_fee(
          Chainstate.accounts(),
          non_neg_integer(),
          ChannelCreateTx.t(),
          DataTx.t(),
          non_neg_integer()
        ) :: Chainstate.accounts()
  def deduct_fee(accounts, block_height, _tx, %DataTx{} = data_tx, fee) do
    DataTx.standard_deduct_fee(accounts, block_height, data_tx, fee)
  end

  @spec is_minimum_fee_met?(DataTx.t(), tx_type_state(), non_neg_integer()) :: boolean()
  def is_minimum_fee_met?(%DataTx{fee: fee}, _chain_state, _block_height) do
    fee >= GovernanceConstants.minimum_fee()
  end

  @spec encode_to_list(ChannelCloseSoloTx.t(), DataTx.t()) :: list()
  def encode_to_list(%ChannelCloseSoloTx{state: state}, %DataTx{
        senders: senders,
        nonce: nonce,
        fee: fee,
        ttl: ttl
      }) do
    [
      :binary.encode_unsigned(@version),
      Identifier.encode_list_to_binary(senders),
      :binary.encode_unsigned(nonce),
      ChannelStateOffChain.encode_to_list(state),
      :binary.encode_unsigned(fee),
      :binary.encode_unsigned(ttl)
    ]
  end

  @spec decode_from_list(non_neg_integer(), list()) :: {:ok, DataTx.t()} | {:error, reason()}
  def decode_from_list(@version, [encoded_senders, nonce, [state_ver_bin | state], fee, ttl]) do
    state_ver = :binary.decode_unsigned(state_ver_bin)

    case ChannelStateOffChain.decode_from_list(state_ver, state) do
      {:ok, state} ->
        payload = %ChannelCloseSoloTx{state: state}

        DataTx.init_binary(
          ChannelCloseSoloTx,
          payload,
          encoded_senders,
          :binary.encode_unsigned(fee),
          :binary.encode_unsigned(nonce),
          :binary.encode_unsigned(ttl)
        )

      {:error, _} = error ->
        error
    end
  end

  def decode_from_list(@version, data) do
    {:error, "#{__MODULE__}: decode_from_list: Invalid serialization: #{inspect(data)}"}
  end

  def decode_from_list(version, _) do
    {:error, "#{__MODULE__}: decode_from_list: Unknown version #{version}"}
  end
end<|MERGE_RESOLUTION|>--- conflicted
+++ resolved
@@ -122,12 +122,8 @@
         channels,
         _block_height,
         %ChannelCloseSoloTx{state: state},
-<<<<<<< HEAD
-        data_tx,
+        %DataTx{fee: fee} = data_tx,
         _context
-=======
-        %DataTx{fee: fee} = data_tx
->>>>>>> 471f21ef
       ) do
     sender = DataTx.main_sender(data_tx)
 
