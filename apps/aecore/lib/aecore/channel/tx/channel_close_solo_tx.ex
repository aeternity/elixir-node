defmodule Aecore.Channel.Tx.ChannelCloseSoloTx do
  @moduledoc """
  Module defining the ChannelCloseSolo transaction
  """

  @behaviour Aecore.Tx.Transaction

  alias Aecore.Account.AccountStateTree
<<<<<<< HEAD
  alias Aecore.Chain.Chainstate
  alias Aecore.Channel.{ChannelStateOnChain, ChannelOffchainTx, ChannelStateTree}
  alias Aecore.Chain.Identifier
  alias Aecore.Poi.Poi
  alias Aeutil.Serialization
=======
  alias Aecore.Chain.{Chainstate, Identifier}
  alias Aecore.Channel.{ChannelStateOnChain, ChannelStateOffChain, ChannelStateTree}
  alias Aecore.Channel.Tx.ChannelCloseSoloTx
  alias Aecore.Tx.DataTx
>>>>>>> e18ec840

  require Logger

  @version 1

  @typedoc "Expected structure for the ChannelCloseSolo Transaction"
  @type payload :: %{
          channel_id: binary(),
          offchain_tx: map() | atom(),
          poi: map()
        }

  @typedoc "Reason for the error"
  @type reason :: String.t()

  @typedoc "Structure that holds specific transaction info in the chainstate."
  @type tx_type_state() :: ChannelStateTree.t()

  @typedoc "Structure of the ChannelCloseSoloTx Transaction type"
  @type t :: %ChannelCloseSoloTx{
          channel_id: Identifier.t(),
          offchain_tx: ChannelOffchainTx.t() | :empty,
          poi: Poi.t()
        }

  @doc """
  Definition of the ChannelCloseSoloTx structure

  # Parameters
  - state - the (final) state with which the channel is going to be closed
  """
<<<<<<< HEAD
  defstruct [:channel_id, :offchain_tx, :poi]
  use ExConstructor
=======
  defstruct [:state]
>>>>>>> e18ec840

  @spec get_chain_state_name :: atom()
  def get_chain_state_name, do: :channels

  @spec init(payload()) :: ChannelCloseSoloTx.t()
  def init(%{channel_id: channel_id, offchain_tx: offchain_tx, poi: %Poi{} = poi} = _payload) do
    %ChannelCloseSoloTx{
      channel_id: Identifier.create_identity(channel_id, :channel),
      offchain_tx: offchain_tx,
      poi: poi
    }
  end

  @spec channel_id(ChannelCloseSoloTx.t()) :: binary()
  def channel_id(%ChannelCloseSoloTx{channel_id: channel_id}), do: channel_id

  @doc """
  Validates the transaction without considering state
  """
<<<<<<< HEAD
  @spec validate(ChannelCloseSoloTx.t(), DataTx.t()) :: :ok | {:error, String.t()}
  def validate(%ChannelCloseSoloTx{offchain_tx: :empty}, data_tx) do
=======
  @spec validate(ChannelCloseSoloTx.t(), DataTx.t()) :: :ok | {:error, reason()}
  def validate(%ChannelCloseSoloTx{}, data_tx) do
>>>>>>> e18ec840
    senders = DataTx.senders(data_tx)

    if length(senders) != 1 do
      {:error, "#{__MODULE__}: Invalid senders size"}
    else
      :ok
    end
  end

  def validate(%ChannelCloseSoloTx{channel_id: internal_channel_id, offchain_tx: %ChannelOffchainTx{channel_id: offchain_tx_channel_id, state_hash: state_hash}, poi: poi}, data_tx) do
    senders = DataTx.senders(data_tx)

    cond do
      length(senders) != 1 ->
        {:error, "#{__MODULE__}: Invalid senders size"}

      internal_channel_id !== offchain_tx_channel_id ->
        {:error, "#{__MODULE__}: Channel id mismatch"}

      Poi.calculate_root_hash(poi) !== state_hash ->
        {:error, "#{__MODULE__}: Invalid state_hash"}

    true ->
      :ok
    end
  end

  @doc """
  Performs a channel slash
  """
  @spec process_chainstate(
          Chainstate.accounts(),
          ChannelStateTree.t(),
          non_neg_integer(),
          ChannelCloseSoloTx.t(),
          DataTx.t()
        ) :: {:ok, {Chainstate.accounts(), ChannelStateTree.t()}}
  def process_chainstate(
        accounts,
        channels,
        block_height,
        %ChannelCloseSoloTx{
          channel_id: channel_id,
          offchain_tx: offchain_tx,
          poi: poi
        },
        _data_tx
      ) do
    new_channels =
      ChannelStateTree.update!(channels, channel_id, fn channel ->
        ChannelStateOnChain.apply_slashing(channel, block_height, offchain_tx, poi)
      end)

    {:ok, {accounts, new_channels}}
  end

  @doc """
  Validates the transaction with state considered
  """
  @spec preprocess_check(
          Chainstate.accounts(),
          ChannelStateTree.t(),
          non_neg_integer(),
          ChannelCloseSoloTx.t(),
          DataTx.t()
        ) :: :ok | {:error, reason()}
  def preprocess_check(
        accounts,
        channels,
        _block_height,
        %ChannelCloseSoloTx{channel_id: channel_id, offchain_tx: offchain_tx, poi: poi},
        data_tx
      ) do
    sender = DataTx.main_sender(data_tx)
    fee = DataTx.fee(data_tx)

    channel = ChannelStateTree.get(channels, channel_id)

    cond do
      AccountStateTree.get(accounts, sender).balance - fee < 0 ->
        {:error, "#{__MODULE__}: Negative sender balance"}

      channel == :none ->
        {:error, "#{__MODULE__}: Channel doesn't exist (already closed?)"}

      !ChannelStateOnChain.active?(channel) ->
        {:error, "#{__MODULE__}: Can't solo close active channel. Use slash."}

      sender != channel.initiator_pubkey && sender != channel.responder_pubkey ->
        {:error, "#{__MODULE__}: Sender must be a party of the channel"}

      true ->
        ChannelStateOnChain.validate_slashing(channel, offchain_tx, poi)
    end
  end

  @spec deduct_fee(
          Chainstate.accounts(),
          non_neg_integer(),
          ChannelCreateTx.t(),
          DataTx.t(),
          non_neg_integer()
        ) :: Chainstate.accounts()
  def deduct_fee(accounts, block_height, _tx, data_tx, fee) do
    DataTx.standard_deduct_fee(accounts, block_height, data_tx, fee)
  end

  @spec is_minimum_fee_met?(SignedTx.t()) :: boolean()
  def is_minimum_fee_met?(tx) do
    tx.data.fee >= Application.get_env(:aecore, :tx_data)[:minimum_fee]
  end

  @spec encode_to_list(ChannelCloseSoloTx.t(), DataTx.t()) :: list()
  def encode_to_list(%ChannelCloseSoloTx{} = tx, %DataTx{} = datatx) do
    main_sender = Identifier.create_identity(DataTx.main_sender(datatx), :account)
    [
      :binary.encode_unsigned(@version),
      Identifier.encode_to_binary(tx.channel_id),
      Identifier.encode_to_binary(main_sender),
      ChannelOffchainTx.encode_to_payload(tx.offchain_tx),
      Serialization.rlp_encode(tx.poi),
      :binary.encode_unsigned(datatx.ttl),
      :binary.encode_unsigned(datatx.fee),
      :binary.encode_unsigned(datatx.nonce)
    ]
  end

<<<<<<< HEAD
  defp decode_channel_identifier_to_binary(encoded_identifier) do
  {:ok, %Identifier{type: :channel, value: value}} = Identifier.decode_from_binary(encoded_identifier)
    value
  end
=======
  @spec decode_from_list(non_neg_integer(), list()) :: {:ok, DataTx.t()} | {:error, reason()}
  def decode_from_list(@version, [encoded_senders, nonce, [state_ver_bin | state], fee, ttl]) do
    state_ver = :binary.decode_unsigned(state_ver_bin)

    case ChannelStateOffChain.decode_from_list(state_ver, state) do
      {:ok, state} ->
        payload = %ChannelCloseSoloTx{state: state}

        DataTx.init_binary(
          ChannelCloseSoloTx,
          payload,
          encoded_senders,
          :binary.encode_unsigned(fee),
          :binary.encode_unsigned(nonce),
          :binary.encode_unsigned(ttl)
        )
>>>>>>> e18ec840

  def decode_from_list(@version, [channel_id, encoded_sender, payload, rlp_encoded_poi, ttl, fee, nonce]) do
    case ChannelOffchainTx.decode_from_payload(payload) do
      {:ok, offchain_tx} ->
        case Serialization.rlp_decode_only(rlp_encoded_poi, Poi) do
          {:ok, poi} ->
            DataTx.init_binary(
              ChannelCloseSoloTx,
              %{
                channel_id: decode_channel_identifier_to_binary(channel_id),
                offchain_tx: offchain_tx,
                poi: poi
              },
              [encoded_sender],
              :binary.decode_unsigned(fee),
              :binary.decode_unsigned(nonce),
              :binary.decode_unsigned(ttl)
            )
          {:error, _} = err ->
            err
        end
      {:error, _} = err ->
        err
    end
  end

  def decode_from_list(@version, data) do
    {:error, "#{__MODULE__}: decode_from_list: Invalid serialization: #{inspect(data)}"}
  end

  def decode_from_list(version, _) do
    {:error, "#{__MODULE__}: decode_from_list: Unknown version #{version}"}
  end
end<|MERGE_RESOLUTION|>--- conflicted
+++ resolved
@@ -5,19 +5,14 @@
 
   @behaviour Aecore.Tx.Transaction
 
+  alias Aecore.Channel.Tx.ChannelCloseSoloTx
+  alias Aecore.Tx.DataTx
   alias Aecore.Account.AccountStateTree
-<<<<<<< HEAD
   alias Aecore.Chain.Chainstate
   alias Aecore.Channel.{ChannelStateOnChain, ChannelOffchainTx, ChannelStateTree}
   alias Aecore.Chain.Identifier
   alias Aecore.Poi.Poi
   alias Aeutil.Serialization
-=======
-  alias Aecore.Chain.{Chainstate, Identifier}
-  alias Aecore.Channel.{ChannelStateOnChain, ChannelStateOffChain, ChannelStateTree}
-  alias Aecore.Channel.Tx.ChannelCloseSoloTx
-  alias Aecore.Tx.DataTx
->>>>>>> e18ec840
 
   require Logger
 
@@ -49,12 +44,8 @@
   # Parameters
   - state - the (final) state with which the channel is going to be closed
   """
-<<<<<<< HEAD
   defstruct [:channel_id, :offchain_tx, :poi]
   use ExConstructor
-=======
-  defstruct [:state]
->>>>>>> e18ec840
 
   @spec get_chain_state_name :: atom()
   def get_chain_state_name, do: :channels
@@ -68,42 +59,28 @@
     }
   end
 
+  @spec create(ChannelStateOffChain.t()) :: ChannelCloseSoloTx.t()
+  def create(state) do
+    %ChannelCloseSoloTx{state: state}
+  end
+
+  @spec sequence(ChannelCloseSoloTx.t()) :: non_neg_integer()
+  def sequence(%ChannelCloseSoloTx{state: %ChannelStateOffChain{sequence: sequence}}),
+    do: sequence
+
   @spec channel_id(ChannelCloseSoloTx.t()) :: binary()
   def channel_id(%ChannelCloseSoloTx{channel_id: channel_id}), do: channel_id
 
   @doc """
   Validates the transaction without considering state
   """
-<<<<<<< HEAD
   @spec validate(ChannelCloseSoloTx.t(), DataTx.t()) :: :ok | {:error, String.t()}
   def validate(%ChannelCloseSoloTx{offchain_tx: :empty}, data_tx) do
-=======
-  @spec validate(ChannelCloseSoloTx.t(), DataTx.t()) :: :ok | {:error, reason()}
-  def validate(%ChannelCloseSoloTx{}, data_tx) do
->>>>>>> e18ec840
     senders = DataTx.senders(data_tx)
 
     if length(senders) != 1 do
       {:error, "#{__MODULE__}: Invalid senders size"}
     else
-      :ok
-    end
-  end
-
-  def validate(%ChannelCloseSoloTx{channel_id: internal_channel_id, offchain_tx: %ChannelOffchainTx{channel_id: offchain_tx_channel_id, state_hash: state_hash}, poi: poi}, data_tx) do
-    senders = DataTx.senders(data_tx)
-
-    cond do
-      length(senders) != 1 ->
-        {:error, "#{__MODULE__}: Invalid senders size"}
-
-      internal_channel_id !== offchain_tx_channel_id ->
-        {:error, "#{__MODULE__}: Channel id mismatch"}
-
-      Poi.calculate_root_hash(poi) !== state_hash ->
-        {:error, "#{__MODULE__}: Invalid state_hash"}
-
-    true ->
       :ok
     end
   end
@@ -208,30 +185,12 @@
     ]
   end
 
-<<<<<<< HEAD
   defp decode_channel_identifier_to_binary(encoded_identifier) do
   {:ok, %Identifier{type: :channel, value: value}} = Identifier.decode_from_binary(encoded_identifier)
     value
   end
-=======
+
   @spec decode_from_list(non_neg_integer(), list()) :: {:ok, DataTx.t()} | {:error, reason()}
-  def decode_from_list(@version, [encoded_senders, nonce, [state_ver_bin | state], fee, ttl]) do
-    state_ver = :binary.decode_unsigned(state_ver_bin)
-
-    case ChannelStateOffChain.decode_from_list(state_ver, state) do
-      {:ok, state} ->
-        payload = %ChannelCloseSoloTx{state: state}
-
-        DataTx.init_binary(
-          ChannelCloseSoloTx,
-          payload,
-          encoded_senders,
-          :binary.encode_unsigned(fee),
-          :binary.encode_unsigned(nonce),
-          :binary.encode_unsigned(ttl)
-        )
->>>>>>> e18ec840
-
   def decode_from_list(@version, [channel_id, encoded_sender, payload, rlp_encoded_poi, ttl, fee, nonce]) do
     case ChannelOffchainTx.decode_from_payload(payload) do
       {:ok, offchain_tx} ->
