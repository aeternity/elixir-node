--- conflicted
+++ resolved
@@ -113,14 +113,9 @@
           ChannelStateTree.t(),
           non_neg_integer(),
           ChannelCloseSoloTx.t(),
-<<<<<<< HEAD
           DataTx.t(),
           Transaction.context()
-        ) :: :ok | {:error, String.t()}
-=======
-          DataTx.t()
         ) :: :ok | {:error, reason()}
->>>>>>> cf8176f4
   def preprocess_check(
         accounts,
         channels,
