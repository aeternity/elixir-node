--- conflicted
+++ resolved
@@ -144,11 +144,6 @@
           initiator_amount: initiator_amount,
           responder_amount: responder_amount,
           locktime: locktime
-<<<<<<< HEAD
-        },
-        %DataTx{nonce: nonce} = data_tx,
-        _context
-=======
         } = tx,
         %DataTx{
           nonce: nonce,
@@ -156,8 +151,8 @@
             %Identifier{value: initiator_pubkey},
             %Identifier{value: responder_pubkey}
           ]
-        }
->>>>>>> b99ff4a7
+        },
+        _context
       ) do
     new_accounts =
       accounts
@@ -202,10 +197,6 @@
         channels,
         _block_height,
         %ChannelCreateTx{initiator_amount: initiator_amount, responder_amount: responder_amount},
-<<<<<<< HEAD
-        %DataTx{nonce: nonce, fee: fee} = data_tx,
-        _context
-=======
         %DataTx{
           nonce: nonce,
           fee: fee,
@@ -213,8 +204,8 @@
             %Identifier{value: initiator_pubkey},
             %Identifier{value: responder_pubkey}
           ]
-        }
->>>>>>> b99ff4a7
+        },
+        _context
       ) do
     cond do
       AccountStateTree.get(accounts, initiator_pubkey).balance - (fee + initiator_amount) < 0 ->
