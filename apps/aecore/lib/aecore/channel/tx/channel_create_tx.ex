--- conflicted
+++ resolved
@@ -108,18 +108,13 @@
         accounts,
         channels,
         block_height,
-<<<<<<< HEAD
-        %ChannelCreateTx{} = tx,
-        data_tx,
-        _context
-=======
         %ChannelCreateTx{
           initiator_amount: initiator_amount,
           responder_amount: responder_amount,
           locktime: locktime
         },
-        %DataTx{nonce: nonce} = data_tx
->>>>>>> 471f21ef
+        %DataTx{nonce: nonce} = data_tx,
+        _context
       ) do
     [initiator_pubkey, responder_pubkey] = DataTx.senders(data_tx)
 
@@ -163,14 +158,9 @@
         accounts,
         channels,
         _block_height,
-<<<<<<< HEAD
-        %ChannelCreateTx{} = tx,
-        data_tx,
+        %ChannelCreateTx{initiator_amount: initiator_amount, responder_amount: responder_amount},
+        %DataTx{nonce: nonce, fee: fee} = data_tx,
         _context
-=======
-        %ChannelCreateTx{initiator_amount: initiator_amount, responder_amount: responder_amount},
-        %DataTx{nonce: nonce, fee: fee} = data_tx
->>>>>>> 471f21ef
       ) do
     [initiator_pubkey, responder_pubkey] = DataTx.senders(data_tx)
 
