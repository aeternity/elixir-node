--- conflicted
+++ resolved
@@ -9,7 +9,6 @@
   alias Aecore.Tx.DataTx
   alias Aecore.Account.{Account, AccountStateTree}
   alias Aecore.Chain.Chainstate
-  alias Aecore.Chain.Identifier
   alias Aecore.Channel.{ChannelStateOnChain, ChannelStateTree}
   alias Aecore.Chain.Identifier
 
@@ -32,13 +31,9 @@
 
   @typedoc "Structure of the ChannelSettle Transaction type"
   @type t :: %ChannelSettleTx{
-<<<<<<< HEAD
           channel_id: binary(),
           initiator_amount: non_neg_integer(),
           responder_amount: non_neg_integer()
-=======
-          channel_id: Identifier.t()
->>>>>>> 78ff3c7a
         }
 
   @doc """
@@ -54,7 +49,6 @@
   def get_chain_state_name, do: :channels
 
   @spec init(payload()) :: ChannelCreateTx.t()
-<<<<<<< HEAD
   def init(
         %{
           channel_id: channel_id,
@@ -67,10 +61,6 @@
       initiator_amount: initiator_amount,
       responder_amount: responder_amount
     }
-=======
-  def init(%{channel_id: channel_id} = _payload) do
-    %ChannelSettleTx{channel_id: Identifier.create_identity(channel_id, :channel)}
->>>>>>> 78ff3c7a
   end
 
   @doc """
@@ -187,7 +177,7 @@
     tx.data.fee >= Application.get_env(:aecore, :tx_data)[:minimum_fee]
   end
 
-<<<<<<< HEAD
+  @spec encode_to_list(ChannelSettleTx.t(), DataTx.t()) :: list()
   def encode_to_list(%ChannelSettleTx{} = tx, %DataTx{} = data_tx) do
     [sender] = data_tx.senders
 
@@ -235,37 +225,6 @@
       {:error, _} = error ->
         error
     end
-=======
-  @spec encode_to_list(ChannelSettleTx.t(), DataTx.t()) :: list()
-  def encode_to_list(%ChannelSettleTx{} = tx, %DataTx{} = datatx) do
-    [
-      :binary.encode_unsigned(@version),
-      Identifier.encode_to_binary(tx.channel_id),
-      Identifier.encode_list_to_binary(datatx.senders),
-      :binary.encode_unsigned(datatx.nonce),
-      :binary.encode_unsigned(datatx.fee),
-      :binary.encode_unsigned(datatx.ttl)
-    ]
-  end
-
-  defp decode_channel_identifier_to_binary(encoded_identifier) do
-  {:ok, %Identifier{type: :channel, value: value}} = Identifier.decode_from_binary(encoded_identifier)
-    value
-  end
-
-  @spec decode_from_list(non_neg_integer(), list()) :: {:ok, DataTx.t()} | {:error, reason()}
-  def decode_from_list(@version, [channel_id, encoded_senders, nonce, fee, ttl]) do
-    payload = %ChannelSettleTx{channel_id: decode_channel_identifier_to_binary(channel_id)}
-
-    DataTx.init_binary(
-      ChannelSettleTx,
-      payload,
-      encoded_senders,
-      :binary.decode_unsigned(fee),
-      :binary.decode_unsigned(nonce),
-      :binary.decode_unsigned(ttl)
-    )
->>>>>>> 78ff3c7a
   end
 
   def decode_from_list(@version, data) do
