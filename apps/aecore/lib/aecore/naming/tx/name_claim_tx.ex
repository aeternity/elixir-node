--- conflicted
+++ resolved
@@ -92,14 +92,9 @@
         accounts,
         naming_state,
         block_height,
-<<<<<<< HEAD
-        %NameClaimTx{} = tx,
-        data_tx,
+        %NameClaimTx{name: name, name_salt: name_salt},
+        %DataTx{} = data_tx,
         _context
-=======
-        %NameClaimTx{name: name, name_salt: name_salt},
-        %DataTx{} = data_tx
->>>>>>> 471f21ef
       ) do
     sender = DataTx.main_sender(data_tx)
 
@@ -130,14 +125,9 @@
         accounts,
         naming_state,
         _block_height,
-<<<<<<< HEAD
-        tx,
-        data_tx,
+        %NameClaimTx{name: name, name_salt: name_salt},
+        %DataTx{fee: fee} = data_tx,
         _context
-=======
-        %NameClaimTx{name: name, name_salt: name_salt},
-        %DataTx{fee: fee} = data_tx
->>>>>>> 471f21ef
       ) do
     sender = DataTx.main_sender(data_tx)
     account_state = AccountStateTree.get(accounts, sender)
