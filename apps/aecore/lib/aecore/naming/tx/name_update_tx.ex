--- conflicted
+++ resolved
@@ -176,11 +176,7 @@
           t(),
           DataTx.t(),
           non_neg_integer()
-<<<<<<< HEAD
-        ) :: Chainstate.account()
-=======
         ) :: Chainstate.accounts()
->>>>>>> e1429bbd
   def deduct_fee(accounts, block_height, _tx, data_tx, fee) do
     DataTx.standard_deduct_fee(accounts, block_height, data_tx, fee)
   end
