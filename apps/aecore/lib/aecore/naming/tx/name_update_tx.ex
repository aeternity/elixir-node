defmodule Aecore.Naming.Tx.NameUpdateTx do
  @moduledoc """
  Module defining the NameUpdate transaction
  """

  @behaviour Aecore.Tx.Transaction

  alias Aecore.Account.AccountStateTree
  alias Aecore.Chain.{Chainstate, Identifier}
  alias Aecore.Governance.GovernanceConstants
  alias Aecore.Naming.NamingStateTree
  alias Aecore.Naming.Tx.NameUpdateTx
  alias Aecore.Tx.{DataTx, SignedTx}
  alias Aeutil.Hash

  require Logger

  @version 1

  @typedoc "Reason of the error"
  @type reason :: String.t()

  @typedoc "Expected structure for the Update Transaction"
  @type payload :: %{
          hash: binary(),
          expire_by: non_neg_integer(),
          client_ttl: non_neg_integer(),
          pointers: String.t()
        }

  @typedoc "Structure that holds specific transaction info in the chainstate.
  In the case of NameUpdateTx we have the naming subdomain chainstate."
  @type tx_type_state() :: Chainstate.naming()

  @typedoc "Structure of the NameUpdateTx Transaction type"
  @type t :: %NameUpdateTx{
          hash: binary(),
          expire_by: non_neg_integer(),
          client_ttl: non_neg_integer(),
          pointers: String.t()
        }

  @doc """
  Definition of the NameUpdateTx structure
  # Parameters
  - hash: hash of name to be updated
  - expire_by: expiration block of name update
  - client_ttl: ttl for client use
  - pointers: pointers from name update
  """
  defstruct [:hash, :expire_by, :client_ttl, :pointers]

  # Callbacks

  @spec init(payload()) :: NameUpdateTx.t()
  def init(%{
        hash: %Identifier{} = identified_hash,
        expire_by: expire_by,
        client_ttl: client_ttl,
        pointers: pointers
      }) do
    %NameUpdateTx{
      hash: identified_hash,
      expire_by: expire_by,
      client_ttl: client_ttl,
      pointers: pointers
    }
  end

  def init(%{
        hash: hash,
        expire_by: expire_by,
        client_ttl: client_ttl,
        pointers: pointers
      }) do
    identified_name_hash = Identifier.create_identity(hash, :name)

    %NameUpdateTx{
      hash: identified_name_hash,
      expire_by: expire_by,
      client_ttl: client_ttl,
      pointers: pointers
    }
  end

  @doc """
  Validates the transaction without considering state
  """
  @spec validate(NameUpdateTx.t(), DataTx.t()) :: :ok | {:error, reason()}
  def validate(
        %NameUpdateTx{
          hash: identified_hash,
          expire_by: _expire_by,
          client_ttl: client_ttl,
          pointers: _pointers
        },
        data_tx
      ) do
    senders = DataTx.senders(data_tx)

    cond do
      client_ttl > GovernanceConstants.client_ttl_limit() ->
        {:error, "#{__MODULE__}: Client ttl is to high: #{inspect(client_ttl)}"}

      byte_size(identified_hash.value) != Hash.get_hash_bytes_size() ->
        {:error,
         "#{__MODULE__}: Hash bytes size not correct: #{inspect(byte_size(identified_hash.value))}"}

      length(senders) != 1 ->
        {:error, "#{__MODULE__}: Invalid senders number"}

      true ->
        :ok
    end
  end

  @spec get_chain_state_name :: atom()
  def get_chain_state_name, do: :naming

  @doc """
  Changes the account state (balance) of the sender and receiver.
  """
  @spec process_chainstate(
          Chainstate.accounts(),
          tx_type_state(),
          non_neg_integer(),
          NameUpdateTx.t(),
          DataTx.t(),
          Transaction.context()
        ) :: {:ok, {Chainstate.accounts(), tx_type_state()}}
  def process_chainstate(
        accounts,
        naming_state,
        block_height,
        %NameUpdateTx{} = tx,
        _data_tx,
        _context
      ) do
    claim_to_update = NamingStateTree.get(naming_state, tx.hash.value)

    claim = %{
      claim_to_update
      | pointers: tx.pointers,
        expires: tx.client_ttl + block_height,
        client_ttl: tx.expire_by
    }

    updated_naming_chainstate = NamingStateTree.put(naming_state, tx.hash.value, claim)

    {:ok, {accounts, updated_naming_chainstate}}
  end

  @doc """
  Validates the transaction with state considered
  """
  @spec preprocess_check(
          Chainstate.accounts(),
          tx_type_state(),
          non_neg_integer(),
          NameUpdateTx.t(),
<<<<<<< HEAD
          DataTx.t(),
          Transaction.context()
        ) :: :ok | {:error, String.t()}
=======
          DataTx.t()
        ) :: :ok | {:error, reason()}
>>>>>>> cf8176f4
  def preprocess_check(
        accounts,
        naming_state,
        block_height,
        tx,
        data_tx,
        _context
      ) do
    sender = DataTx.main_sender(data_tx)
    fee = DataTx.fee(data_tx)
    account_state = AccountStateTree.get(accounts, sender)
    claim = NamingStateTree.get(naming_state, tx.hash.value)

    cond do
      account_state.balance - fee < 0 ->
        {:error, "#{__MODULE__}: Negative balance: #{inspect(account_state.balance - fee)}"}

      claim == :none ->
        {:error, "#{__MODULE__}: Name has not been claimed: #{inspect(claim)}"}

      claim.owner != sender ->
        {:error,
         "#{__MODULE__}: Sender is not claim owner: #{inspect(claim.owner)}, #{inspect(sender)}"}

      tx.expire_by <= block_height ->
        {:error,
         "#{__MODULE__}: Name expiration is now or in the past: #{inspect(tx.expire_by)}, #{
           inspect(block_height)
         }"}

      claim.status == :revoked ->
        {:error, "#{__MODULE__}: Claim is revoked: #{inspect(claim.status)}"}

      true ->
        :ok
    end
  end

  @spec deduct_fee(
          Chainstate.accounts(),
          non_neg_integer(),
          NameUpdateTx.t(),
          DataTx.t(),
          non_neg_integer()
        ) :: Chainstate.accounts()
  def deduct_fee(accounts, block_height, _tx, data_tx, fee) do
    DataTx.standard_deduct_fee(accounts, block_height, data_tx, fee)
  end

  @spec is_minimum_fee_met?(SignedTx.t()) :: boolean()
  def is_minimum_fee_met?(tx) do
    tx.data.fee >= Application.get_env(:aecore, :tx_data)[:minimum_fee]
  end

  @spec encode_to_list(NameUpdateTx.t(), DataTx.t()) :: list()
  def encode_to_list(%NameUpdateTx{} = tx, %DataTx{} = datatx) do
    [sender] = datatx.senders

    [
      :binary.encode_unsigned(@version),
      Identifier.encode_to_binary(sender),
      :binary.encode_unsigned(datatx.nonce),
      Identifier.encode_to_binary(tx.hash),
      :binary.encode_unsigned(tx.client_ttl),
      tx.pointers,
      :binary.encode_unsigned(tx.expire_by),
      :binary.encode_unsigned(datatx.fee),
      :binary.encode_unsigned(datatx.ttl)
    ]
  end

  @spec decode_from_list(non_neg_integer(), list()) :: {:ok, DataTx.t()} | {:error, reason()}
  def decode_from_list(@version, [
        encoded_sender,
        nonce,
        encoded_hash,
        client_ttl,
        pointers,
        expire_by,
        fee,
        ttl
      ]) do
    case Identifier.decode_from_binary(encoded_hash) do
      {:ok, hash} ->
        payload = %NameUpdateTx{
          client_ttl: :binary.decode_unsigned(client_ttl),
          expire_by: :binary.decode_unsigned(expire_by),
          hash: hash,
          pointers: pointers
        }

        DataTx.init_binary(
          NameUpdateTx,
          payload,
          [encoded_sender],
          :binary.decode_unsigned(fee),
          :binary.decode_unsigned(nonce),
          :binary.decode_unsigned(ttl)
        )

      {:error, _} = error ->
        error
    end
  end

  def decode_from_list(@version, data) do
    {:error, "#{__MODULE__}: decode_from_list: Invalid serialization: #{inspect(data)}"}
  end

  def decode_from_list(version, _) do
    {:error, "#{__MODULE__}: decode_from_list: Unknown version #{version}"}
  end
end<|MERGE_RESOLUTION|>--- conflicted
+++ resolved
@@ -158,14 +158,9 @@
           tx_type_state(),
           non_neg_integer(),
           NameUpdateTx.t(),
-<<<<<<< HEAD
           DataTx.t(),
           Transaction.context()
-        ) :: :ok | {:error, String.t()}
-=======
-          DataTx.t()
         ) :: :ok | {:error, reason()}
->>>>>>> cf8176f4
   def preprocess_check(
         accounts,
         naming_state,
