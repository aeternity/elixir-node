defmodule Aecore.Naming.Tx.NameUpdateTx do
  @moduledoc """
  Module defining the NameUpdate transaction
  """

  @behaviour Aecore.Tx.Transaction

  alias Aecore.Account.AccountStateTree
  alias Aecore.Chain.{Chainstate, Identifier}
  alias Aecore.Governance.GovernanceConstants
  alias Aecore.Naming.NamingStateTree
  alias Aecore.Naming.Tx.NameUpdateTx
  alias Aecore.Tx.DataTx
  alias Aeutil.Hash

  require Logger

  @version 1

  @typedoc "Reason of the error"
  @type reason :: String.t()

  @typedoc "Expected structure for the Update Transaction"
  @type payload :: %{
          hash: binary(),
          expire_by: non_neg_integer(),
          client_ttl: non_neg_integer(),
          pointers: String.t()
        }

  @typedoc "Structure that holds specific transaction info in the chainstate.
  In the case of NameUpdateTx we have the naming subdomain chainstate."
  @type tx_type_state() :: Chainstate.naming()

  @typedoc "Structure of the NameUpdateTx Transaction type"
  @type t :: %NameUpdateTx{
          hash: binary(),
          expire_by: non_neg_integer(),
          client_ttl: non_neg_integer(),
          pointers: String.t()
        }

  @doc """
  Definition of the NameUpdateTx structure
  # Parameters
  - hash: hash of name to be updated
  - expire_by: expiration block of name update
  - client_ttl: ttl for client use
  - pointers: pointers from name update
  """
  defstruct [:hash, :expire_by, :client_ttl, :pointers]

  # Callbacks

  @spec init(payload()) :: NameUpdateTx.t()
  def init(%{
        hash: %Identifier{} = identified_hash,
        expire_by: expire_by,
        client_ttl: client_ttl,
        pointers: pointers
      }) do
    %NameUpdateTx{
      hash: identified_hash,
      expire_by: expire_by,
      client_ttl: client_ttl,
      pointers: pointers
    }
  end

  def init(%{
        hash: hash,
        expire_by: expire_by,
        client_ttl: client_ttl,
        pointers: pointers
      }) do
    identified_name_hash = Identifier.create_identity(hash, :name)

    %NameUpdateTx{
      hash: identified_name_hash,
      expire_by: expire_by,
      client_ttl: client_ttl,
      pointers: pointers
    }
  end

  @doc """
  Validates the transaction without considering state
  """
  @spec validate(NameUpdateTx.t(), DataTx.t()) :: :ok | {:error, reason()}
  def validate(
        %NameUpdateTx{
          hash: %Identifier{value: hash},
          expire_by: _expire_by,
          client_ttl: client_ttl,
          pointers: _pointers
        },
        %DataTx{} = data_tx
      ) do
    senders = DataTx.senders(data_tx)

    cond do
      client_ttl > GovernanceConstants.client_ttl_limit() ->
        {:error, "#{__MODULE__}: Client ttl is to high: #{inspect(client_ttl)}"}

      byte_size(hash) != Hash.get_hash_bytes_size() ->
        {:error, "#{__MODULE__}: Hash bytes size not correct: #{inspect(byte_size(hash))}"}

      length(senders) != 1 ->
        {:error, "#{__MODULE__}: Invalid senders number"}

      true ->
        :ok
    end
  end

  @spec get_chain_state_name :: atom()
  def get_chain_state_name, do: :naming

  @doc """
  Changes the account state (balance) of the sender and receiver.
  """
  @spec process_chainstate(
          Chainstate.accounts(),
          tx_type_state(),
          non_neg_integer(),
          NameUpdateTx.t(),
          DataTx.t(),
          Transaction.context()
        ) :: {:ok, {Chainstate.accounts(), tx_type_state()}}
  def process_chainstate(
        accounts,
        naming_state,
        block_height,
<<<<<<< HEAD
        %NameUpdateTx{} = tx,
        _data_tx,
        _context
=======
        %NameUpdateTx{
          hash: %Identifier{value: hash},
          pointers: pointers,
          expire_by: expire_by,
          client_ttl: client_ttl
        },
        _data_tx
>>>>>>> 471f21ef
      ) do
    claim_to_update = NamingStateTree.get(naming_state, hash)

    claim = %{
      claim_to_update
      | pointers: pointers,
        expires: client_ttl + block_height,
        client_ttl: expire_by
    }

    updated_naming_chainstate = NamingStateTree.put(naming_state, hash, claim)

    {:ok, {accounts, updated_naming_chainstate}}
  end

  @doc """
  Validates the transaction with state considered
  """
  @spec preprocess_check(
          Chainstate.accounts(),
          tx_type_state(),
          non_neg_integer(),
          NameUpdateTx.t(),
          DataTx.t(),
          Transaction.context()
        ) :: :ok | {:error, reason()}
  def preprocess_check(
        accounts,
        naming_state,
        block_height,
<<<<<<< HEAD
        tx,
        data_tx,
        _context
=======
        %NameUpdateTx{hash: %Identifier{value: hash}, expire_by: expire_by},
        %DataTx{fee: fee} = data_tx
>>>>>>> 471f21ef
      ) do
    sender = DataTx.main_sender(data_tx)
    account_state = AccountStateTree.get(accounts, sender)
    claim = NamingStateTree.get(naming_state, hash)

    cond do
      account_state.balance - fee < 0 ->
        {:error, "#{__MODULE__}: Negative balance: #{inspect(account_state.balance - fee)}"}

      claim == :none ->
        {:error, "#{__MODULE__}: Name has not been claimed: #{inspect(claim)}"}

      claim.owner != sender ->
        {:error,
         "#{__MODULE__}: Sender is not claim owner: #{inspect(claim.owner)}, #{inspect(sender)}"}

      expire_by <= block_height ->
        {:error,
         "#{__MODULE__}: Name expiration is now or in the past: #{inspect(expire_by)}, #{
           inspect(block_height)
         }"}

      claim.status == :revoked ->
        {:error, "#{__MODULE__}: Claim is revoked: #{inspect(claim.status)}"}

      true ->
        :ok
    end
  end

  @spec deduct_fee(
          Chainstate.accounts(),
          non_neg_integer(),
          NameUpdateTx.t(),
          DataTx.t(),
          non_neg_integer()
        ) :: Chainstate.accounts()
  def deduct_fee(accounts, block_height, _tx, data_tx, fee) do
    DataTx.standard_deduct_fee(accounts, block_height, data_tx, fee)
  end

  @spec is_minimum_fee_met?(DataTx.t(), tx_type_state(), non_neg_integer()) :: boolean()
  def is_minimum_fee_met?(%DataTx{fee: fee}, _chain_state, _block_height) do
    fee >= GovernanceConstants.minimum_fee()
  end

  @spec encode_to_list(NameUpdateTx.t(), DataTx.t()) :: list()
  def encode_to_list(
        %NameUpdateTx{
          hash: hash,
          client_ttl: client_ttl,
          pointers: pointers,
          expire_by: expire_by
        },
        %DataTx{senders: [sender], nonce: nonce, fee: fee, ttl: ttl}
      ) do
    [
      :binary.encode_unsigned(@version),
      Identifier.encode_to_binary(sender),
      :binary.encode_unsigned(nonce),
      Identifier.encode_to_binary(hash),
      :binary.encode_unsigned(client_ttl),
      pointers,
      :binary.encode_unsigned(expire_by),
      :binary.encode_unsigned(fee),
      :binary.encode_unsigned(ttl)
    ]
  end

  @spec decode_from_list(non_neg_integer(), list()) :: {:ok, DataTx.t()} | {:error, reason()}
  def decode_from_list(@version, [
        encoded_sender,
        nonce,
        encoded_hash,
        client_ttl,
        pointers,
        expire_by,
        fee,
        ttl
      ]) do
    case Identifier.decode_from_binary(encoded_hash) do
      {:ok, hash} ->
        payload = %NameUpdateTx{
          client_ttl: :binary.decode_unsigned(client_ttl),
          expire_by: :binary.decode_unsigned(expire_by),
          hash: hash,
          pointers: pointers
        }

        DataTx.init_binary(
          NameUpdateTx,
          payload,
          [encoded_sender],
          :binary.decode_unsigned(fee),
          :binary.decode_unsigned(nonce),
          :binary.decode_unsigned(ttl)
        )

      {:error, _} = error ->
        error
    end
  end

  def decode_from_list(@version, data) do
    {:error, "#{__MODULE__}: decode_from_list: Invalid serialization: #{inspect(data)}"}
  end

  def decode_from_list(version, _) do
    {:error, "#{__MODULE__}: decode_from_list: Unknown version #{version}"}
  end
end<|MERGE_RESOLUTION|>--- conflicted
+++ resolved
@@ -131,19 +131,14 @@
         accounts,
         naming_state,
         block_height,
-<<<<<<< HEAD
-        %NameUpdateTx{} = tx,
-        _data_tx,
-        _context
-=======
         %NameUpdateTx{
           hash: %Identifier{value: hash},
           pointers: pointers,
           expire_by: expire_by,
           client_ttl: client_ttl
         },
-        _data_tx
->>>>>>> 471f21ef
+        _data_tx,
+        _context
       ) do
     claim_to_update = NamingStateTree.get(naming_state, hash)
 
@@ -174,14 +169,9 @@
         accounts,
         naming_state,
         block_height,
-<<<<<<< HEAD
-        tx,
-        data_tx,
+        %NameUpdateTx{hash: %Identifier{value: hash}, expire_by: expire_by},
+        %DataTx{fee: fee} = data_tx,
         _context
-=======
-        %NameUpdateTx{hash: %Identifier{value: hash}, expire_by: expire_by},
-        %DataTx{fee: fee} = data_tx
->>>>>>> 471f21ef
       ) do
     sender = DataTx.main_sender(data_tx)
     account_state = AccountStateTree.get(accounts, sender)
