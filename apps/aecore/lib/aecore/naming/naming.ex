--- conflicted
+++ resolved
@@ -9,19 +9,8 @@
   alias Aeutil.Hash
   alias Aeutil.Bits
   alias Aeutil.Serialization
-<<<<<<< HEAD
+  alias Aecore.Governance.GovernanceConstants
   alias Aecore.Chain.Identifier
-
-  @pre_claim_ttl 300
-
-  @revoke_expiration_ttl 2016
-
-  @client_ttl_limit 86400
-
-  @claim_expire_by_relative_limit 50000
-=======
-  alias Aecore.Governance.GovernanceConstants
->>>>>>> c0e48a65
 
   @name_salt_byte_size 32
 
