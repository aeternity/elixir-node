--- conflicted
+++ resolved
@@ -4,15 +4,8 @@
   """
 
   alias Aeutil.Hash
-<<<<<<< HEAD
+  alias Aecore.Governance.GovernanceConstants
   alias Aecore.Chain.Identifier
-
-  @split_name_symbol "."
-
-  @name_registrars [@split_name_symbol <> "aet", @split_name_symbol <> "test"]
-=======
-  alias Aecore.Governance.GovernanceConstants
->>>>>>> c0e48a65
 
   @spec normalized_namehash(String.t()) :: {:ok, binary()} | {:error, String.t()}
   def normalized_namehash(name) do
