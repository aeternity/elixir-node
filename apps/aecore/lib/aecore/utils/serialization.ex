defmodule Aecore.Utils.Serialization do
  @moduledoc """
  Utility module for serialization
  """

  alias Aecore.Structures.Block
  alias Aecore.Structures.SignedTx
  alias Aecore.Structures.TxData

  @spec block(%Block{}, :serialize | :deserialize) :: %Block{}
  def block(block, direction) do
    new_header = %{block.header |
      chain_state_hash: hex_binary(block.header.chain_state_hash, direction),
      prev_hash: hex_binary(block.header.prev_hash, direction),
      txs_hash: hex_binary(block.header.txs_hash, direction)}
    new_txs = Enum.map(block.txs, fn(tx) -> tx(tx,direction) end)
    %{block | header: new_header, txs: new_txs}
  end

<<<<<<< HEAD
  def tx(tx, direction) do
    new_data = %{tx.data |
      from_acc: hex_binary(tx.data.from_acc, direction),
      to_acc: hex_binary(tx.data.to_acc, direction)}
    new_signature = hex_binary(tx.signature, direction)
    %SignedTx{data: new_data, signature: new_signature}
=======

  @spec tx(map(), :serialize | :deserialize) :: map() | {:error, term()}
  def tx(tx, direction) do
       new_data = %{tx.data | 
         from_acc: hex_binary(tx.data.from_acc, direction),
         to_acc: hex_binary(tx.data.to_acc, direction)}
       new_signature = hex_binary(tx.signature, direction)
       %SignedTx{data: TxData.new(new_data), signature: new_signature}
>>>>>>> ab8ba3f8
  end

  def hex_binary(data, direction) do
    if(data != nil) do
      case(direction) do
        :serialize ->
          Base.encode16(data)
        :deserialize ->
          Base.decode16!(data)
      end
    else
      nil
    end
  end
end<|MERGE_RESOLUTION|>--- conflicted
+++ resolved
@@ -17,23 +17,13 @@
     %{block | header: new_header, txs: new_txs}
   end
 
-<<<<<<< HEAD
+  @spec tx(map(), :serialize | :deserialize) :: map() | {:error, term()}
   def tx(tx, direction) do
     new_data = %{tx.data |
       from_acc: hex_binary(tx.data.from_acc, direction),
       to_acc: hex_binary(tx.data.to_acc, direction)}
     new_signature = hex_binary(tx.signature, direction)
     %SignedTx{data: new_data, signature: new_signature}
-=======
-
-  @spec tx(map(), :serialize | :deserialize) :: map() | {:error, term()}
-  def tx(tx, direction) do
-       new_data = %{tx.data | 
-         from_acc: hex_binary(tx.data.from_acc, direction),
-         to_acc: hex_binary(tx.data.to_acc, direction)}
-       new_signature = hex_binary(tx.signature, direction)
-       %SignedTx{data: TxData.new(new_data), signature: new_signature}
->>>>>>> ab8ba3f8
   end
 
   def hex_binary(data, direction) do
