defmodule Aecore.Pow.Hashcash do
  @moduledoc """
  Hashcash proof of work
  """

  @doc """
  Verify a nonce, returns :true | :false
  """

  alias Aeutil.Bits
  alias Aecore.Chain.BlockValidation
  alias Aecore.Structures.Header

  @spec verify(map()) :: boolean()
  def verify(%Aecore.Structures.Header{} = block_header) do
    block_header_hash = BlockValidation.block_header_hash(block_header)
    verify(block_header_hash, block_header.difficulty_target)
  end

  @spec verify(binary(), integer()) :: boolean()
  def verify(block_header_hash, difficulty) do
    block_header_hash
    |> Bits.extract()
    |> Enum.take_while(fn bit -> bit == 0 end)
    |> Enum.count() >= difficulty
  end

  @doc """
  Find a nonce
  """
  @spec generate(Header.t(), integer()) :: {:ok, Header.t()} | {:error, term()}
  def generate(%Header{nonce: nonce} = block_header, start_nonce) do
    block_header_hash = BlockValidation.block_header_hash(block_header)

    case verify(block_header_hash, block_header.difficulty_target) do
      true ->
        {:ok, block_header}

      false ->
        if nonce <= start_nonce do
          generate(%{block_header | nonce: nonce + 1}, start_nonce)
        else
          {:error, "no solution found"}
        end
    end
  end

<<<<<<< HEAD
=======
  # TODO: this should be renamed or removed
  @spec generate(:cuckoo, binary(), integer()) :: boolean()
  def generate(:cuckoo, data, target) do
    verify(data, target)
  end
>>>>>>> b54b1342
end<|MERGE_RESOLUTION|>--- conflicted
+++ resolved
@@ -1,16 +1,15 @@
 defmodule Aecore.Pow.Hashcash do
   @moduledoc """
   Hashcash proof of work
-  """
-
-  @doc """
-  Verify a nonce, returns :true | :false
   """
 
   alias Aeutil.Bits
   alias Aecore.Chain.BlockValidation
   alias Aecore.Structures.Header
 
+  @doc """
+  Verify a nonce, returns :true | :false
+  """
   @spec verify(map()) :: boolean()
   def verify(%Aecore.Structures.Header{} = block_header) do
     block_header_hash = BlockValidation.block_header_hash(block_header)
@@ -44,13 +43,4 @@
         end
     end
   end
-
-<<<<<<< HEAD
-=======
-  # TODO: this should be renamed or removed
-  @spec generate(:cuckoo, binary(), integer()) :: boolean()
-  def generate(:cuckoo, data, target) do
-    verify(data, target)
-  end
->>>>>>> b54b1342
 end