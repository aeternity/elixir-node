--- conflicted
+++ resolved
@@ -1,10 +1,6 @@
 defmodule Aecore.Pow.Pow do
   @moduledoc """
-<<<<<<< HEAD
-  A meta Proof of work algorithm that invokes proper algorithm for current environment
-=======
   An abstraction layer for Proof of Work schemes that invokes the chosen algorithm based on the current environment variables
->>>>>>> d2b194c4
   """
 
   alias Aecore.Chain.Header
