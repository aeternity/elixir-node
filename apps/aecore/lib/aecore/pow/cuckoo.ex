--- conflicted
+++ resolved
@@ -8,6 +8,7 @@
     - https://github.com/aeternity/epoch/blob/master/apps/aecore/src/aec_pow_cuckoo.erl
     - https://github.com/aeternity/epoch/blob/master/apps/aecore/src/aec_pow.erl
   """
+
   require Logger
 
   alias Aecore.Chain.BlockValidation
@@ -76,23 +77,7 @@
   defp command_options(:verify), do: default_command_options() ++ [{:stdin, true}]
   defp command_options(:generate), do: default_command_options()
 
-<<<<<<< HEAD
   defp default_command_options do
-    [{:stdout, self()},
-     {:stderr, self()},
-     {:kill_timeout, 0},
-     {:sync, false},
-     {:cd, Application.get_env(:aecore, :pow)[:bin_dir]},
-     {:env, [{"SHELL", "/bin/sh"}]},
-     {:monitor, true}]
-  end
-
-  defp exec_os_cmd(%{process: process,
-                     header: header,
-                     cmd: command,
-                     cmd_opt: options} = builder) do
-=======
-  defp default_command_options() do
     [
       {:stdout, self()},
       {:stderr, self()},
@@ -105,7 +90,6 @@
   end
 
   defp exec_os_cmd(%{process: process, header: header, cmd: command, cmd_opt: options} = builder) do
->>>>>>> b54b1342
     try do
       {:ok, _erlpid, ospid} = Exexec.run(command, options)
 
@@ -127,22 +111,12 @@
     end
   end
 
-<<<<<<< HEAD
   defp export_ld_lib_path do
     ldpathvar =
       case :os.type() do
         {:unix, :darwin} -> "DYLD_LIBRARY_PATH"
         {:unix, _}       -> "LD_LIBRARY_PATH"
       end
-=======
-  defp export_ld_lib_path() do
-    ldpathvar =
-      case :os.type() do
-        {:unix, :darwin} -> "DYLD_LIBRARY_PATH"
-        {:unix, _} -> "LD_LIBRARY_PATH"
-      end
-
->>>>>>> b54b1342
     ["export ", ldpathvar, "=../lib:$", ldpathvar, "; "]
   end
 
