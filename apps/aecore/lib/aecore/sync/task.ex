defmodule Aecore.Sync.Task do
  @moduledoc """
<<<<<<< HEAD
  Each sync task holds information about a syncing process with multiple peers
  where each peer is recognized as a worker with peer_id and pid of a seperate process doing the work.
=======
  Each sync task holds information about a syncing process with multiple peers 
  where each peer is recognized as a worker with peer_id and pid of a separate process doing the work.
>>>>>>> 9324eb58
  A sync task works on a specific chain, meaning there is one sync task per chain.
  If a worker is on different chain (on a fork, meaning different chain than what we already syncing against)
  a new sync task will be started. In the normal case where all is good
  all peers work on the same task, we work only on one sync task.
  """

  alias Aecore.Sync.{Chain, Sync}
  alias Aecore.Chain.Block
  alias __MODULE__

  require Logger

  @type height :: non_neg_integer()
  @type hash :: binary()

  @typedoc "Id specifing the chain to which we are syncing"
  @type chain_id :: reference()

  @typedoc "Id of the peer we are communicating with"
  @type peer_id :: pid()

  @typedoc "List of all the sync tasks we are currently syncing against"
  @type sync_tasks :: list(%Task{})

  @typedoc "Id of the current task"
  @type task_id :: reference()

  @typedoc "Element holding weather we have this block or not,
  and if we don't from where could we take it (local/remote peer)"
  @type pool_elem :: {height(), hash(), {peer_id(), Block.t()} | {:ok, :local} | false}

  @typedoc "On what header data (height + hash) do we agree upon when starting a sync task"
  @type agreed :: %{height: height(), hash: hash()} | nil

  @typedoc "Process resolving syncing implemetation with a specific peer"
  @type worker :: {peer_id(), pid()}

  @type t :: %Task{
          id: task_id(),
          chain: Chain.t(),
          pool: list(pool_elem()),
          agreed: agreed(),
          adding: list(pool_elem()),
          pending: list(pool_elem()),
          workers: list(worker())
        }

  defstruct id: nil,
            chain: nil,
            pool: [],
            agreed: nil,
            adding: [],
            pending: [],
            workers: []

  @spec init_sync_task(Chain.t()) :: Task.t()
  def init_sync_task(%Chain{chain_id: id} = chain) do
    %Task{id: id, chain: chain}
  end

  @spec get_sync_task(task_id(), Sync.t()) :: {:ok, Task.t()} | {:error, :not_found}
  def get_sync_task(task_id, %Sync{sync_tasks: tasks}) do
    case Enum.find(tasks, fn %{id: id} -> id == task_id end) do
      nil -> {:error, :not_found}
      task -> {:ok, task}
    end
  end

  @spec set_sync_task(Task.t(), Sync.t()) :: Sync.t()
  def set_sync_task(%Task{id: id} = task, %Sync{sync_tasks: tasks} = sync) do
    %Sync{sync | sync_tasks: keystore(id, task, tasks)}
  end

  @spec set_sync_task(task_id(), Task.t(), Sync.t()) :: Sync.t()
  def set_sync_task(id, %Task{} = task, %Sync{sync_tasks: tasks} = sync) do
    %Sync{sync | sync_tasks: keystore(id, task, tasks)}
  end

  @spec delete_sync_task(Task.t(), Sync.t()) :: Sync.t()
  def delete_sync_task(%Task{id: task_id}, %Sync{sync_tasks: tasks} = sync) do
    %Sync{sync | sync_tasks: Enum.filter(tasks, fn %{id: id} -> id != task_id end)}
  end

  @spec do_update_sync_task(Sync.t(), task_id(), {:done | :error, peer_id()}) :: Sync.t()
  def do_update_sync_task(sync, task_id, update) do
    case get_sync_task(task_id, sync) do
      {:ok, %Task{chain: %Chain{peers: peers} = task_chain} = task} ->
        chain_with_removed_peer_id =
          case update do
            {:done, peer_id} -> %Chain{task_chain | peers: peers -- [peer_id]}
            {:error, peer_id} -> %Chain{task_chain | peers: peers -- [peer_id]}
          end

        maybe_end_sync_task(sync, %Task{task | chain: chain_with_removed_peer_id})

      {:error, :not_found} ->
        Logger.info("#{__MODULE__}: Sync task not found!")
        sync
    end
  end

  @spec maybe_end_sync_task(Sync.t(), Task.t()) :: Sync.t()
  def maybe_end_sync_task(sync, %Task{chain: chain} = task) do
    case chain do
      %Chain{peers: [], chain: [target_chain | _]} ->
        Logger.info(
          "#{__MODULE__}: Removing Sync task: task with target: #{inspect(target_chain)}"
        )

        delete_sync_task(task, sync)

      _ ->
        set_sync_task(task, sync)
    end
  end

  @spec match_chain_to_task(Chain.t(), list(Task.t()), list()) ::
          :no_match
          | {:inconclusive, Chain.t(), {:get_header, chain_id(), peer_id(), height()}}
          | {:match, Task.t()}
  def match_chain_to_task(_incoming_chain, [], []), do: :no_match

  def match_chain_to_task(incoming_chain, [], acc) do
    {height, %Chain{chain_id: cid, peers: peers}} = hd(Enum.reverse(acc))
    {:inconclusive, incoming_chain, {:get_header, cid, peers, height}}
  end

  def match_chain_to_task(incoming_chain, [%Task{chain: task_chain} = task | tasks], acc) do
    case Chain.try_match_chains(Map.get(incoming_chain, :chain), Map.get(task_chain, :chain)) do
      :equal ->
        {:match, task}

      :different ->
        match_chain_to_task(incoming_chain, tasks, acc)

      {:first, height} ->
        match_chain_to_task(incoming_chain, tasks, [{height, incoming_chain} | acc])

      {:second, height} ->
        match_chain_to_task(incoming_chain, tasks, [{height, task_chain} | acc])
    end
  end

  @doc """
  This function gets a list of arguments and a single element. If this element
  is present in the list -> update the list with it's values.
  If not -> add the element to the list
  """
  @spec keystore(peer_id() | task_id(), Task.t() | worker(), Task.t() | list(worker())) ::
          sync_tasks() | list(worker())
  def keystore(id, elem, elems) do
    do_keystore(elems, elem, id, [])
  end

  defp do_keystore([{id, _} | elems], elem, id, acc) do
    acc ++ [elem] ++ elems
  end

  defp do_keystore([%{id: id} | elems], elem, id, acc) do
    acc ++ [elem] ++ elems
  end

  defp do_keystore([head | elems], elem, id, acc) do
    do_keystore(elems, elem, id, [head | acc])
  end

  defp do_keystore([], elem, _id, acc) do
    Enum.reverse([elem | Enum.reverse(acc)])
  end
end<|MERGE_RESOLUTION|>--- conflicted
+++ resolved
@@ -1,12 +1,8 @@
 defmodule Aecore.Sync.Task do
   @moduledoc """
-<<<<<<< HEAD
+
   Each sync task holds information about a syncing process with multiple peers
-  where each peer is recognized as a worker with peer_id and pid of a seperate process doing the work.
-=======
-  Each sync task holds information about a syncing process with multiple peers 
   where each peer is recognized as a worker with peer_id and pid of a separate process doing the work.
->>>>>>> 9324eb58
   A sync task works on a specific chain, meaning there is one sync task per chain.
   If a worker is on different chain (on a fork, meaning different chain than what we already syncing against)
   a new sync task will be started. In the normal case where all is good
