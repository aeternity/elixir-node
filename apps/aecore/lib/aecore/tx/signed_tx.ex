defmodule Aecore.Tx.SignedTx do
  @moduledoc """
  Aecore structure of a signed transaction.
  """

  alias Aecore.Wallet.Worker, as: Wallet
  alias Aecore.Tx.SignedTx
  alias Aecore.Tx.DataTx
  alias Aecore.Tx.SignedTx
  alias Aewallet.Signing
  alias Aeutil.Serialization
  alias Aecore.Chain.Chainstate
  alias Aecore.Account.Account
  alias Aeutil.Bits
  alias Aeutil.Hash

  require Logger

  @type t :: %SignedTx{
          data: DataTx.t(),
          signatures: list(Wallet.pubkey())
        }

  defstruct [:data, :signatures]
  use ExConstructor

  @spec create(DataTx.t(), list(Wallet.pubkey())) :: t()
  def create(data, signatures \\ []) do
    %SignedTx{data: data, signatures: signatures}
  end

  def data_tx(%SignedTx{data: data}) do
    data
  end

<<<<<<< HEAD
  @spec is_coinbase?(t()) :: boolean()
  def is_coinbase?(%SignedTx{data: data}) do
    data.type == CoinbaseTx
  end

  @spec validate(t()) :: :ok | {:error, String.t()}
=======
  @spec validate(SignedTx.t()) :: :ok | {:error, String.t()}
>>>>>>> bc603cdc
  def validate(%SignedTx{data: data} = tx) do
    if signatures_valid?(tx) do
      DataTx.validate(data)
    else
      {:error, "#{__MODULE__}: Signatures invalid"}
    end
  end

  @spec process_chainstate(Chainstate.t(), non_neg_integer(), t()) ::
          {:ok, Chainstate.t()} | {:error, String.t()}
  def process_chainstate(chainstate, block_height, %SignedTx{data: data}) do
    with :ok <- DataTx.preprocess_check(chainstate, block_height, data) do
      DataTx.process_chainstate(chainstate, block_height, data)
    else
      err ->
        err
    end
  end

  @doc """
  Takes the transaction that needs to be signed
  and the private key of the sender.
  Returns a signed tx

  ## Parameters
     - tx: The transaction data that it's going to be signed
     - priv_key: The priv key to sign with

  """

  @spec sign_tx(DataTx.t() | t(), binary(), binary()) :: {:ok, t()} | {:error, String.t()}
  def sign_tx(%DataTx{} = tx, pub_key, priv_key) do
    signatures =
      for _ <- DataTx.senders(tx) do
        nil
      end

    sign_tx(%SignedTx{data: tx, signatures: signatures}, pub_key, priv_key)
  end

  def sign_tx(%SignedTx{data: data, signatures: sigs}, pub_key, priv_key) do
    new_signature =
      data
      |> Serialization.rlp_encode(:tx)
      |> Signing.sign(priv_key)

    {success, new_sigs} =
      sigs
      |> Enum.zip(DataTx.senders(data))
      |> Enum.reduce({false, []}, fn {sig, sender}, {success, acc} ->
        if sender == pub_key do
          {true, [new_signature | acc]}
        else
          {success, [sig | acc]}
        end
      end)

    if success do
      {:ok, %SignedTx{data: data, signatures: new_sigs}}
    else
      {:error, "#{__MODULE__}: Not in senders"}
    end
  end

  def sign_tx(tx, _pub_key, _priv_key) do
    {:error, "#{__MODULE__}: Wrong Transaction data structure: #{inspect(tx)}"}
  end

  def get_sign_max_size do
    Application.get_env(:aecore, :signed_tx)[:sign_max_size]
  end

  @spec hash_tx(SignedTx.t()) :: binary()
  def hash_tx(%SignedTx{data: data}) do
    Hash.hash(Serialization.rlp_encode(data, :tx))
  end

  @spec reward(DataTx.t(), Account.t()) :: Account.t()
  def reward(%DataTx{type: type, payload: payload}, account_state) do
    type.reward(payload, account_state)
  end

  def base58c_encode(bin) do
    Bits.encode58c("tx", bin)
  end

  def base58c_decode(<<"tx$", payload::binary>>) do
    Bits.decode58(payload)
  end

  def base58c_decode(bin) do
    {:error, "#{__MODULE__}: Wrong data: #{inspect(bin)}"}
  end

  def base58c_encode_root(bin) do
    Bits.encode58c("bx", bin)
  end

  def base58c_decode_root(<<"bx$", payload::binary>>) do
    Bits.decode58(payload)
  end

  def base58c_decode_root(bin) do
    {:error, "#{__MODULE__}: Wrong data: #{inspect(bin)}"}
  end

  def base58c_encode_signature(bin) do
    if bin == nil do
      nil
    else
      Bits.encode58c("sg", bin)
    end
  end

  def base58c_decode_signature(<<"sg$", payload::binary>>) do
    Bits.decode58(payload)
  end

  def base58c_decode_signature(_) do
    {:error, "#{__MODULE__}: Wrong data"}
  end

  @spec serialize(map()) :: map()
  def serialize(%SignedTx{} = tx) do
    signatures_length = length(tx.signatures)

    case signatures_length do
      0 ->
        %{"data" => DataTx.serialize(tx.data)}

      1 ->
        signature_serialized =
          tx.signatures
          |> Enum.at(0)
          |> Serialization.serialize_value(:signature)

        %{"data" => DataTx.serialize(tx.data), "signature" => signature_serialized}

      _ ->
        %{
          "data" => DataTx.serialize(tx.data),
          "signature" => Serialization.serialize_value(:signature)
        }
    end
  end

  @spec deserialize(map()) :: t()
  def deserialize(tx) do
    signed_tx = Serialization.deserialize_value(tx)
    data = DataTx.deserialize(signed_tx.data)

    cond do
      Map.has_key?(signed_tx, :signature) && signed_tx.signature != nil ->
        create(data, [signed_tx.signature])

      Map.has_key?(signed_tx, :signatures) && signed_tx.signatures != nil ->
        create(data, signed_tx.signatures)

      true ->
        create(data, [])
    end
  end

  defp signatures_valid?(%SignedTx{data: data, signatures: sigs}) do
    if length(sigs) != length(DataTx.senders(data)) do
      Logger.error("Wrong signature count")
      false
    else
      data_binary = Serialization.rlp_encode(data, :tx)

      sigs
      |> Enum.zip(DataTx.senders(data))
      |> Enum.reduce(true, fn {sig, acc}, validity ->
        cond do
          sig == nil ->
            Logger.error("Missing signature of #{acc}")
            false

          !Wallet.key_size_valid?(acc) ->
            Logger.error("Wrong sender size")
            false

          Signing.verify(data_binary, sig, acc) ->
            validity

          true ->
            Logger.error("Signature of #{acc} invalid")
            false
        end
      end)
    end
  end

  @spec rlp_encode(non_neg_integer(), non_neg_integer(), t()) :: binary() | {:error, String.t()}
  def rlp_encode(tag, version, %SignedTx{} = tx) do
    ExRLP.encode([
      tag,
      version,
      tx.signatures,
      Serialization.rlp_encode(tx.data, :tx)
    ])
  end

  def rlp_encode(tx) do
    {:error, "#{__MODULE__} : Invalid SignedTx data #{inspect(tx)}"}
  end

  @spec rlp_decode(list()) :: SignedTx.t() | atom()
  def rlp_decode([signatures, tx_data]) do
    %SignedTx{data: Serialization.rlp_decode(tx_data), signatures: signatures}
  end

  def rlp_decode(_) do
    {:error, "#{__MODULE__} : Invalid SignedTx serialization "}
  end
end<|MERGE_RESOLUTION|>--- conflicted
+++ resolved
@@ -33,16 +33,7 @@
     data
   end
 
-<<<<<<< HEAD
-  @spec is_coinbase?(t()) :: boolean()
-  def is_coinbase?(%SignedTx{data: data}) do
-    data.type == CoinbaseTx
-  end
-
   @spec validate(t()) :: :ok | {:error, String.t()}
-=======
-  @spec validate(SignedTx.t()) :: :ok | {:error, String.t()}
->>>>>>> bc603cdc
   def validate(%SignedTx{data: data} = tx) do
     if signatures_valid?(tx) do
       DataTx.validate(data)
