defmodule Aecore.Tx.SignedTx do
  @moduledoc """
  Aecore structure of a signed transaction.
  """

  alias Aecore.Keys.Wallet
  alias Aecore.Tx.SignedTx
  alias Aecore.Tx.DataTx
  alias Aecore.Tx.SignedTx
  alias Aewallet.Signing
  alias Aeutil.Serialization
  alias Aecore.Chain.Chainstate
  alias Aecore.Account.Account
  alias Aeutil.Bits
  alias Aeutil.Hash

  require Logger

  @type t :: %SignedTx{
          data: DataTx.t(),
          signatures: list(Wallet.pubkey())
        }

  defstruct [:data, :signatures]
  use ExConstructor

  @spec create(DataTx.t(), list(Wallet.pubkey())) :: t()
  def create(data, signatures \\ []) do
    %SignedTx{data: data, signatures: signatures}
  end

  def data_tx(%SignedTx{data: data}) do
    data
  end

  @spec validate(t()) :: :ok | {:error, String.t()}
  def validate(%SignedTx{data: data} = tx) do
    if signatures_valid?(tx) do
      DataTx.validate(data)
    else
      {:error, "#{__MODULE__}: Signatures invalid"}
    end
  end

  @spec validate(t(), non_neg_integer()) :: :ok | {:error, String.t()}
  def validate(%SignedTx{data: data} = tx, block_height) do
    if signatures_valid?(tx) do
      DataTx.validate(data, block_height)
    else
      {:error, "#{__MODULE__}: Signatures invalid"}
    end
  end

  @spec process_chainstate(Chainstate.t(), non_neg_integer(), t()) ::
          {:ok, Chainstate.t()} | {:error, String.t()}
  def process_chainstate(chainstate, block_height, %SignedTx{data: data}) do
    with :ok <- DataTx.preprocess_check(chainstate, block_height, data) do
      DataTx.process_chainstate(chainstate, block_height, data)
    else
      err ->
        err
    end
  end

  @doc """
  Takes the transaction that needs to be signed
  and the private key of the sender.
  Returns a signed tx

  ## Parameters
     - tx: The transaction data that it's going to be signed
     - priv_key: The priv key to sign with

  """

  @spec sign_tx(DataTx.t() | t(), binary(), binary()) :: {:ok, t()} | {:error, String.t()}
  def sign_tx(%DataTx{} = tx, pub_key, priv_key) do
    signatures =
      for _ <- DataTx.senders(tx) do
        nil
      end

    sign_tx(%SignedTx{data: tx, signatures: signatures}, pub_key, priv_key)
  end

  def sign_tx(%SignedTx{data: data, signatures: sigs}, pub_key, priv_key) do
    new_signature =
      data
      |> Serialization.rlp_encode(:tx)
      |> Signing.sign(priv_key)

    {success, new_sigs_reversed} =
      sigs
      |> Enum.zip(DataTx.senders(data))
      |> Enum.reduce({false, []}, fn {sig, sender}, {success, acc} ->
        if sender == pub_key do
          {true, [new_signature | acc]}
        else
          {success, [sig | acc]}
        end
      end)

    new_sigs = Enum.reverse(new_sigs_reversed)

    if success do
      {:ok, %SignedTx{data: data, signatures: new_sigs}}
    else
      {:error, "#{__MODULE__}: Not in senders"}
    end
  end

  def sign_tx(tx, _pub_key, _priv_key) do
    {:error, "#{__MODULE__}: Wrong Transaction data structure: #{inspect(tx)}"}
  end

  def get_sign_max_size do
    Application.get_env(:aecore, :signed_tx)[:sign_max_size]
  end

  @spec hash_tx(SignedTx.t()) :: binary()
  def hash_tx(%SignedTx{data: data}) do
    Hash.hash(Serialization.rlp_encode(data, :tx))
  end

  @spec reward(DataTx.t(), Account.t()) :: Account.t()
  def reward(%DataTx{type: type, payload: payload}, account_state) do
    type.reward(payload, account_state)
  end

  def base58c_encode(bin) do
    Bits.encode58c("tx", bin)
  end

  def base58c_decode(<<"tx$", payload::binary>>) do
    Bits.decode58(payload)
  end

  def base58c_decode(bin) do
    {:error, "#{__MODULE__}: Wrong data: #{inspect(bin)}"}
  end

  def base58c_encode_root(bin) do
    Bits.encode58c("bx", bin)
  end

  def base58c_decode_root(<<"bx$", payload::binary>>) do
    Bits.decode58(payload)
  end

  def base58c_decode_root(bin) do
    {:error, "#{__MODULE__}: Wrong data: #{inspect(bin)}"}
  end

  def base58c_encode_signature(bin) do
    if bin == nil do
      nil
    else
      Bits.encode58c("sg", bin)
    end
  end

  def base58c_decode_signature(<<"sg$", payload::binary>>) do
    Bits.decode58(payload)
  end

  def base58c_decode_signature(_) do
    {:error, "#{__MODULE__}: Wrong data"}
  end

  @spec serialize(map()) :: map()
  def serialize(%SignedTx{} = tx) do
    signatures_length = length(tx.signatures)

    case signatures_length do
      0 ->
        %{"data" => DataTx.serialize(tx.data)}

      1 ->
        signature_serialized =
          tx.signatures
          |> Enum.at(0)
          |> Serialization.serialize_value(:signature)

        %{"data" => DataTx.serialize(tx.data), "signature" => signature_serialized}

      _ ->
        serialized_signatures =
          for signature <- tx.signatures do
            Serialization.serialize_value(signature, :signature)
          end

        %{
          "data" => DataTx.serialize(tx.data),
<<<<<<< HEAD
          "signatures" => serialized_signatures
=======
          "signatures" => Serialization.serialize_value(tx.signatures, :signature)
>>>>>>> b5522f42
        }
    end
  end

  @spec deserialize(map()) :: t()
  def deserialize(tx) do
    signed_tx = Serialization.deserialize_value(tx)
    data = DataTx.deserialize(signed_tx.data)

    cond do
      Map.has_key?(signed_tx, :signature) && signed_tx.signature != nil ->
        create(data, [signed_tx.signature])

      Map.has_key?(signed_tx, :signatures) && signed_tx.signatures != nil ->
        create(data, signed_tx.signatures)

      true ->
        create(data, [])
    end
  end

  defp signatures_valid?(%SignedTx{data: data, signatures: sigs}) do
    if length(sigs) != length(DataTx.senders(data)) do
      Logger.error("Wrong signature count")
      false
    else
      data_binary = Serialization.rlp_encode(data, :tx)

      sigs
      |> Enum.zip(DataTx.senders(data))
      |> Enum.reduce(true, fn {sig, acc}, validity ->
        cond do
          sig == nil ->
            Logger.error("Missing signature of #{inspect(acc)}")
            false

          !Wallet.key_size_valid?(acc) ->
            Logger.error("Wrong sender size #{inspect(acc)}")
            false

          Signing.verify(data_binary, sig, acc) ->
            validity

          true ->
            Logger.error("Signature of #{inspect(acc)} invalid")
            false
        end
      end)
    end
  end

  @spec rlp_encode(non_neg_integer(), non_neg_integer(), t()) :: binary() | {:error, String.t()}
  def rlp_encode(tag, version, %SignedTx{} = tx) do
    [
      tag,
      version,
      tx.signatures,
      Serialization.rlp_encode(tx.data, :tx)
    ]
    |> ExRLP.encode()
  end

  def rlp_encode(tx) do
    {:error, "#{__MODULE__} : Invalid SignedTx data #{inspect(tx)}"}
  end

  @spec rlp_decode(list()) :: SignedTx.t() | atom()
  def rlp_decode([signatures, tx_data]) do
    %SignedTx{data: Serialization.rlp_decode(tx_data), signatures: signatures}
  end

  def rlp_decode(_) do
    {:error, "#{__MODULE__} : Invalid SignedTx serialization "}
  end
end<|MERGE_RESOLUTION|>--- conflicted
+++ resolved
@@ -191,11 +191,7 @@
 
         %{
           "data" => DataTx.serialize(tx.data),
-<<<<<<< HEAD
           "signatures" => serialized_signatures
-=======
-          "signatures" => Serialization.serialize_value(tx.signatures, :signature)
->>>>>>> b5522f42
         }
     end
   end
