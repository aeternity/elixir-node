--- conflicted
+++ resolved
@@ -45,12 +45,9 @@
           | Aecore.Channel.Tx.ChannelCloseSoloTx.t()
           | Aecore.Channel.Tx.ChannelSlashTx.t()
           | Aecore.Channel.Tx.ChannelSettleTx.t()
-<<<<<<< HEAD
           | Aecore.Channel.Tx.ChannelWithdrawTx.t()
           | Aecore.Channel.Tx.ChannelDepositTx.t()
-=======
           | Aecore.Channel.Tx.ChannelSnapshotSoloTx.t()
->>>>>>> 8aa153aa
 
   @typedoc "Reason for the error"
   @type reason :: String.t()
