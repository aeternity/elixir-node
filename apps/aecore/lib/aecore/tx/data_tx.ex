--- conflicted
+++ resolved
@@ -17,16 +17,12 @@
   alias Aeutil.Bits
   alias Aecore.Account.Account
   alias Aecore.Account.AccountStateTree
-<<<<<<< HEAD
-  alias Aecore.Keys.Wallet
-=======
   alias Aecore.Oracle.Tx.OracleExtendTx
   alias Aecore.Oracle.Tx.OracleQueryTx
   alias Aecore.Oracle.Tx.OracleRegistrationTx
   alias Aecore.Oracle.Tx.OracleResponseTx
-  alias Aecore.Wallet.Worker, as: Wallet
   alias Aecore.Account.Tx.CoinbaseTx
->>>>>>> f73d0d8c
+  alias Aecore.Keys.Wallet
 
   require Logger
 
