defmodule Aecore.Tx.DataTx do
  @moduledoc """
  Aecore structure of a transaction data.
  """
  alias Aecore.Naming.Tx.NamePreClaimTx
  alias Aecore.Naming.Tx.NameClaimTx
  alias Aecore.Naming.Tx.NameUpdateTx
  alias Aecore.Naming.Tx.NameTransferTx
  alias Aecore.Naming.Tx.NameRevokeTx
  alias Aecore.Tx.DataTx
  alias Aecore.Account.Tx.SpendTx
  alias Aeutil.Serialization
<<<<<<< HEAD
  alias Aeutil.Parser
  alias Aecore.Structures.OracleRegistrationTx
  alias Aecore.Structures.OracleQueryTx
  alias Aecore.Structures.OracleResponseTx
  alias Aecore.Structures.OracleExtendTx
=======
>>>>>>> 00f42523
  alias Aeutil.Bits
  alias Aecore.Account.Account
  alias Aecore.Account.AccountStateTree
  alias Aecore.Wallet.Worker, as: Wallet

  require Logger

  @typedoc "Name of the specified transaction module"
  @type tx_types ::
          SpendTx
          | OracleExtendTx
          | OracleRegistrationTx
          | OracleResponseTx
          | OracleResponseTx
          | NamePreClaimTx
          | NameClaimTx
          | NameUpdateTx
          | NameTransferTx
          | NameRevokeTx

  @typedoc "Structure of a transaction that may be added to be blockchain"
  @type payload ::
          SpendTx.t()
          | OracleExtendTx.t()
          | OracleQueryTx.t()
          | OracleRegistrationTx.t()
          | OracleResponseTx.t()
          | NamePreClaimTx.t()
          | NameClaimTx.t()
          | NameUpdateTx.t()
          | NameTransferTx.t()
          | NameRevokeTx.t()

  @typedoc "Reason for the error"
  @type reason :: String.t()

  @typedoc "Structure of the main transaction wrapper"
  @type t :: %DataTx{
          type: tx_types(),
          payload: payload(),
          senders: list(binary()),
          fee: non_neg_integer(),
          nonce: non_neg_integer()
        }

  @doc """
  Definition of Aecore DataTx structure

  ## Parameters
  - type: The type of transaction that may be added to the blockchain
  - payload: The strcuture of the specified transaction type
  - senders: The public addresses of the accounts originating the transaction. First element of this list is special - it's the main sender. Nonce is applied to main sender Account.
  - fee: The amount of tokens given to the miner
  - nonce: An integer bigger then current nonce of main sender Account. (see senders)
  """
  defstruct [:type, :payload, :senders, :fee, :nonce]
  use ExConstructor

  def valid_types do
    [
      Aecore.Account.Tx.SpendTx,
      Aecore.Account.Tx.CoinbaseTx,
      Aecore.Oracle.Tx.OracleExtendTx,
      Aecore.Oracle.Tx.OracleQueryTx,
      Aecore.Oracle.Tx.OracleRegistrationTx,
      Aecore.Oracle.Tx.OracleResponseTx,
      Aecore.Naming.Tx.NameClaimTx,
      Aecore.Naming.Tx.NamePreClaimTx,
      Aecore.Naming.Tx.NameRevokeTx,
      Aecore.Naming.Tx.NameTransferTx,
      Aecore.Naming.Tx.NameUpdateTx
    ]
  end

  @spec init(tx_types(), payload(), list(binary()) | binary(), non_neg_integer(), integer()) ::
          DataTx.t()
  def init(type, payload, senders, fee, nonce) when is_list(senders) do
    %DataTx{type: type, payload: type.init(payload), senders: senders, nonce: nonce, fee: fee}
  end

  def init(type, payload, sender, fee, nonce) when is_binary(sender) do
    %DataTx{type: type, payload: type.init(payload), senders: [sender], nonce: nonce, fee: fee}
  end

  @spec fee(DataTx.t()) :: non_neg_integer()
  def fee(%DataTx{fee: fee}) do
    fee
  end

  @spec senders(DataTx.t()) :: list(binary())
  def senders(%DataTx{senders: senders}) do
    senders
  end

  @spec main_sender(DataTx.t()) :: binary() | nil
  def main_sender(tx) do
    List.first(senders(tx))
  end

  @spec nonce(DataTx.t()) :: non_neg_integer()
  def nonce(%DataTx{nonce: nonce}) do
    nonce
  end

  @spec payload(DataTx.t()) :: map()
  def payload(%DataTx{payload: payload, type: type}) do
    if Enum.member?(valid_types(), type) do
      type.init(payload)
    else
      Logger.error("Call to DataTx payload with invalid transaction type")
      %{}
    end
  end

  @doc """
  Checks whether the fee is above 0.
  """
  @spec validate(DataTx.t()) :: :ok | {:error, String.t()}
  def validate(%DataTx{fee: fee, type: type} = tx) do
    cond do
      !Enum.member?(valid_types(), type) ->
        {:error, "#{__MODULE__}: Invalid tx type=#{type}"}

      fee < 0 ->
        {:error, "#{__MODULE__}: Negative fee"}

      !senders_pubkeys_size_valid?(tx.senders) ->
        {:error, "#{__MODULE__}: Invalid senders pubkey size"}

      true ->
        payload_validate(tx)
    end
  end

  @doc """
  Changes the chainstate (account state and tx_type_state) according
  to the given transaction requirements
  """
  @spec process_chainstate(ChainState.chainstate(), non_neg_integer(), DataTx.t()) ::
          {:ok, ChainState.chainstate()} | {:error, String.t()}
  def process_chainstate(chainstate, block_height, %DataTx{fee: fee} = tx) do
    accounts_state = chainstate.accounts
    payload = payload(tx)

<<<<<<< HEAD
  @doc """
  Gets the given transaction type state,
  if there is any stored in the chainstate
  """
  @spec get_tx_type_state(Chainstate.t(), tx_type :: atom()) :: map()
  def get_tx_type_state(chainstate, tx_type) do
    type = tx_type.get_chain_state_name()
    Map.get(chainstate, type, %{})
  end
=======
    tx_type_state = Map.get(chainstate, tx.type.get_chain_state_name(), %{})
>>>>>>> 00f42523

    nonce_accounts_state =
      if Enum.empty?(tx.senders) do
        accounts_state
      else
        AccountStateTree.update(accounts_state, main_sender(tx), fn acc ->
          Account.apply_nonce!(acc, tx.nonce)
        end)
      end

    with {:ok, {new_accounts_state, new_tx_type_state}} <-
           nonce_accounts_state
           |> tx.type.deduct_fee(payload, block_height, tx, fee)
           |> tx.type.process_chainstate(
             tx_type_state,
             block_height,
             payload,
             tx
           ) do
      new_chainstate =
        if tx.type.get_chain_state_name() == nil do
          %{chainstate | accounts: new_accounts_state}
        else
          %{chainstate | accounts: new_accounts_state}
          |> Map.put(tx.type.get_chain_state_name(), new_tx_type_state)
        end

      {:ok, new_chainstate}
    else
      err ->
        err
    end
  end

  @spec preprocess_check(ChainState.chainstate(), non_neg_integer(), DataTx.t()) ::
          :ok | {:error, String.t()}
  def preprocess_check(chainstate, block_height, tx) do
    accounts_state = chainstate.accounts
    payload = payload(tx)
    tx_type_state = Map.get(chainstate, tx.type.get_chain_state_name(), %{})

    with :ok <- tx.type.preprocess_check(accounts_state, tx_type_state, block_height, payload, tx) do
      if main_sender(tx) == nil || Account.nonce(chainstate.accounts, main_sender(tx)) < tx.nonce do
        :ok
      else
        {:error, "#{__MODULE__}: Too small nonce"}
      end
    else
      err ->
        err
    end
  end

  @spec serialize(DataTx.t()) :: map()
  def serialize(%DataTx{} = tx) do
    map_without_senders = %{
      "type" => Serialization.serialize_value(tx.type),
      "payload" => Serialization.serialize_value(tx.payload),
      "fee" => Serialization.serialize_value(tx.fee),
      "nonce" => Serialization.serialize_value(tx.nonce)
    }

    if length(tx.senders) == 1 do
      Map.put(
        map_without_senders,
        "sender",
        Serialization.serialize_value(main_sender(tx), :sender)
      )
    else
      Map.put(map_without_senders, "senders", Serialization.serialize_value(tx.senders, :sender))
    end
  end

  @spec deserialize(map()) :: DataTx.t()
  def deserialize(%{} = data_tx) do
    senders =
      if data_tx.sender != nil do
        [data_tx.sender]
      else
        data_tx.senders
      end

    init(data_tx.type, data_tx.payload, senders, data_tx.fee, data_tx.nonce)
  end

  def base58c_encode(bin) do
    Bits.encode58c("th", bin)
  end

  def base58c_decode(<<"th$", payload::binary>>) do
    Bits.decode58(payload)
  end

  def base58c_decode(_) do
    {:error, "#{__MODULE__}: Wrong data"}
  end

  @spec standard_deduct_fee(
          AccountStateTree.t(),
          DataTx.t(),
          non_neg_integer(),
          non_neg_integer()
        ) :: ChainState.account()
  def standard_deduct_fee(accounts, block_height, data_tx, fee) do
    sender = DataTx.main_sender(data_tx)

    AccountStateTree.update(accounts, sender, fn acc ->
      Account.apply_transfer!(acc, block_height, fee * -1)
    end)
  end

  defp payload_validate(%DataTx{type: type, payload: payload} = data_tx) do
    payload
    |> type.init()
    |> type.validate(data_tx)
  end

  defp senders_pubkeys_size_valid?([sender | rest]) do
    if Wallet.key_size_valid?(sender) do
      senders_pubkeys_size_valid?(rest)
    else
      false
    end
  end

  defp senders_pubkeys_size_valid?([]) do
    true
  end
end<|MERGE_RESOLUTION|>--- conflicted
+++ resolved
@@ -10,14 +10,10 @@
   alias Aecore.Tx.DataTx
   alias Aecore.Account.Tx.SpendTx
   alias Aeutil.Serialization
-<<<<<<< HEAD
-  alias Aeutil.Parser
   alias Aecore.Structures.OracleRegistrationTx
   alias Aecore.Structures.OracleQueryTx
   alias Aecore.Structures.OracleResponseTx
   alias Aecore.Structures.OracleExtendTx
-=======
->>>>>>> 00f42523
   alias Aeutil.Bits
   alias Aecore.Account.Account
   alias Aecore.Account.AccountStateTree
@@ -162,19 +158,7 @@
     accounts_state = chainstate.accounts
     payload = payload(tx)
 
-<<<<<<< HEAD
-  @doc """
-  Gets the given transaction type state,
-  if there is any stored in the chainstate
-  """
-  @spec get_tx_type_state(Chainstate.t(), tx_type :: atom()) :: map()
-  def get_tx_type_state(chainstate, tx_type) do
-    type = tx_type.get_chain_state_name()
-    Map.get(chainstate, type, %{})
-  end
-=======
     tx_type_state = Map.get(chainstate, tx.type.get_chain_state_name(), %{})
->>>>>>> 00f42523
 
     nonce_accounts_state =
       if Enum.empty?(tx.senders) do
