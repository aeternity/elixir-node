--- conflicted
+++ resolved
@@ -5,15 +5,9 @@
   alias Aecore.Account.{Account, AccountStateTree}
   alias Aecore.Chain.{Chainstate, Identifier}
   alias Aecore.Chain.Worker, as: Chain
-<<<<<<< HEAD
-  alias Aecore.Chain.Identifier
-  alias Aeutil.TypeToTag
-  alias Aecore.Chain.Chainstate
-=======
   alias Aecore.Keys
   alias Aecore.Tx.DataTx
   alias Aeutil.{Bits, Serialization, TypeToTag}
->>>>>>> 78ff3c7a
 
   require Logger
 
