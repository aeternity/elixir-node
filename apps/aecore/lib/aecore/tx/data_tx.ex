defmodule Aecore.Tx.DataTx do
  @moduledoc """
  Aecore structure of a transaction data.
  """
  alias Aecore.Tx.DataTx
  alias Aeutil.Serialization
  alias Aeutil.Bits
  alias Aecore.Account.Account
  alias Aecore.Account.AccountStateTree
  alias Aecore.Keys.Wallet
  alias Aecore.Chain.Chainstate
  alias Aecore.Chain.Worker, as: Chain
  alias Aecore.Chain.Identifier
  alias Aeutil.TypeToTag

  require Logger

  @typedoc "Name of the specified transaction module"
  @type tx_types ::
          Aecore.Account.Tx.SpendTx
          | Aecore.Oracle.Tx.OracleExtendTx
          | Aecore.Oracle.Tx.OracleRegistrationTx
          | Aecore.Oracle.Tx.OracleResponseTx
          | Aecore.Oracle.Tx.OracleResponseTx
          | Aecore.Naming.Tx.NamePreClaimTx
          | Aecore.Naming.Tx.NameClaimTx
          | Aecore.Naming.Tx.NameUpdateTx
          | Aecore.Naming.Tx.NameTransferTx
          | Aecore.Naming.Tx.NameRevokeTx
          | Aecore.Channel.Tx.ChannelCreateTx
          | Aecore.Channel.Tx.ChannelCloseMutalTx
          | Aecore.Channel.Tx.ChannelCloseSoloTx
          | Aecore.Channel.Tx.ChannelSlashTx
          | Aecore.Channel.Tx.ChannelSettleTx

  @typedoc "Structure of a transaction that may be added to be blockchain"
  @type payload ::
          Aecore.Account.Tx.SpendTx.t()
          | Aecore.Oracle.Tx.OracleExtendTx.t()
          | Aecore.Oracle.Tx.OracleRegistrationTx.t()
          | Aecore.Oracle.Tx.OracleResponseTx.t()
          | Aecore.Oracle.Tx.OracleResponseTx.t()
          | Aecore.Naming.Tx.NamePreClaimTx.t()
          | Aecore.Naming.Tx.NameClaimTx.t()
          | Aecore.Naming.Tx.NameUpdateTx.t()
          | Aecore.Naming.Tx.NameTransferTx.t()
          | Aecore.Naming.Tx.NameRevokeTx.t()
          | Aecore.Channel.Tx.ChannelCreateTx.t()
          | Aecore.Channel.Tx.ChannelCloseMutalTx.t()
          | Aecore.Channel.Tx.ChannelCloseSoloTx.t()
          | Aecore.Channel.Tx.ChannelSlashTx.t()
          | Aecore.Channel.Tx.ChannelSettleTx.t()

  @typedoc "Reason for the error"
  @type reason :: String.t()

  @typedoc "Structure of the main transaction wrapper"
  @type t :: %DataTx{
          type: tx_types(),
          payload: payload(),
          senders: list(binary()),
          fee: non_neg_integer(),
          nonce: non_neg_integer(),
          ttl: non_neg_integer()
        }

  @doc """
  Definition of Aecore DataTx structure

  ## Parameters
  - type: The type of transaction that may be added to the blockchain
  - payload: The strcuture of the specified transaction type
  - senders: The public addresses of the accounts originating the transaction. First element of this list is special - it's the main sender. Nonce is applied to main sender Account.
  - fee: The amount of tokens given to the miner
  - nonce: An integer bigger then current nonce of main sender Account. (see senders)
  """
  defstruct [:type, :payload, :senders, :fee, :nonce, :ttl]
  use ExConstructor

  def valid_types do
    [
      Aecore.Account.Tx.SpendTx,
      Aecore.Oracle.Tx.OracleExtendTx,
      Aecore.Oracle.Tx.OracleQueryTx,
      Aecore.Oracle.Tx.OracleRegistrationTx,
      Aecore.Oracle.Tx.OracleResponseTx,
      Aecore.Naming.Tx.NameClaimTx,
      Aecore.Naming.Tx.NamePreClaimTx,
      Aecore.Naming.Tx.NameRevokeTx,
      Aecore.Naming.Tx.NameTransferTx,
      Aecore.Naming.Tx.NameUpdateTx,
      Aecore.Channel.Tx.ChannelCreateTx,
      Aecore.Channel.Tx.ChannelCloseSoloTx,
      Aecore.Channel.Tx.ChannelCloseMutalTx,
      Aecore.Channel.Tx.ChannelSlashTx,
      Aecore.Channel.Tx.ChannelSettleTx
    ]
  end

  @spec init(
          tx_types(),
          map(),
          list(binary()) | binary(),
          non_neg_integer(),
          integer(),
          non_neg_integer()
        ) :: t()
  def init(type, payload, senders, fee, nonce, ttl \\ 0) do
    if is_list(senders) do
      identified_senders =
        for sender <- senders do
          case sender do
            %Identifier{} ->
              sender

            address ->
              Identifier.create_identity(address, :account)
          end
        end

      %DataTx{
        type: type,
        payload: type.init(payload),
        senders: identified_senders,
        nonce: nonce,
        fee: fee,
        ttl: ttl
      }
    else
      sender = Identifier.create_identity(senders, :account)

      %DataTx{
        type: type,
        payload: type.init(payload),
        senders: [sender],
        nonce: nonce,
        fee: fee,
        ttl: ttl
      }
    end
  end

  @spec init_binary(tx_types(), map(), list(binary()), binary(), binary(), binary()) ::
          {:ok, t()} | {:error, String.t()}
  def init_binary(type, payload, encoded_senders, fee, nonce, ttl) do
    with {:ok, senders} <- Identifier.decode_list_from_binary(encoded_senders) do
      {:ok,
       %DataTx{
         type: type,
         payload: type.init(payload),
         senders: senders,
         fee: Serialization.transform_item(fee, :int),
         nonce: Serialization.transform_item(nonce, :int),
         ttl: Serialization.transform_item(ttl, :int)
       }}
    else
      {:error, _} = error -> error
    end
  end

  @spec fee(t()) :: non_neg_integer()
  def fee(%DataTx{fee: fee}) do
    fee
  end

  @spec senders(t()) :: list(binary())
  def senders(%DataTx{senders: senders}) do
    for sender <- senders do
      sender.value
    end
  end

  @spec main_sender(t()) :: binary() | nil
  def main_sender(tx) do
    List.first(senders(tx))
  end

  @spec nonce(t()) :: non_neg_integer()
  def nonce(%DataTx{nonce: nonce}) do
    nonce
  end

  @spec ttl(t()) :: non_neg_integer()
  def ttl(%DataTx{ttl: ttl}) do
    case ttl do
      0 -> :max_ttl
      ttl -> ttl
    end
  end

  @spec payload(t()) :: map()
  def payload(%DataTx{payload: payload, type: type}) do
    if Enum.member?(valid_types(), type) do
      payload
    else
      Logger.error("Call to DataTx payload with invalid transaction type")
      %{}
    end
  end

  @doc """
  Checks whether the fee is above 0.
  """
  @spec validate(t(), non_neg_integer()) :: :ok | {:error, String.t()}
  def validate(%DataTx{fee: fee, type: type} = tx, block_height \\ Chain.top_height()) do
    cond do
      !Enum.member?(valid_types(), type) ->
        {:error, "#{__MODULE__}: Invalid tx type=#{type}"}

      fee < 0 ->
        {:error, "#{__MODULE__}: Negative fee"}

      !senders_pubkeys_size_valid?(tx.senders) ->
        {:error, "#{__MODULE__}: Invalid senders pubkey size"}

      DataTx.ttl(tx) < 0 ->
        {:error,
         "#{__MODULE__}: Invalid TTL value: #{DataTx.ttl(tx)} can't be a negative integer."}

      DataTx.ttl(tx) < block_height ->
        {:error,
         "#{__MODULE__}: Invalid or expired TTL value: #{DataTx.ttl(tx)}, with given block's height: #{
           block_height
         }"}

      true ->
        payload_validate(tx)
    end
  end

  @doc """
  Changes the chainstate (account state and tx_type_state) according
  to the given transaction requirements
  """
  @spec process_chainstate(Chainstate.t(), non_neg_integer(), t()) ::
          {:ok, Chainstate.t()} | {:error, String.t()}
  def process_chainstate(chainstate, block_height, %DataTx{fee: fee} = tx) do
    accounts_state = chainstate.accounts
    payload = payload(tx)

    tx_type_state = Map.get(chainstate, tx.type.get_chain_state_name(), %{})

    nonce_accounts_state =
      if Enum.empty?(tx.senders) do
        accounts_state
      else
        AccountStateTree.update(accounts_state, main_sender(tx), fn acc ->
          Account.apply_nonce!(acc, tx.nonce)
        end)
      end

    with {:ok, {new_accounts_state, new_tx_type_state}} <-
           nonce_accounts_state
           |> tx.type.deduct_fee(block_height, payload, tx, fee)
           |> tx.type.process_chainstate(
             tx_type_state,
             block_height,
             payload,
             tx
           ) do
      new_chainstate =
        if tx.type.get_chain_state_name() == :accounts do
          %{chainstate | accounts: new_accounts_state}
        else
          %{chainstate | accounts: new_accounts_state}
          |> Map.put(tx.type.get_chain_state_name(), new_tx_type_state)
        end

      {:ok, new_chainstate}
    else
      err ->
        err
    end
  end

  @spec preprocess_check(Chainstate.t(), non_neg_integer(), t()) :: :ok | {:error, String.t()}
  def preprocess_check(chainstate, block_height, tx) do
    accounts_state = chainstate.accounts
    payload = payload(tx)
    tx_type_state = Map.get(chainstate, tx.type.get_chain_state_name(), %{})

    with :ok <- tx.type.preprocess_check(accounts_state, tx_type_state, block_height, payload, tx) do
      if main_sender(tx) == nil || Account.nonce(chainstate.accounts, main_sender(tx)) < tx.nonce do
        :ok
      else
        {:error, "#{__MODULE__}: Too small nonce"}
      end
    else
      err ->
        err
    end
  end

  @spec serialize(map()) :: map()
  def serialize(%DataTx{} = tx) do
    map_without_senders = %{
      "type" => Serialization.serialize_value(tx.type),
      "payload" => Serialization.serialize_value(tx.payload),
      "fee" => Serialization.serialize_value(tx.fee),
      "nonce" => Serialization.serialize_value(tx.nonce),
      "ttl" => Serialization.serialize_value(tx.ttl)
    }

    if length(tx.senders) == 1 do
      Map.put(
        map_without_senders,
        "sender",
        Serialization.serialize_value(main_sender(tx), :sender)
      )
    else
      new_senders =
        for sender <- tx.senders do
          sender.value
        end

      Map.put(
        map_without_senders,
        "senders",
        Serialization.serialize_value(new_senders, :senders)
      )
    end
  end

  @spec deserialize(map()) :: t()
  def deserialize(%{sender: sender} = data_tx) do
    init(data_tx.type, data_tx.payload, [sender], data_tx.fee, data_tx.nonce, data_tx.ttl)
  end

  def deserialize(%{senders: senders} = data_tx) do
    init(data_tx.type, data_tx.payload, senders, data_tx.fee, data_tx.nonce, data_tx.ttl)
  end

  def base58c_encode(bin) do
    Bits.encode58c("th", bin)
  end

  def base58c_decode(<<"th$", payload::binary>>) do
    Bits.decode58(payload)
  end

  def base58c_decode(_) do
    {:error, "#{__MODULE__}: Wrong data"}
  end

  @spec standard_deduct_fee(
          Chainstate.accounts(),
          non_neg_integer(),
          t(),
          non_neg_integer()
        ) :: Chainstate.accounts()
  def standard_deduct_fee(accounts, block_height, data_tx, fee) do
    sender = DataTx.main_sender(data_tx)

    AccountStateTree.update(accounts, sender, fn acc ->
      Account.apply_transfer!(acc, block_height, fee * -1)
    end)
  end

  defp payload_validate(%DataTx{type: type, payload: payload} = data_tx) do
    type.validate(payload, data_tx)
  end

  defp senders_pubkeys_size_valid?([sender | rest]) do
    if Wallet.key_size_valid?(sender.value) do
      senders_pubkeys_size_valid?(rest)
    else
      false
    end
  end

  defp senders_pubkeys_size_valid?([]) do
    true
  end

<<<<<<< HEAD
  @spec rlp_encode(non_neg_integer(), non_neg_integer(), t()) :: binary() | {:error, String.t()}
  def rlp_encode(tag, version, term) do
    encode(tag, version, term)
  end

  defp encode(tag, version, %DataTx{type: SpendTx} = tx) do
    senders = Serialization.serialize_identity(tx.senders)

    {:ok, encoded_receiver} = Identifier.encode_data(tx.payload.receiver)

    list = [
      Serialization.transform_item(tag),
      Serialization.transform_item(version),
      senders,
      encoded_receiver,
      Serialization.transform_item(tx.payload.amount),
      Serialization.transform_item(tx.fee),
      Serialization.transform_item(tx.ttl),
      Serialization.transform_item(tx.nonce),
      tx.payload.payload
    ]

    try do
      ExRLP.encode(list)
    rescue
      e -> {:error, "#{__MODULE__}: " <> Exception.message(e)}
    end
  end

  defp encode(tag, version, %DataTx{type: OracleRegistrationTx} = tx) do
    ttl_type = Serialization.encode_ttl_type(tx.payload.ttl)

    senders = Serialization.serialize_identity(tx.senders)

    list = [
      Serialization.transform_item(tag),
      Serialization.transform_item(version),
      senders,
      Serialization.transform_item(tx.nonce),
      # Workarounds, adjustments should be made as soon as fields types are adjusted
      "$æx" <> Serialization.transform_item(tx.payload.query_format),
      # Workarounds, adjustments should be made as soon as fields types are adjusted
      "$æx" <> Serialization.transform_item(tx.payload.response_format),
      Serialization.transform_item(tx.payload.query_fee),
      ttl_type,
      Serialization.transform_item(tx.payload.ttl.ttl),
      Serialization.transform_item(tx.fee),
      Serialization.transform_item(tx.ttl)
    ]

    try do
      ExRLP.encode(list)
    rescue
      e -> {:error, "#{__MODULE__}: " <> Exception.message(e)}
    end
  end

  defp encode(tag, version, %DataTx{type: OracleQueryTx} = tx) do
    ttl_type_q = Serialization.encode_ttl_type(tx.payload.query_ttl)
    ttl_type_r = Serialization.encode_ttl_type(tx.payload.response_ttl)

    senders = Serialization.serialize_identity(tx.senders)

    {:ok, encoded_oracle_address} = Identifier.encode_data(tx.payload.oracle_address)

    list = [
      Serialization.transform_item(tag),
      Serialization.transform_item(version),
      senders,
      Serialization.transform_item(tx.nonce),
      encoded_oracle_address,
      "$æx" <> Serialization.transform_item(tx.payload.query_data),
      Serialization.transform_item(tx.payload.query_fee),
      ttl_type_q,
      Serialization.transform_item(tx.payload.query_ttl.ttl),
      ttl_type_r,
      Serialization.transform_item(tx.payload.response_ttl.ttl),
      Serialization.transform_item(tx.fee),
      Serialization.transform_item(tx.ttl)
    ]

    try do
      ExRLP.encode(list)
    rescue
      e -> {:error, "#{__MODULE__}: " <> Exception.message(e)}
    end
  end

  defp encode(tag, version, %DataTx{type: OracleResponseTx} = tx) do
    senders = Serialization.serialize_identity(tx.senders)

    list = [
      Serialization.transform_item(tag),
      Serialization.transform_item(version),
      senders,
      Serialization.transform_item(tx.nonce),
      tx.payload.query_id,
      # Workarounds, adjustments should be made as soon as fields types are adjusted
      "$æx" <> Serialization.transform_item(tx.payload.response),
      Serialization.transform_item(tx.fee),
      Serialization.transform_item(tx.ttl)
    ]

    try do
      ExRLP.encode(list)
    rescue
      e -> {:error, "#{__MODULE__}: " <> Exception.message(e)}
    end
  end

  defp encode(tag, version, %DataTx{type: OracleExtendTx} = tx) do
    senders = Serialization.serialize_identity(tx.senders)

    list = [
      Serialization.transform_item(tag),
      Serialization.transform_item(version),
      senders,
      Serialization.transform_item(tx.nonce),
      Serialization.transform_item(tx.payload.ttl),
      Serialization.transform_item(tx.fee),
      Serialization.transform_item(tx.ttl)
    ]

    try do
      ExRLP.encode(list)
    rescue
      e -> {:error, "#{__MODULE__}: " <> Exception.message(e)}
    end
  end

  defp encode(tag, version, %DataTx{type: NamePreClaimTx} = tx) do
    senders = Serialization.serialize_identity(tx.senders)
    {:ok, encoded_commitment} = Identifier.encode_data(tx.payload.commitment)

    list = [
      Serialization.transform_item(tag),
      Serialization.transform_item(version),
      senders,
      Serialization.transform_item(tx.nonce),
      encoded_commitment,
      Serialization.transform_item(tx.fee),
      Serialization.transform_item(tx.ttl)
    ]

    try do
      ExRLP.encode(list)
    rescue
      e -> {:error, "#{__MODULE__}: " <> Exception.message(e)}
    end
  end

  defp encode(tag, version, %DataTx{type: NameClaimTx} = tx) do
    senders = Serialization.serialize_identity(tx.senders)

    list = [
      Serialization.transform_item(tag),
      Serialization.transform_item(version),
      senders,
      Serialization.transform_item(tx.nonce),
      tx.payload.name,
      tx.payload.name_salt,
      Serialization.transform_item(tx.fee),
      Serialization.transform_item(tx.ttl)
    ]

    try do
      ExRLP.encode(list)
    rescue
      e -> {:error, "#{__MODULE__}: " <> Exception.message(e)}
    end
  end

  defp encode(tag, version, %DataTx{type: NameUpdateTx} = tx) do
    senders = Serialization.serialize_identity(tx.senders)
    {:ok, encoded_hash} = Identifier.encode_data(tx.payload.hash)

    list = [
      Serialization.transform_item(tag),
      Serialization.transform_item(version),
      senders,
      Serialization.transform_item(tx.nonce),
      encoded_hash,
      Serialization.transform_item(tx.payload.client_ttl),
      tx.payload.pointers,
      Serialization.transform_item(tx.payload.expire_by),
      Serialization.transform_item(tx.fee),
      Serialization.transform_item(tx.ttl)
    ]

    try do
      ExRLP.encode(list)
    rescue
      e -> {:error, "#{__MODULE__}: " <> Exception.message(e)}
    end
  end

  defp encode(tag, version, %DataTx{type: NameRevokeTx} = tx) do
    senders = Serialization.serialize_identity(tx.senders)

    {:ok, encoded_hash} = Identifier.encode_data(tx.payload.hash)

    list = [
      Serialization.transform_item(tag),
      Serialization.transform_item(version),
      senders,
      Serialization.transform_item(tx.nonce),
      encoded_hash,
      Serialization.transform_item(tx.fee),
      Serialization.transform_item(tx.ttl)
    ]

    try do
      ExRLP.encode(list)
    rescue
      e -> {:error, "#{__MODULE__}: " <> Exception.message(e)}
    end
  end

  defp encode(tag, version, %DataTx{type: NameTransferTx} = tx) do
    senders = Serialization.serialize_identity(tx.senders)
    {:ok, encoded_target} = Identifier.encode_data(tx.payload.target)
    {:ok, encoded_name_hash} = Identifier.encode_data(tx.payload.hash)

    list = [
      Serialization.transform_item(tag),
      Serialization.transform_item(version),
      senders,
      Serialization.transform_item(tx.nonce),
      encoded_name_hash,
      encoded_target,
      Serialization.transform_item(tx.fee),
      Serialization.transform_item(tx.ttl)
    ]

    try do
      ExRLP.encode(list)
    rescue
      e -> {:error, "#{__MODULE__}: " <> Exception.message(e)}
    end
  end

  defp encode(tag, version, %DataTx{type: ChannelCloseMutalTx} = tx) do
    senders = Serialization.serialize_identity(tx.senders)

    list = [
      Serialization.transform_item(tag),
      Serialization.transform_item(version),
      senders,
      Serialization.transform_item(tx.nonce),
      tx.payload.channel_id,
      Serialization.transform_item(tx.payload.initiator_amount),
      Serialization.transform_item(tx.payload.responder_amount),
      Serialization.transform_item(tx.fee),
      Serialization.transform_item(tx.ttl)
    ]

    try do
      ExRLP.encode(list)
    rescue
      e -> {:error, "#{__MODULE__}: " <> Exception.message(e)}
    end
  end

  defp encode(tag, version, %DataTx{type: ChannelCloseSoloTx} = tx) do
    senders = Serialization.serialize_identity(tx.senders)

    list = [
      Serialization.transform_item(tag),
      Serialization.transform_item(version),
      senders,
      Serialization.transform_item(tx.nonce),
      ChannelStateOffChain.encode(tx.payload.state),
      Serialization.transform_item(tx.fee),
      Serialization.transform_item(tx.ttl)
    ]

    try do
      ExRLP.encode(list)
    rescue
      e -> {:error, "#{__MODULE__}: " <> Exception.message(e)}
    end
=======
  def encode_to_list(%DataTx{} = tx) do
    {:ok, tag} = TypeToTag.type_to_tag(tx.type)
    [tag | tx.type.encode_to_list(tx.payload, tx)]
  end

  def rlp_encode(%DataTx{} = tx) do
    tx
    |> encode_to_list()
    |> ExRLP.encode()
>>>>>>> eb188f35
  end

  def rlp_decode(binary) do
    case Serialization.rlp_decode_anything(binary) do
      {:ok, %DataTx{}} = result ->
        result

<<<<<<< HEAD
    list = [
      Serialization.transform_item(tag),
      Serialization.transform_item(version),
      senders,
      Serialization.transform_item(tx.nonce),
      Serialization.transform_item(tx.payload.initiator_amount),
      Serialization.transform_item(tx.payload.responder_amount),
      Serialization.transform_item(tx.payload.locktime),
      Serialization.transform_item(tx.fee),
      Serialization.transform_item(tx.ttl)
    ]
=======
      {:ok, _} ->
        {:error, "#{__MODULE__}: Invalid type"}
>>>>>>> eb188f35

      {:error, _} = error ->
        error
    end
  end
<<<<<<< HEAD

  defp encode(tag, version, %DataTx{type: ChannelSettleTx} = tx) do
    senders = Serialization.serialize_identity(tx.senders)

    list = [
      Serialization.transform_item(tag),
      Serialization.transform_item(version),
      senders,
      Serialization.transform_item(tx.nonce),
      tx.payload.channel_id,
      Serialization.transform_item(tx.fee),
      Serialization.transform_item(tx.ttl)
    ]

    try do
      ExRLP.encode(list)
    rescue
      e -> {:error, "#{__MODULE__}: " <> Exception.message(e)}
    end
  end

  defp encode(tag, version, %DataTx{type: ChannelSlashTx} = tx) do
    senders = Serialization.serialize_identity(tx.senders)

    list = [
      Serialization.transform_item(tag),
      Serialization.transform_item(version),
      senders,
      Serialization.transform_item(tx.nonce),
      ChannelStateOffChain.encode(tx.payload.state),
      Serialization.transform_item(tx.fee),
      Serialization.transform_item(tx.ttl)
    ]

    try do
      ExRLP.encode(list)
    rescue
      e -> {:error, "#{__MODULE__}: " <> Exception.message(e)}
    end
  end

  def rlp_encode(data) do
    {:error, "#{__MODULE__} : Invalid DataTx serializations: #{inspect(data)}"}
  end

  @spec rlp_decode(non_neg_integer(), list()) :: tx_types() | {:error, String.t()}
  def rlp_decode(tag, values) when is_list(values) do
    decode(tag, values)
  end

  defp decode(SpendTx, [
         encoded_senders,
         encoded_receiver,
         amount,
         fee,
         ttl,
         nonce,
         payload
       ]) do
    {:ok, vsn} = Serialization.get_version(SpendTx)

    senders = Serialization.deserialize_identity(encoded_senders)

    {:ok, receiver} = Identifier.decode_data(encoded_receiver)

    DataTx.init(
      SpendTx,
      %{
        receiver: receiver,
        amount: Serialization.transform_item(amount, :int),
        version: vsn,
        payload: payload
      },
      senders,
      Serialization.transform_item(fee, :int),
      Serialization.transform_item(nonce, :int),
      Serialization.transform_item(ttl, :int)
    )
  end

  defp decode(OracleQueryTx, [
         encoded_senders,
         nonce,
         encoded_oracle_address,
         encoded_query_data,
         query_fee,
         encoded_query_ttl_type,
         query_ttl_value,
         encoded_response_ttl_type,
         response_ttl_value,
         fee,
         ttl
       ]) do
    senders = Serialization.deserialize_identity(encoded_senders)

    {:ok, oracle_address} = Identifier.decode_data(encoded_oracle_address)

    query_ttl_type =
      encoded_query_ttl_type
      |> Serialization.transform_item(:int)
      |> Serialization.decode_ttl_type()

    response_ttl_type =
      encoded_response_ttl_type
      |> Serialization.transform_item(:int)
      |> Serialization.decode_ttl_type()

    query_data = decode_format(encoded_query_data)

    payload = %{
      oracle_address: oracle_address,
      query_data: query_data,
      query_fee: Serialization.transform_item(query_fee, :int),
      query_ttl: %{ttl: Serialization.transform_item(query_ttl_value, :int), type: query_ttl_type},
      response_ttl: %{
        ttl: Serialization.transform_item(response_ttl_value, :int),
        type: response_ttl_type
      }
    }

    DataTx.init(
      OracleQueryTx,
      payload,
      senders,
      Serialization.transform_item(fee, :int),
      Serialization.transform_item(nonce, :int),
      Serialization.transform_item(ttl, :int)
    )
  end

  defp decode(OracleRegistrationTx, [
         encoded_senders,
         nonce,
         encoded_query_format,
         encoded_response_format,
         query_fee,
         encoded_ttl_type,
         ttl_value,
         fee,
         ttl
       ]) do
    senders = Serialization.deserialize_identity(encoded_senders)

    ttl_type =
      encoded_ttl_type
      |> Serialization.transform_item(:int)
      |> Serialization.decode_ttl_type()

    query_format = decode_format(encoded_query_format)

    response_format = decode_format(encoded_response_format)

    payload = %{
      query_format: query_format,
      response_format: response_format,
      ttl: %{ttl: Serialization.transform_item(ttl_value, :int), type: ttl_type},
      query_fee: Serialization.transform_item(query_fee, :int)
    }

    DataTx.init(
      OracleRegistrationTx,
      payload,
      senders,
      Serialization.transform_item(fee, :int),
      Serialization.transform_item(nonce, :int),
      Serialization.transform_item(ttl, :int)
    )
  end

  defp decode(OracleResponseTx, [
         encoded_senders,
         nonce,
         encoded_query_id,
         encoded_response,
         fee,
         ttl
       ]) do
    query_id = decode_format(encoded_query_id)
    response = decode_format(encoded_response)

    senders = Serialization.deserialize_identity(encoded_senders)

    payload = %{
      query_id: query_id,
      response: response
    }

    DataTx.init(
      OracleResponseTx,
      payload,
      senders,
      Serialization.transform_item(fee, :int),
      Serialization.transform_item(nonce, :int),
      Serialization.transform_item(ttl, :int)
    )
  end

  defp decode(OracleExtendTx, [encoded_senders, nonce, ttl_value, fee, ttl]) do
    payload = %{
      ttl: Serialization.transform_item(ttl_value, :int)
    }

    senders = Serialization.deserialize_identity(encoded_senders)

    DataTx.init(
      OracleExtendTx,
      payload,
      senders,
      Serialization.transform_item(fee, :int),
      Serialization.transform_item(nonce, :int),
      Serialization.transform_item(ttl, :int)
    )
  end

  defp decode(NamePreClaimTx, [encoded_senders, nonce, encoded_commitment, fee, ttl]) do
    {:ok, decoded_commitment} = Identifier.decode_data(encoded_commitment)
    payload = %NamePreClaimTx{commitment: decoded_commitment}

    senders = Serialization.deserialize_identity(encoded_senders)

    DataTx.init(
      NamePreClaimTx,
      payload,
      senders,
      Serialization.transform_item(fee, :int),
      Serialization.transform_item(nonce, :int),
      Serialization.transform_item(ttl, :int)
    )
  end

  defp decode(NameClaimTx, [encoded_senders, nonce, name, name_salt, fee, ttl]) do
    payload = %NameClaimTx{name: name, name_salt: name_salt}

    senders = Serialization.deserialize_identity(encoded_senders)

    DataTx.init(
      NameClaimTx,
      payload,
      senders,
      Serialization.transform_item(fee, :int),
      Serialization.transform_item(nonce, :int),
      Serialization.transform_item(ttl, :int)
    )
  end

  defp decode(NameUpdateTx, [
         encoded_senders,
         nonce,
         hash,
         client_ttl,
         pointers,
         expire_by,
         fee,
         ttl
       ]) do
    senders = Serialization.deserialize_identity(encoded_senders)

    {:ok, decoded_hash} = Identifier.decode_data(hash)

    payload = %NameUpdateTx{
      client_ttl: Serialization.transform_item(client_ttl, :int),
      expire_by: Serialization.transform_item(expire_by, :int),
      hash: decoded_hash,
      pointers: pointers
    }

    DataTx.init(
      NameUpdateTx,
      payload,
      senders,
      Serialization.transform_item(fee, :int),
      Serialization.transform_item(nonce, :int),
      Serialization.transform_item(ttl, :int)
    )
  end

  defp decode(NameRevokeTx, [encoded_senders, nonce, encoded_hash, fee, ttl]) do
    {:ok, hash} = Identifier.decode_data(encoded_hash)
    payload = %NameRevokeTx{hash: hash}

    senders = Serialization.deserialize_identity(encoded_senders)

    DataTx.init(
      NameRevokeTx,
      payload,
      senders,
      Serialization.transform_item(fee, :int),
      Serialization.transform_item(nonce, :int),
      Serialization.transform_item(ttl, :int)
    )
  end

  defp decode(NameTransferTx, [encoded_senders, nonce, hash, recipient, fee, ttl]) do
    {:ok, decoded_hash} = Identifier.decode_data(hash)
    {:ok, decoded_recipient} = Identifier.decode_data(recipient)
    payload = %NameTransferTx{hash: decoded_hash, target: decoded_recipient}

    senders = Serialization.deserialize_identity(encoded_senders)

    DataTx.init(
      NameTransferTx,
      payload,
      senders,
      Serialization.transform_item(fee, :int),
      Serialization.transform_item(nonce, :int),
      Serialization.transform_item(ttl, :int)
    )
  end

  defp decode(ChannelCloseMutalTx, [
         encoded_senders,
         nonce,
         channel_id,
         initiator_amount,
         responder_amount,
         fee,
         ttl
       ]) do
    payload = %ChannelCloseMutalTx{
      channel_id: channel_id,
      initiator_amount: Serialization.transform_item(initiator_amount, :int),
      responder_amount: Serialization.transform_item(responder_amount, :int)
    }

    senders = Serialization.deserialize_identity(encoded_senders)

    DataTx.init(
      ChannelCloseMutalTx,
      payload,
      senders,
      Serialization.transform_item(fee, :int),
      Serialization.transform_item(nonce, :int),
      Serialization.transform_item(ttl, :int)
    )
  end

  defp decode(ChannelCloseSoloTx, [encoded_senders, nonce, state, fee, ttl]) do
    payload = %ChannelCloseSoloTx{
      state: ChannelStateOffChain.decode(state)
    }

    senders = Serialization.deserialize_identity(encoded_senders)

    DataTx.init(
      ChannelCloseSoloTx,
      payload,
      senders,
      Serialization.transform_item(fee, :int),
      Serialization.transform_item(nonce, :int),
      Serialization.transform_item(ttl, :int)
    )
  end

  defp decode(ChannelCreateTx, [
         encoded_senders,
         nonce,
         initiator_amount,
         responder_amount,
         locktime,
         fee,
         ttl
       ]) do
    payload = %ChannelCreateTx{
      initiator_amount: Serialization.transform_item(initiator_amount, :int),
      responder_amount: Serialization.transform_item(responder_amount, :int),
      locktime: Serialization.transform_item(locktime, :int)
    }

    senders = Serialization.deserialize_identity(encoded_senders)

    DataTx.init(
      ChannelCreateTx,
      payload,
      senders,
      Serialization.transform_item(fee, :int),
      Serialization.transform_item(nonce, :int),
      Serialization.transform_item(ttl, :int)
    )
  end

  defp decode(ChannelSettleTx, [encoded_senders, nonce, channel_id, fee, ttl]) do
    payload = %ChannelSettleTx{channel_id: channel_id}

    senders = Serialization.deserialize_identity(encoded_senders)

    DataTx.init(
      ChannelSettleTx,
      payload,
      senders,
      Serialization.transform_item(fee, :int),
      Serialization.transform_item(nonce, :int),
      Serialization.transform_item(ttl, :int)
    )
  end

  defp decode(ChannelSlashTx, [encoded_senders, nonce, state, fee, ttl]) do
    payload = %ChannelSlashTx{state: ChannelStateOffChain.decode(state)}

    senders = Serialization.deserialize_identity(encoded_senders)

    DataTx.init(
      ChannelSlashTx,
      payload,
      senders,
      Serialization.transform_item(fee, :int),
      Serialization.transform_item(nonce, :int),
      Serialization.transform_item(ttl, :int)
    )
  end

  defp decode(tx_type, tx_data) do
    {:error,
     "#{__MODULE__}: Unknown DataTx structure: #{inspect(tx_type)}, TX's data: #{inspect(tx_data)} "}
  end

  # Optional function-workaroud:
  # As we have differences in value types in some fields,
  # which means that we encode these fields different apart from what Epoch does,
  # we need to recognize the origins of this value.
  # My proposal is (until the problem is solved) to add
  # specific prefix to the data before encodings, for example, "$æx"
  # this prefix will allow us to know, how the data should be handled.
  # But it also makes problems and inconsistency in Epoch, because they dont handle these prefixes.
  @spec decode_format(binary()) :: binary()
  defp decode_format(<<"$æx", binary::binary>>) do
    Serialization.transform_item(binary, :binary)
  end

  defp decode_format(binary) when is_binary(binary) do
    binary
  end
=======
>>>>>>> eb188f35
end<|MERGE_RESOLUTION|>--- conflicted
+++ resolved
@@ -149,9 +149,9 @@
          type: type,
          payload: type.init(payload),
          senders: senders,
-         fee: Serialization.transform_item(fee, :int),
-         nonce: Serialization.transform_item(nonce, :int),
-         ttl: Serialization.transform_item(ttl, :int)
+         fee: fee,
+         nonce: nonce,
+         ttl: ttl
        }}
     else
       {:error, _} = error -> error
@@ -372,289 +372,6 @@
     true
   end
 
-<<<<<<< HEAD
-  @spec rlp_encode(non_neg_integer(), non_neg_integer(), t()) :: binary() | {:error, String.t()}
-  def rlp_encode(tag, version, term) do
-    encode(tag, version, term)
-  end
-
-  defp encode(tag, version, %DataTx{type: SpendTx} = tx) do
-    senders = Serialization.serialize_identity(tx.senders)
-
-    {:ok, encoded_receiver} = Identifier.encode_data(tx.payload.receiver)
-
-    list = [
-      Serialization.transform_item(tag),
-      Serialization.transform_item(version),
-      senders,
-      encoded_receiver,
-      Serialization.transform_item(tx.payload.amount),
-      Serialization.transform_item(tx.fee),
-      Serialization.transform_item(tx.ttl),
-      Serialization.transform_item(tx.nonce),
-      tx.payload.payload
-    ]
-
-    try do
-      ExRLP.encode(list)
-    rescue
-      e -> {:error, "#{__MODULE__}: " <> Exception.message(e)}
-    end
-  end
-
-  defp encode(tag, version, %DataTx{type: OracleRegistrationTx} = tx) do
-    ttl_type = Serialization.encode_ttl_type(tx.payload.ttl)
-
-    senders = Serialization.serialize_identity(tx.senders)
-
-    list = [
-      Serialization.transform_item(tag),
-      Serialization.transform_item(version),
-      senders,
-      Serialization.transform_item(tx.nonce),
-      # Workarounds, adjustments should be made as soon as fields types are adjusted
-      "$æx" <> Serialization.transform_item(tx.payload.query_format),
-      # Workarounds, adjustments should be made as soon as fields types are adjusted
-      "$æx" <> Serialization.transform_item(tx.payload.response_format),
-      Serialization.transform_item(tx.payload.query_fee),
-      ttl_type,
-      Serialization.transform_item(tx.payload.ttl.ttl),
-      Serialization.transform_item(tx.fee),
-      Serialization.transform_item(tx.ttl)
-    ]
-
-    try do
-      ExRLP.encode(list)
-    rescue
-      e -> {:error, "#{__MODULE__}: " <> Exception.message(e)}
-    end
-  end
-
-  defp encode(tag, version, %DataTx{type: OracleQueryTx} = tx) do
-    ttl_type_q = Serialization.encode_ttl_type(tx.payload.query_ttl)
-    ttl_type_r = Serialization.encode_ttl_type(tx.payload.response_ttl)
-
-    senders = Serialization.serialize_identity(tx.senders)
-
-    {:ok, encoded_oracle_address} = Identifier.encode_data(tx.payload.oracle_address)
-
-    list = [
-      Serialization.transform_item(tag),
-      Serialization.transform_item(version),
-      senders,
-      Serialization.transform_item(tx.nonce),
-      encoded_oracle_address,
-      "$æx" <> Serialization.transform_item(tx.payload.query_data),
-      Serialization.transform_item(tx.payload.query_fee),
-      ttl_type_q,
-      Serialization.transform_item(tx.payload.query_ttl.ttl),
-      ttl_type_r,
-      Serialization.transform_item(tx.payload.response_ttl.ttl),
-      Serialization.transform_item(tx.fee),
-      Serialization.transform_item(tx.ttl)
-    ]
-
-    try do
-      ExRLP.encode(list)
-    rescue
-      e -> {:error, "#{__MODULE__}: " <> Exception.message(e)}
-    end
-  end
-
-  defp encode(tag, version, %DataTx{type: OracleResponseTx} = tx) do
-    senders = Serialization.serialize_identity(tx.senders)
-
-    list = [
-      Serialization.transform_item(tag),
-      Serialization.transform_item(version),
-      senders,
-      Serialization.transform_item(tx.nonce),
-      tx.payload.query_id,
-      # Workarounds, adjustments should be made as soon as fields types are adjusted
-      "$æx" <> Serialization.transform_item(tx.payload.response),
-      Serialization.transform_item(tx.fee),
-      Serialization.transform_item(tx.ttl)
-    ]
-
-    try do
-      ExRLP.encode(list)
-    rescue
-      e -> {:error, "#{__MODULE__}: " <> Exception.message(e)}
-    end
-  end
-
-  defp encode(tag, version, %DataTx{type: OracleExtendTx} = tx) do
-    senders = Serialization.serialize_identity(tx.senders)
-
-    list = [
-      Serialization.transform_item(tag),
-      Serialization.transform_item(version),
-      senders,
-      Serialization.transform_item(tx.nonce),
-      Serialization.transform_item(tx.payload.ttl),
-      Serialization.transform_item(tx.fee),
-      Serialization.transform_item(tx.ttl)
-    ]
-
-    try do
-      ExRLP.encode(list)
-    rescue
-      e -> {:error, "#{__MODULE__}: " <> Exception.message(e)}
-    end
-  end
-
-  defp encode(tag, version, %DataTx{type: NamePreClaimTx} = tx) do
-    senders = Serialization.serialize_identity(tx.senders)
-    {:ok, encoded_commitment} = Identifier.encode_data(tx.payload.commitment)
-
-    list = [
-      Serialization.transform_item(tag),
-      Serialization.transform_item(version),
-      senders,
-      Serialization.transform_item(tx.nonce),
-      encoded_commitment,
-      Serialization.transform_item(tx.fee),
-      Serialization.transform_item(tx.ttl)
-    ]
-
-    try do
-      ExRLP.encode(list)
-    rescue
-      e -> {:error, "#{__MODULE__}: " <> Exception.message(e)}
-    end
-  end
-
-  defp encode(tag, version, %DataTx{type: NameClaimTx} = tx) do
-    senders = Serialization.serialize_identity(tx.senders)
-
-    list = [
-      Serialization.transform_item(tag),
-      Serialization.transform_item(version),
-      senders,
-      Serialization.transform_item(tx.nonce),
-      tx.payload.name,
-      tx.payload.name_salt,
-      Serialization.transform_item(tx.fee),
-      Serialization.transform_item(tx.ttl)
-    ]
-
-    try do
-      ExRLP.encode(list)
-    rescue
-      e -> {:error, "#{__MODULE__}: " <> Exception.message(e)}
-    end
-  end
-
-  defp encode(tag, version, %DataTx{type: NameUpdateTx} = tx) do
-    senders = Serialization.serialize_identity(tx.senders)
-    {:ok, encoded_hash} = Identifier.encode_data(tx.payload.hash)
-
-    list = [
-      Serialization.transform_item(tag),
-      Serialization.transform_item(version),
-      senders,
-      Serialization.transform_item(tx.nonce),
-      encoded_hash,
-      Serialization.transform_item(tx.payload.client_ttl),
-      tx.payload.pointers,
-      Serialization.transform_item(tx.payload.expire_by),
-      Serialization.transform_item(tx.fee),
-      Serialization.transform_item(tx.ttl)
-    ]
-
-    try do
-      ExRLP.encode(list)
-    rescue
-      e -> {:error, "#{__MODULE__}: " <> Exception.message(e)}
-    end
-  end
-
-  defp encode(tag, version, %DataTx{type: NameRevokeTx} = tx) do
-    senders = Serialization.serialize_identity(tx.senders)
-
-    {:ok, encoded_hash} = Identifier.encode_data(tx.payload.hash)
-
-    list = [
-      Serialization.transform_item(tag),
-      Serialization.transform_item(version),
-      senders,
-      Serialization.transform_item(tx.nonce),
-      encoded_hash,
-      Serialization.transform_item(tx.fee),
-      Serialization.transform_item(tx.ttl)
-    ]
-
-    try do
-      ExRLP.encode(list)
-    rescue
-      e -> {:error, "#{__MODULE__}: " <> Exception.message(e)}
-    end
-  end
-
-  defp encode(tag, version, %DataTx{type: NameTransferTx} = tx) do
-    senders = Serialization.serialize_identity(tx.senders)
-    {:ok, encoded_target} = Identifier.encode_data(tx.payload.target)
-    {:ok, encoded_name_hash} = Identifier.encode_data(tx.payload.hash)
-
-    list = [
-      Serialization.transform_item(tag),
-      Serialization.transform_item(version),
-      senders,
-      Serialization.transform_item(tx.nonce),
-      encoded_name_hash,
-      encoded_target,
-      Serialization.transform_item(tx.fee),
-      Serialization.transform_item(tx.ttl)
-    ]
-
-    try do
-      ExRLP.encode(list)
-    rescue
-      e -> {:error, "#{__MODULE__}: " <> Exception.message(e)}
-    end
-  end
-
-  defp encode(tag, version, %DataTx{type: ChannelCloseMutalTx} = tx) do
-    senders = Serialization.serialize_identity(tx.senders)
-
-    list = [
-      Serialization.transform_item(tag),
-      Serialization.transform_item(version),
-      senders,
-      Serialization.transform_item(tx.nonce),
-      tx.payload.channel_id,
-      Serialization.transform_item(tx.payload.initiator_amount),
-      Serialization.transform_item(tx.payload.responder_amount),
-      Serialization.transform_item(tx.fee),
-      Serialization.transform_item(tx.ttl)
-    ]
-
-    try do
-      ExRLP.encode(list)
-    rescue
-      e -> {:error, "#{__MODULE__}: " <> Exception.message(e)}
-    end
-  end
-
-  defp encode(tag, version, %DataTx{type: ChannelCloseSoloTx} = tx) do
-    senders = Serialization.serialize_identity(tx.senders)
-
-    list = [
-      Serialization.transform_item(tag),
-      Serialization.transform_item(version),
-      senders,
-      Serialization.transform_item(tx.nonce),
-      ChannelStateOffChain.encode(tx.payload.state),
-      Serialization.transform_item(tx.fee),
-      Serialization.transform_item(tx.ttl)
-    ]
-
-    try do
-      ExRLP.encode(list)
-    rescue
-      e -> {:error, "#{__MODULE__}: " <> Exception.message(e)}
-    end
-=======
   def encode_to_list(%DataTx{} = tx) do
     {:ok, tag} = TypeToTag.type_to_tag(tx.type)
     [tag | tx.type.encode_to_list(tx.payload, tx)]
@@ -664,7 +381,6 @@
     tx
     |> encode_to_list()
     |> ExRLP.encode()
->>>>>>> eb188f35
   end
 
   def rlp_decode(binary) do
@@ -672,459 +388,11 @@
       {:ok, %DataTx{}} = result ->
         result
 
-<<<<<<< HEAD
-    list = [
-      Serialization.transform_item(tag),
-      Serialization.transform_item(version),
-      senders,
-      Serialization.transform_item(tx.nonce),
-      Serialization.transform_item(tx.payload.initiator_amount),
-      Serialization.transform_item(tx.payload.responder_amount),
-      Serialization.transform_item(tx.payload.locktime),
-      Serialization.transform_item(tx.fee),
-      Serialization.transform_item(tx.ttl)
-    ]
-=======
       {:ok, _} ->
         {:error, "#{__MODULE__}: Invalid type"}
->>>>>>> eb188f35
 
       {:error, _} = error ->
         error
     end
   end
-<<<<<<< HEAD
-
-  defp encode(tag, version, %DataTx{type: ChannelSettleTx} = tx) do
-    senders = Serialization.serialize_identity(tx.senders)
-
-    list = [
-      Serialization.transform_item(tag),
-      Serialization.transform_item(version),
-      senders,
-      Serialization.transform_item(tx.nonce),
-      tx.payload.channel_id,
-      Serialization.transform_item(tx.fee),
-      Serialization.transform_item(tx.ttl)
-    ]
-
-    try do
-      ExRLP.encode(list)
-    rescue
-      e -> {:error, "#{__MODULE__}: " <> Exception.message(e)}
-    end
-  end
-
-  defp encode(tag, version, %DataTx{type: ChannelSlashTx} = tx) do
-    senders = Serialization.serialize_identity(tx.senders)
-
-    list = [
-      Serialization.transform_item(tag),
-      Serialization.transform_item(version),
-      senders,
-      Serialization.transform_item(tx.nonce),
-      ChannelStateOffChain.encode(tx.payload.state),
-      Serialization.transform_item(tx.fee),
-      Serialization.transform_item(tx.ttl)
-    ]
-
-    try do
-      ExRLP.encode(list)
-    rescue
-      e -> {:error, "#{__MODULE__}: " <> Exception.message(e)}
-    end
-  end
-
-  def rlp_encode(data) do
-    {:error, "#{__MODULE__} : Invalid DataTx serializations: #{inspect(data)}"}
-  end
-
-  @spec rlp_decode(non_neg_integer(), list()) :: tx_types() | {:error, String.t()}
-  def rlp_decode(tag, values) when is_list(values) do
-    decode(tag, values)
-  end
-
-  defp decode(SpendTx, [
-         encoded_senders,
-         encoded_receiver,
-         amount,
-         fee,
-         ttl,
-         nonce,
-         payload
-       ]) do
-    {:ok, vsn} = Serialization.get_version(SpendTx)
-
-    senders = Serialization.deserialize_identity(encoded_senders)
-
-    {:ok, receiver} = Identifier.decode_data(encoded_receiver)
-
-    DataTx.init(
-      SpendTx,
-      %{
-        receiver: receiver,
-        amount: Serialization.transform_item(amount, :int),
-        version: vsn,
-        payload: payload
-      },
-      senders,
-      Serialization.transform_item(fee, :int),
-      Serialization.transform_item(nonce, :int),
-      Serialization.transform_item(ttl, :int)
-    )
-  end
-
-  defp decode(OracleQueryTx, [
-         encoded_senders,
-         nonce,
-         encoded_oracle_address,
-         encoded_query_data,
-         query_fee,
-         encoded_query_ttl_type,
-         query_ttl_value,
-         encoded_response_ttl_type,
-         response_ttl_value,
-         fee,
-         ttl
-       ]) do
-    senders = Serialization.deserialize_identity(encoded_senders)
-
-    {:ok, oracle_address} = Identifier.decode_data(encoded_oracle_address)
-
-    query_ttl_type =
-      encoded_query_ttl_type
-      |> Serialization.transform_item(:int)
-      |> Serialization.decode_ttl_type()
-
-    response_ttl_type =
-      encoded_response_ttl_type
-      |> Serialization.transform_item(:int)
-      |> Serialization.decode_ttl_type()
-
-    query_data = decode_format(encoded_query_data)
-
-    payload = %{
-      oracle_address: oracle_address,
-      query_data: query_data,
-      query_fee: Serialization.transform_item(query_fee, :int),
-      query_ttl: %{ttl: Serialization.transform_item(query_ttl_value, :int), type: query_ttl_type},
-      response_ttl: %{
-        ttl: Serialization.transform_item(response_ttl_value, :int),
-        type: response_ttl_type
-      }
-    }
-
-    DataTx.init(
-      OracleQueryTx,
-      payload,
-      senders,
-      Serialization.transform_item(fee, :int),
-      Serialization.transform_item(nonce, :int),
-      Serialization.transform_item(ttl, :int)
-    )
-  end
-
-  defp decode(OracleRegistrationTx, [
-         encoded_senders,
-         nonce,
-         encoded_query_format,
-         encoded_response_format,
-         query_fee,
-         encoded_ttl_type,
-         ttl_value,
-         fee,
-         ttl
-       ]) do
-    senders = Serialization.deserialize_identity(encoded_senders)
-
-    ttl_type =
-      encoded_ttl_type
-      |> Serialization.transform_item(:int)
-      |> Serialization.decode_ttl_type()
-
-    query_format = decode_format(encoded_query_format)
-
-    response_format = decode_format(encoded_response_format)
-
-    payload = %{
-      query_format: query_format,
-      response_format: response_format,
-      ttl: %{ttl: Serialization.transform_item(ttl_value, :int), type: ttl_type},
-      query_fee: Serialization.transform_item(query_fee, :int)
-    }
-
-    DataTx.init(
-      OracleRegistrationTx,
-      payload,
-      senders,
-      Serialization.transform_item(fee, :int),
-      Serialization.transform_item(nonce, :int),
-      Serialization.transform_item(ttl, :int)
-    )
-  end
-
-  defp decode(OracleResponseTx, [
-         encoded_senders,
-         nonce,
-         encoded_query_id,
-         encoded_response,
-         fee,
-         ttl
-       ]) do
-    query_id = decode_format(encoded_query_id)
-    response = decode_format(encoded_response)
-
-    senders = Serialization.deserialize_identity(encoded_senders)
-
-    payload = %{
-      query_id: query_id,
-      response: response
-    }
-
-    DataTx.init(
-      OracleResponseTx,
-      payload,
-      senders,
-      Serialization.transform_item(fee, :int),
-      Serialization.transform_item(nonce, :int),
-      Serialization.transform_item(ttl, :int)
-    )
-  end
-
-  defp decode(OracleExtendTx, [encoded_senders, nonce, ttl_value, fee, ttl]) do
-    payload = %{
-      ttl: Serialization.transform_item(ttl_value, :int)
-    }
-
-    senders = Serialization.deserialize_identity(encoded_senders)
-
-    DataTx.init(
-      OracleExtendTx,
-      payload,
-      senders,
-      Serialization.transform_item(fee, :int),
-      Serialization.transform_item(nonce, :int),
-      Serialization.transform_item(ttl, :int)
-    )
-  end
-
-  defp decode(NamePreClaimTx, [encoded_senders, nonce, encoded_commitment, fee, ttl]) do
-    {:ok, decoded_commitment} = Identifier.decode_data(encoded_commitment)
-    payload = %NamePreClaimTx{commitment: decoded_commitment}
-
-    senders = Serialization.deserialize_identity(encoded_senders)
-
-    DataTx.init(
-      NamePreClaimTx,
-      payload,
-      senders,
-      Serialization.transform_item(fee, :int),
-      Serialization.transform_item(nonce, :int),
-      Serialization.transform_item(ttl, :int)
-    )
-  end
-
-  defp decode(NameClaimTx, [encoded_senders, nonce, name, name_salt, fee, ttl]) do
-    payload = %NameClaimTx{name: name, name_salt: name_salt}
-
-    senders = Serialization.deserialize_identity(encoded_senders)
-
-    DataTx.init(
-      NameClaimTx,
-      payload,
-      senders,
-      Serialization.transform_item(fee, :int),
-      Serialization.transform_item(nonce, :int),
-      Serialization.transform_item(ttl, :int)
-    )
-  end
-
-  defp decode(NameUpdateTx, [
-         encoded_senders,
-         nonce,
-         hash,
-         client_ttl,
-         pointers,
-         expire_by,
-         fee,
-         ttl
-       ]) do
-    senders = Serialization.deserialize_identity(encoded_senders)
-
-    {:ok, decoded_hash} = Identifier.decode_data(hash)
-
-    payload = %NameUpdateTx{
-      client_ttl: Serialization.transform_item(client_ttl, :int),
-      expire_by: Serialization.transform_item(expire_by, :int),
-      hash: decoded_hash,
-      pointers: pointers
-    }
-
-    DataTx.init(
-      NameUpdateTx,
-      payload,
-      senders,
-      Serialization.transform_item(fee, :int),
-      Serialization.transform_item(nonce, :int),
-      Serialization.transform_item(ttl, :int)
-    )
-  end
-
-  defp decode(NameRevokeTx, [encoded_senders, nonce, encoded_hash, fee, ttl]) do
-    {:ok, hash} = Identifier.decode_data(encoded_hash)
-    payload = %NameRevokeTx{hash: hash}
-
-    senders = Serialization.deserialize_identity(encoded_senders)
-
-    DataTx.init(
-      NameRevokeTx,
-      payload,
-      senders,
-      Serialization.transform_item(fee, :int),
-      Serialization.transform_item(nonce, :int),
-      Serialization.transform_item(ttl, :int)
-    )
-  end
-
-  defp decode(NameTransferTx, [encoded_senders, nonce, hash, recipient, fee, ttl]) do
-    {:ok, decoded_hash} = Identifier.decode_data(hash)
-    {:ok, decoded_recipient} = Identifier.decode_data(recipient)
-    payload = %NameTransferTx{hash: decoded_hash, target: decoded_recipient}
-
-    senders = Serialization.deserialize_identity(encoded_senders)
-
-    DataTx.init(
-      NameTransferTx,
-      payload,
-      senders,
-      Serialization.transform_item(fee, :int),
-      Serialization.transform_item(nonce, :int),
-      Serialization.transform_item(ttl, :int)
-    )
-  end
-
-  defp decode(ChannelCloseMutalTx, [
-         encoded_senders,
-         nonce,
-         channel_id,
-         initiator_amount,
-         responder_amount,
-         fee,
-         ttl
-       ]) do
-    payload = %ChannelCloseMutalTx{
-      channel_id: channel_id,
-      initiator_amount: Serialization.transform_item(initiator_amount, :int),
-      responder_amount: Serialization.transform_item(responder_amount, :int)
-    }
-
-    senders = Serialization.deserialize_identity(encoded_senders)
-
-    DataTx.init(
-      ChannelCloseMutalTx,
-      payload,
-      senders,
-      Serialization.transform_item(fee, :int),
-      Serialization.transform_item(nonce, :int),
-      Serialization.transform_item(ttl, :int)
-    )
-  end
-
-  defp decode(ChannelCloseSoloTx, [encoded_senders, nonce, state, fee, ttl]) do
-    payload = %ChannelCloseSoloTx{
-      state: ChannelStateOffChain.decode(state)
-    }
-
-    senders = Serialization.deserialize_identity(encoded_senders)
-
-    DataTx.init(
-      ChannelCloseSoloTx,
-      payload,
-      senders,
-      Serialization.transform_item(fee, :int),
-      Serialization.transform_item(nonce, :int),
-      Serialization.transform_item(ttl, :int)
-    )
-  end
-
-  defp decode(ChannelCreateTx, [
-         encoded_senders,
-         nonce,
-         initiator_amount,
-         responder_amount,
-         locktime,
-         fee,
-         ttl
-       ]) do
-    payload = %ChannelCreateTx{
-      initiator_amount: Serialization.transform_item(initiator_amount, :int),
-      responder_amount: Serialization.transform_item(responder_amount, :int),
-      locktime: Serialization.transform_item(locktime, :int)
-    }
-
-    senders = Serialization.deserialize_identity(encoded_senders)
-
-    DataTx.init(
-      ChannelCreateTx,
-      payload,
-      senders,
-      Serialization.transform_item(fee, :int),
-      Serialization.transform_item(nonce, :int),
-      Serialization.transform_item(ttl, :int)
-    )
-  end
-
-  defp decode(ChannelSettleTx, [encoded_senders, nonce, channel_id, fee, ttl]) do
-    payload = %ChannelSettleTx{channel_id: channel_id}
-
-    senders = Serialization.deserialize_identity(encoded_senders)
-
-    DataTx.init(
-      ChannelSettleTx,
-      payload,
-      senders,
-      Serialization.transform_item(fee, :int),
-      Serialization.transform_item(nonce, :int),
-      Serialization.transform_item(ttl, :int)
-    )
-  end
-
-  defp decode(ChannelSlashTx, [encoded_senders, nonce, state, fee, ttl]) do
-    payload = %ChannelSlashTx{state: ChannelStateOffChain.decode(state)}
-
-    senders = Serialization.deserialize_identity(encoded_senders)
-
-    DataTx.init(
-      ChannelSlashTx,
-      payload,
-      senders,
-      Serialization.transform_item(fee, :int),
-      Serialization.transform_item(nonce, :int),
-      Serialization.transform_item(ttl, :int)
-    )
-  end
-
-  defp decode(tx_type, tx_data) do
-    {:error,
-     "#{__MODULE__}: Unknown DataTx structure: #{inspect(tx_type)}, TX's data: #{inspect(tx_data)} "}
-  end
-
-  # Optional function-workaroud:
-  # As we have differences in value types in some fields,
-  # which means that we encode these fields different apart from what Epoch does,
-  # we need to recognize the origins of this value.
-  # My proposal is (until the problem is solved) to add
-  # specific prefix to the data before encodings, for example, "$æx"
-  # this prefix will allow us to know, how the data should be handled.
-  # But it also makes problems and inconsistency in Epoch, because they dont handle these prefixes.
-  @spec decode_format(binary()) :: binary()
-  defp decode_format(<<"$æx", binary::binary>>) do
-    Serialization.transform_item(binary, :binary)
-  end
-
-  defp decode_format(binary) when is_binary(binary) do
-    binary
-  end
-=======
->>>>>>> eb188f35
 end