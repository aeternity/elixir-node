defmodule Aecore.Tx.DataTx do
  @moduledoc """
  Module defining the Data transaction which encapsulates all of the different sub-transactions
  """
  alias Aecore.Account.{Account, AccountStateTree}
  alias Aecore.Chain.{Chainstate, Identifier}
  alias Aecore.Keys
  alias Aecore.Tx.{DataTx, Transaction}
  alias Aeutil.{Bits, Serialization, TypeToTag}

  require Logger

  @typedoc "Name of the specified transaction module"
  @type tx_types ::
          Aecore.Account.Tx.SpendTx
          | Aecore.Oracle.Tx.OracleExtendTx
          | Aecore.Oracle.Tx.OracleRegistrationTx
          | Aecore.Oracle.Tx.OracleResponseTx
          | Aecore.Oracle.Tx.OracleResponseTx
          | Aecore.Naming.Tx.NamePreClaimTx
          | Aecore.Naming.Tx.NameClaimTx
          | Aecore.Naming.Tx.NameUpdateTx
          | Aecore.Naming.Tx.NameTransferTx
          | Aecore.Naming.Tx.NameRevokeTx
          | Aecore.Contract.Tx.ContractCreateTx
          | Aecore.Contract.Tx.ContractCallTx
          | Aecore.Channel.Tx.ChannelCreateTx
          | Aecore.Channel.Tx.ChannelCloseMutualTx
          | Aecore.Channel.Tx.ChannelCloseSoloTx
          | Aecore.Channel.Tx.ChannelSlashTx
          | Aecore.Channel.Tx.ChannelSettleTx
<<<<<<< HEAD
          | Aecore.Channel.Tx.ChannelWithdrawTx
          | Aecore.Channel.Tx.ChannelDepositTx
=======
          | Aecore.Channel.Tx.ChannelSnapshotSoloTx
>>>>>>> 8aa153aa

  @typedoc "Structure of a transaction that may be added to the blockchain"
  @type payload ::
          Aecore.Account.Tx.SpendTx.t()
          | Aecore.Oracle.Tx.OracleExtendTx.t()
          | Aecore.Oracle.Tx.OracleRegistrationTx.t()
          | Aecore.Oracle.Tx.OracleResponseTx.t()
          | Aecore.Oracle.Tx.OracleResponseTx.t()
          | Aecore.Naming.Tx.NamePreClaimTx.t()
          | Aecore.Naming.Tx.NameClaimTx.t()
          | Aecore.Naming.Tx.NameUpdateTx.t()
          | Aecore.Naming.Tx.NameTransferTx.t()
          | Aecore.Naming.Tx.NameRevokeTx.t()
          | Aecore.Contract.Tx.ContractCreateTx.t()
          | Aecore.Contract.Tx.ContractCallTx.t()
          | Aecore.Channel.Tx.ChannelCreateTx.t()
          | Aecore.Channel.Tx.ChannelCloseMutualTx.t()
          | Aecore.Channel.Tx.ChannelCloseSoloTx.t()
          | Aecore.Channel.Tx.ChannelSlashTx.t()
          | Aecore.Channel.Tx.ChannelSettleTx.t()
<<<<<<< HEAD
          | Aecore.Channel.Tx.ChannelWithdrawTx.t()
          | Aecore.Channel.Tx.ChannelDepositTx.t()
=======
          | Aecore.Channel.Tx.ChannelSnapshotSoloTx.t()
>>>>>>> 8aa153aa

  @typedoc "Reason for the error"
  @type reason :: String.t()

  @typedoc "Structure of the main transaction wrapper"
  @type t :: %DataTx{
          type: tx_types(),
          payload: payload(),
          senders: Identifier.t() | list(Identifier.t()),
          fee: non_neg_integer(),
          nonce: non_neg_integer(),
          ttl: non_neg_integer()
        }

  @nonce_size 256

  @doc """
  Definition of the DataTx structure

  # Parameters
  - type: The type of transaction that may be added to the blockchain
  - payload: The structure of the specified transaction type
  - senders: The public addresses of the accounts originating the transaction. First element of this list is special - it's the main sender. Nonce is applied to main sender Account.
  - fee: The amount of tokens given to the miner
  - nonce: An integer bigger then current nonce of main sender Account. (see senders)
  """
  defstruct [:type, :payload, :senders, :fee, :nonce, :ttl]
  use ExConstructor

  def valid_types do
    [
      Aecore.Account.Tx.SpendTx,
      Aecore.Oracle.Tx.OracleExtendTx,
      Aecore.Oracle.Tx.OracleQueryTx,
      Aecore.Oracle.Tx.OracleRegistrationTx,
      Aecore.Oracle.Tx.OracleResponseTx,
      Aecore.Naming.Tx.NameClaimTx,
      Aecore.Naming.Tx.NamePreClaimTx,
      Aecore.Naming.Tx.NameRevokeTx,
      Aecore.Naming.Tx.NameTransferTx,
      Aecore.Naming.Tx.NameUpdateTx,
      Aecore.Contract.Tx.ContractCreateTx,
      Aecore.Contract.Tx.ContractCallTx,
      Aecore.Channel.Tx.ChannelCreateTx,
      Aecore.Channel.Tx.ChannelCloseSoloTx,
      Aecore.Channel.Tx.ChannelCloseMutualTx,
      Aecore.Channel.Tx.ChannelSlashTx,
      Aecore.Channel.Tx.ChannelSettleTx,
<<<<<<< HEAD
      Aecore.Channel.Tx.ChannelWithdrawTx,
      Aecore.Channel.Tx.ChannelDepositTx
=======
      Aecore.Channel.Tx.ChannelSnapshotSoloTx
>>>>>>> 8aa153aa
    ]
  end

  def nonce_size, do: @nonce_size

  @spec init(
          tx_types(),
          map(),
          list(binary()) | binary(),
          non_neg_integer(),
          integer(),
          non_neg_integer()
        ) :: DataTx.t()
  def init(type, payload, senders, fee, nonce, ttl \\ 0) do
    if is_list(senders) do
      identified_senders =
        for sender <- senders do
          case sender do
            %Identifier{} ->
              sender

            address ->
              Identifier.create_identity(address, :account)
          end
        end

      %DataTx{
        type: type,
        payload: type.init(payload),
        senders: identified_senders,
        nonce: nonce,
        fee: fee,
        ttl: ttl
      }
    else
      sender = Identifier.create_identity(senders, :account)

      %DataTx{
        type: type,
        payload: type.init(payload),
        senders: [sender],
        nonce: nonce,
        fee: fee,
        ttl: ttl
      }
    end
  end

  @spec init_binary(
          tx_types(),
          map(),
          list(binary()),
          non_neg_integer(),
          non_neg_integer(),
          non_neg_integer()
        ) :: {:ok, DataTx.t()} | {:error, String.t()}
  def init_binary(type, payload, encoded_senders, fee, nonce, ttl) do
    with {:ok, senders} <- Identifier.decode_list_from_binary(encoded_senders) do
      {:ok,
       %DataTx{
         type: type,
         payload: type.init(payload),
         senders: senders,
         fee: fee,
         nonce: nonce,
         ttl: ttl
       }}
    else
      {:error, _} = error -> error
    end
  end

  @spec senders(DataTx.t(), Chainstate.t()) :: list(binary())
  def senders(%DataTx{senders: senders, type: type, payload: payload} = tx, chainstate) do
    if chainstate_senders?(tx) do
      type.senders_from_chainstate(payload, chainstate)
    else
      for sender <- senders do
        sender.value
      end
    end
  end

  @spec main_sender(DataTx.t(), Chainstate.t()) :: binary() | nil
  def main_sender(tx, chainstate) do
    List.first(senders(tx, chainstate))
  end

  @spec ttl(DataTx.t()) :: non_neg_integer() | atom()
  def ttl(%DataTx{ttl: ttl}) do
    case ttl do
      0 -> :max_ttl
      ttl -> ttl
    end
  end

  @spec chainstate_senders?(DataTx.t()) :: boolean()
  def chainstate_senders?(%DataTx{type: type}) do
    type.chainstate_senders?()
  end

  @doc """
  Validates the transaction without considering state
  """
  @spec validate(DataTx.t()) :: :ok | {:error, String.t()}
  def validate(%DataTx{fee: fee, type: type, senders: senders} = tx) do
    cond do
      !Enum.member?(valid_types(), type) ->
        {:error, "#{__MODULE__}: Invalid tx type: #{type}"}

      fee < 0 ->
        {:error, "#{__MODULE__}: Negative fee"}

      !senders_valid?(senders, type.sender_type()) ->
        {:error, "#{__MODULE__}: One or more sender identifiers invalid"}

      ttl(tx) < 0 ->
        {:error,
         "#{__MODULE__}: Invalid TTL value: #{DataTx.ttl(tx)} can't be a negative integer."}

      true ->
        payload_validate(tx)
    end
  end

  @doc """
  Changes the chainstate (account state and tx_type_state) according
  to the given transaction requirements
  """
  @spec process_chainstate(Chainstate.t(), non_neg_integer(), DataTx.t(), Transaction.context()) ::
          {:ok, Chainstate.t()} | {:error, String.t()}
  def process_chainstate(
        chainstate,
        block_height,
        %DataTx{payload: payload, fee: fee} = tx,
        context \\ :transaction
      ) do
    accounts_state = chainstate.accounts

    tx_type_state = Map.get(chainstate, tx.type.get_chain_state_name(), %{})

    nonce_accounts_state =
      AccountStateTree.update(accounts_state, main_sender(tx, chainstate), fn acc ->
        Account.apply_nonce!(acc, tx.nonce)
      end)

    chain_state_name = tx.type.get_chain_state_name()

    process_tx_type_state =
      if Enum.member?([:contracts, :calls], chain_state_name) do
        %{chainstate | accounts: nonce_accounts_state}
      else
        tx_type_state
      end

    processed_states =
      nonce_accounts_state
      |> tx.type.deduct_fee(block_height, payload, tx, fee)
      |> tx.type.process_chainstate(
        process_tx_type_state,
        block_height,
        payload,
        tx,
        context
      )

    case processed_states do
      {:ok, {new_accounts_state, new_tx_type_state}} ->
        new_chainstate =
          case chain_state_name do
            chain_state_name when chain_state_name in [:contracts, :calls] ->
              new_tx_type_state

            :accounts ->
              %{chainstate | accounts: new_accounts_state}

            _ ->
              %{chainstate | accounts: new_accounts_state}
              |> Map.put(chain_state_name, new_tx_type_state)
          end

        {:ok, new_chainstate}

      error ->
        error
    end
  end

  @spec preprocess_check(Chainstate.t(), non_neg_integer(), DataTx.t(), Transaction.context()) ::
          :ok | {:error, String.t()}
  def preprocess_check(
        chainstate,
        block_height,
        %DataTx{payload: payload, type: type} = tx,
        context \\ :transaction
      ) do
    accounts_state = chainstate.accounts
    chain_state_name = type.get_chain_state_name()

    tx_type_state =
      if Enum.member?([:contracts, :calls], chain_state_name) do
        chainstate
      else
        Map.get(chainstate, chain_state_name)
      end

    tx_type_preprocess_check =
      type.preprocess_check(accounts_state, tx_type_state, block_height, payload, tx, context)

    current_nonce = Account.nonce(chainstate.accounts, main_sender(tx, chainstate))

    cond do
      tx_type_preprocess_check != :ok ->
        tx_type_preprocess_check

      DataTx.ttl(tx) < block_height ->
        {:error,
         "#{__MODULE__}: Invalid or expired TTL value: #{DataTx.ttl(tx)}, with given block's height: #{
           block_height
         }"}

      current_nonce + 1 != tx.nonce ->
        {:error,
         "#{__MODULE__}: Invalid transaction nonce. Received #{tx.nonce}, expected #{
           current_nonce + 1
         }"}

      !type.is_minimum_fee_met?(tx, tx_type_state, block_height) ->
        {:error,
         "#{__MODULE__}: Minimum fee is not met: #{type} #{tx.fee} at height: #{block_height}"}

      true ->
        :ok
    end
  end

  @spec serialize(map()) :: map()
  def serialize(%DataTx{} = tx) do
    map_without_senders = %{
      "type" => Serialization.serialize_value(tx.type),
      "payload" => Serialization.serialize_value(tx.payload),
      "fee" => Serialization.serialize_value(tx.fee),
      "nonce" => Serialization.serialize_value(tx.nonce),
      "ttl" => Serialization.serialize_value(tx.ttl)
    }

    if length(tx.senders) == 1 do
      [%Identifier{value: sender}] = tx.senders

      Map.put(
        map_without_senders,
        "sender",
        Serialization.serialize_value(sender, :sender)
      )
    else
      new_senders = for %Identifier{value: sender} <- tx.senders, do: sender

      Map.put(
        map_without_senders,
        "senders",
        Serialization.serialize_value(new_senders, :senders)
      )
    end
  end

  @spec deserialize(map()) :: DataTx.t()
  def deserialize(%{sender: sender} = data_tx) do
    init(data_tx.type, data_tx.payload, [sender], data_tx.fee, data_tx.nonce, data_tx.ttl)
  end

  def deserialize(%{senders: senders} = data_tx) do
    init(data_tx.type, data_tx.payload, senders, data_tx.fee, data_tx.nonce, data_tx.ttl)
  end

  @spec base58c_encode(binary()) :: String.t()
  def base58c_encode(bin) do
    Bits.encode58c("th", bin)
  end

  @spec base58c_decode(String.t()) :: binary() | {:error, String.t()}
  def base58c_decode(<<"th_", payload::binary>>) do
    Bits.decode58(payload)
  end

  def base58c_decode(_) do
    {:error, "#{__MODULE__}: Wrong data"}
  end

  @spec standard_deduct_fee(
          Chainstate.accounts(),
          non_neg_integer(),
          DataTx.t(),
          non_neg_integer()
        ) :: Chainstate.accounts()
  def standard_deduct_fee(
        accounts,
        block_height,
        %DataTx{senders: [%Identifier{value: sender} | _]},
        fee
      ) do
    AccountStateTree.update(accounts, sender, fn acc ->
      Account.apply_transfer!(acc, block_height, fee * -1)
    end)
  end

  defp payload_validate(%DataTx{type: type, payload: payload} = data_tx) do
    type.validate(payload, data_tx)
  end

  defp senders_valid?([sender | rest], sender_type) do
    if Keys.key_size_valid?(sender) && Identifier.valid?(sender, sender_type) do
      senders_valid?(rest, sender_type)
    else
      false
    end
  end

  defp senders_valid?([], _sender_type) do
    true
  end

  @spec encode_to_list(DataTx.t()) :: list()
  def encode_to_list(%DataTx{} = tx) do
    {:ok, tag} = TypeToTag.type_to_tag(tx.type)
    [tag | tx.type.encode_to_list(tx.payload, tx)]
  end

  @spec rlp_encode(DataTx.t()) :: binary()
  def rlp_encode(%DataTx{} = tx) do
    tx
    |> encode_to_list()
    |> ExRLP.encode()
  end

  @spec rlp_decode(binary()) :: {:ok, DataTx.t()} | {:error, String.t()}
  def rlp_decode(binary) do
    case Serialization.rlp_decode_anything(binary) do
      {:ok, %DataTx{}} = result ->
        result

      {:ok, _} ->
        {:error, "#{__MODULE__}: Invalid type"}

      {:error, _} = error ->
        error
    end
  end
end<|MERGE_RESOLUTION|>--- conflicted
+++ resolved
@@ -29,12 +29,9 @@
           | Aecore.Channel.Tx.ChannelCloseSoloTx
           | Aecore.Channel.Tx.ChannelSlashTx
           | Aecore.Channel.Tx.ChannelSettleTx
-<<<<<<< HEAD
           | Aecore.Channel.Tx.ChannelWithdrawTx
           | Aecore.Channel.Tx.ChannelDepositTx
-=======
           | Aecore.Channel.Tx.ChannelSnapshotSoloTx
->>>>>>> 8aa153aa
 
   @typedoc "Structure of a transaction that may be added to the blockchain"
   @type payload ::
@@ -55,12 +52,9 @@
           | Aecore.Channel.Tx.ChannelCloseSoloTx.t()
           | Aecore.Channel.Tx.ChannelSlashTx.t()
           | Aecore.Channel.Tx.ChannelSettleTx.t()
-<<<<<<< HEAD
           | Aecore.Channel.Tx.ChannelWithdrawTx.t()
           | Aecore.Channel.Tx.ChannelDepositTx.t()
-=======
           | Aecore.Channel.Tx.ChannelSnapshotSoloTx.t()
->>>>>>> 8aa153aa
 
   @typedoc "Reason for the error"
   @type reason :: String.t()
@@ -109,12 +103,9 @@
       Aecore.Channel.Tx.ChannelCloseMutualTx,
       Aecore.Channel.Tx.ChannelSlashTx,
       Aecore.Channel.Tx.ChannelSettleTx,
-<<<<<<< HEAD
       Aecore.Channel.Tx.ChannelWithdrawTx,
-      Aecore.Channel.Tx.ChannelDepositTx
-=======
+      Aecore.Channel.Tx.ChannelDepositTx,
       Aecore.Channel.Tx.ChannelSnapshotSoloTx
->>>>>>> 8aa153aa
     ]
   end
 
