defmodule Aecore.Tx.DataTx do
  @moduledoc """
  Aecore structure of a transaction data.
  """
  alias Aecore.Tx.DataTx
  alias Aeutil.Serialization
  alias Aeutil.Bits
  alias Aecore.Account.Account
  alias Aecore.Account.AccountStateTree
  alias Aecore.Oracle.Tx.OracleExtendTx
  alias Aecore.Oracle.Tx.OracleQueryTx
  alias Aecore.Oracle.Tx.OracleRegistrationTx
  alias Aecore.Oracle.Tx.OracleResponseTx
  alias Aecore.Wallet.Worker, as: Wallet
  alias Aecore.Chain.Chainstate

  require Logger

  @typedoc "Name of the specified transaction module"
  @type tx_types ::
<<<<<<< HEAD
          Aecore.Account.Tx.SpendTx
          | Aecore.Oracle.Tx.OracleExtendTx
          | Aecore.Oracle.Tx.OracleRegistrationTx
          | Aecore.Oracle.Tx.OracleResponseTx
          | Aecore.Oracle.Tx.OracleResponseTx
          | Aecore.Naming.Tx.NamePreClaimTx
          | Aecore.Naming.Tx.NameClaimTx
          | Aecore.Naming.Tx.NameUpdateTx
          | Aecore.Naming.Tx.NameTransferTx
          | Aecore.Naming.Tx.NameRevokeTx
          | Aecore.Channel.Tx.ChannelCreateTx
          | Aecore.Channel.Tx.ChannelCloseMutalTx
          | Aecore.Channel.Tx.ChannelCloseSoloTx
          | Aecore.Channel.Tx.ChannelSlashTx
          | Aecore.Channel.Tx.ChannelSettleTx
=======
          SpendTx
          | OracleExtendTx
          | OracleRegistrationTx
          | OracleQueryTx
          | OracleResponseTx
          | NamePreClaimTx
          | NameClaimTx
          | NameUpdateTx
          | NameTransferTx
          | NameRevokeTx
>>>>>>> e0b323e6

  @typedoc "Structure of a transaction that may be added to be blockchain"
  @type payload ::
          Aecore.Account.Tx.SpendTx.t()
          | Aecore.Oracle.Tx.OracleExtendTx.t()
          | Aecore.Oracle.Tx.OracleRegistrationTx.t()
          | Aecore.Oracle.Tx.OracleResponseTx.t()
          | Aecore.Oracle.Tx.OracleResponseTx.t()
          | Aecore.Naming.Tx.NamePreClaimTx.t()
          | Aecore.Naming.Tx.NameClaimTx.t()
          | Aecore.Naming.Tx.NameUpdateTx.t()
          | Aecore.Naming.Tx.NameTransferTx.t()
          | Aecore.Naming.Tx.NameRevokeTx.t()
          | Aecore.Channel.Tx.ChannelCreateTx.t()
          | Aecore.Channel.Tx.ChannelCloseMutalTx.t()
          | Aecore.Channel.Tx.ChannelCloseSoloTx.t()
          | Aecore.Channel.Tx.ChannelSlashTx.t()
          | Aecore.Channel.Tx.ChannelSettleTx.t()

  @typedoc "Reason for the error"
  @type reason :: String.t()

  @typedoc "Structure of the main transaction wrapper"
  @type t :: %DataTx{
          type: tx_types(),
          payload: payload(),
          senders: list(binary()),
          fee: non_neg_integer(),
          nonce: non_neg_integer()
        }

  @doc """
  Definition of Aecore DataTx structure

  ## Parameters
  - type: The type of transaction that may be added to the blockchain
  - payload: The structure of the specified transaction type
  - senders: The public addresses of the accounts originating the transaction. First element of this list is special - it's the main sender. Nonce is applied to main sender Account.
  - fee: The amount of tokens given to the miner
  - nonce: An integer bigger then current nonce of main sender Account. (see senders)
  """
  defstruct [:type, :payload, :senders, :fee, :nonce]
  use ExConstructor

  def valid_types do
    [
      Aecore.Account.Tx.SpendTx,
      Aecore.Oracle.Tx.OracleExtendTx,
      Aecore.Oracle.Tx.OracleQueryTx,
      Aecore.Oracle.Tx.OracleRegistrationTx,
      Aecore.Oracle.Tx.OracleResponseTx,
      Aecore.Naming.Tx.NameClaimTx,
      Aecore.Naming.Tx.NamePreClaimTx,
      Aecore.Naming.Tx.NameRevokeTx,
      Aecore.Naming.Tx.NameTransferTx,
      Aecore.Naming.Tx.NameUpdateTx,
      Aecore.Channel.Tx.ChannelCreateTx,
      Aecore.Channel.Tx.ChannelCloseSoloTx,
      Aecore.Channel.Tx.ChannelCloseMutalTx,
      Aecore.Channel.Tx.ChannelSlashTx,
      Aecore.Channel.Tx.ChannelSettleTx
    ]
  end

  @spec init(tx_types(), map(), list(binary()) | binary(), non_neg_integer(), integer()) :: t()
  def init(type, payload, senders, fee, nonce) when is_list(senders) do
    %DataTx{type: type, payload: type.init(payload), senders: senders, nonce: nonce, fee: fee}
  end

  def init(type, payload, sender, fee, nonce) when is_binary(sender) do
    %DataTx{type: type, payload: type.init(payload), senders: [sender], nonce: nonce, fee: fee}
  end

  @spec fee(t()) :: non_neg_integer()
  def fee(%DataTx{fee: fee}) do
    fee
  end

<<<<<<< HEAD
  @spec senders(DataTx.t()) :: list(Wallet.pubkey())
=======
  @spec senders(t()) :: list(binary())
>>>>>>> e0b323e6
  def senders(%DataTx{senders: senders}) do
    senders
  end

  @spec main_sender(t()) :: binary() | nil
  def main_sender(tx) do
    List.first(senders(tx))
  end

  @spec nonce(t()) :: non_neg_integer()
  def nonce(%DataTx{nonce: nonce}) do
    nonce
  end

  @spec payload(t()) :: map()
  def payload(%DataTx{payload: payload, type: type}) do
    if Enum.member?(valid_types(), type) do
      type.init(payload)
    else
      Logger.error("Call to DataTx payload with invalid transaction type")
      %{}
    end
  end

  @doc """
  Checks whether the fee is above 0.
  """
  @spec validate(t()) :: :ok | {:error, String.t()}
  def validate(%DataTx{fee: fee, type: type} = tx) do
    cond do
      !Enum.member?(valid_types(), type) ->
        {:error, "#{__MODULE__}: Invalid tx type=#{type}"}

      fee < 0 ->
        {:error, "#{__MODULE__}: Negative fee"}

      !senders_pubkeys_size_valid?(tx.senders) ->
        {:error, "#{__MODULE__}: Invalid senders pubkey size"}

      true ->
        payload_validate(tx)
    end
  end

  @doc """
  Changes the chainstate (account state and tx_type_state) according
  to the given transaction requirements
  """
  @spec process_chainstate(Chainstate.t(), non_neg_integer(), t()) ::
          {:ok, Chainstate.t()} | {:error, String.t()}
  def process_chainstate(chainstate, block_height, %DataTx{fee: fee} = tx) do
    accounts_state = chainstate.accounts
    payload = payload(tx)

    tx_type_state = Map.get(chainstate, tx.type.get_chain_state_name(), %{})

    nonce_accounts_state =
      if Enum.empty?(tx.senders) do
        accounts_state
      else
        AccountStateTree.update(accounts_state, main_sender(tx), fn acc ->
          Account.apply_nonce!(acc, tx.nonce)
        end)
      end

    with {:ok, {new_accounts_state, new_tx_type_state}} <-
           nonce_accounts_state
           |> tx.type.deduct_fee(block_height, payload, tx, fee)
           |> tx.type.process_chainstate(
             tx_type_state,
             block_height,
             payload,
             tx
           ) do
      new_chainstate =
        if tx.type.get_chain_state_name() == nil do
          %{chainstate | accounts: new_accounts_state}
        else
          %{chainstate | accounts: new_accounts_state}
          |> Map.put(tx.type.get_chain_state_name(), new_tx_type_state)
        end

      {:ok, new_chainstate}
    else
      err ->
        err
    end
  end

  @spec preprocess_check(Chainstate.t(), non_neg_integer(), t()) :: :ok | {:error, String.t()}
  def preprocess_check(chainstate, block_height, tx) do
    accounts_state = chainstate.accounts
    payload = payload(tx)
    tx_type_state = Map.get(chainstate, tx.type.get_chain_state_name(), %{})

    with :ok <- tx.type.preprocess_check(accounts_state, tx_type_state, block_height, payload, tx) do
      if main_sender(tx) == nil || Account.nonce(chainstate.accounts, main_sender(tx)) < tx.nonce do
        :ok
      else
        {:error, "#{__MODULE__}: Too small nonce"}
      end
    else
      err ->
        err
    end
  end

  @spec serialize(map()) :: map()
  def serialize(%DataTx{} = tx) do
    map_without_senders = %{
      "type" => Serialization.serialize_value(tx.type),
      "payload" => Serialization.serialize_value(tx.payload),
      "fee" => Serialization.serialize_value(tx.fee),
      "nonce" => Serialization.serialize_value(tx.nonce)
    }

    if length(tx.senders) == 1 do
      Map.put(
        map_without_senders,
        "sender",
        Serialization.serialize_value(main_sender(tx), :sender)
      )
    else
      Map.put(map_without_senders, "senders", Serialization.serialize_value(tx.senders, :sender))
    end
  end

  @spec deserialize(map()) :: t()
  def deserialize(%{sender: sender} = data_tx) do
    init(data_tx.type, data_tx.payload, [sender], data_tx.fee, data_tx.nonce)
  end

  def deserialize(%{senders: senders} = data_tx) do
    init(data_tx.type, data_tx.payload, senders, data_tx.fee, data_tx.nonce)
  end

  def base58c_encode(bin) do
    Bits.encode58c("th", bin)
  end

  def base58c_decode(<<"th$", payload::binary>>) do
    Bits.decode58(payload)
  end

  def base58c_decode(_) do
    {:error, "#{__MODULE__}: Wrong data"}
  end

  @spec standard_deduct_fee(
          Chainstate.accounts(),
          non_neg_integer(),
          t(),
          non_neg_integer()
        ) :: Chainstate.accounts()
  def standard_deduct_fee(accounts, block_height, data_tx, fee) do
    sender = DataTx.main_sender(data_tx)

    AccountStateTree.update(accounts, sender, fn acc ->
      Account.apply_transfer!(acc, block_height, fee * -1)
    end)
  end

  defp payload_validate(%DataTx{type: type, payload: payload} = data_tx) do
    payload
    |> type.init()
    |> type.validate(data_tx)
  end

  defp senders_pubkeys_size_valid?([sender | rest]) do
    if Wallet.key_size_valid?(sender) do
      senders_pubkeys_size_valid?(rest)
    else
      false
    end
  end

  defp senders_pubkeys_size_valid?([]) do
    true
  end

  @spec rlp_encode(non_neg_integer(), non_neg_integer(), t()) :: binary() | {:error, String.t()}
  def rlp_encode(tag, version, term) do
    encode(tag, version, term)
  end

  defp encode(tag, version, %DataTx{type: SpendTx} = tx) do
    list = [
      tag,
      version,
      tx.senders,
      tx.payload.receiver,
      tx.payload.amount,
      tx.fee,
      tx.nonce,
      tx.payload.payload
    ]

    try do
      ExRLP.encode(list)
    rescue
      e -> {:error, "#{__MODULE__}: " <> Exception.message(e)}
    end
  end

  defp encode(tag, version, %DataTx{type: OracleRegistrationTx} = tx) do
    ttl_type = Serialization.encode_ttl_type(tx.payload.ttl)

    list = [
      tag,
      version,
      tx.senders,
      tx.nonce,
      "$æx" <> Serialization.transform_item(tx.payload.query_format),
      "$æx" <> Serialization.transform_item(tx.payload.response_format),
      tx.payload.query_fee,
      ttl_type,
      tx.payload.ttl.ttl,
      tx.fee
    ]

    try do
      ExRLP.encode(list)
    rescue
      e -> {:error, "#{__MODULE__}: " <> Exception.message(e)}
    end
  end

  defp encode(tag, version, %DataTx{type: OracleQueryTx} = tx) do
    ttl_type_q = Serialization.encode_ttl_type(tx.payload.query_ttl)
    ttl_type_r = Serialization.encode_ttl_type(tx.payload.response_ttl)

    list = [
      tag,
      version,
      tx.senders,
      tx.nonce,
      tx.payload.oracle_address,
      "$æx" <> Serialization.transform_item(tx.payload.query_data),
      tx.payload.query_fee,
      ttl_type_q,
      tx.payload.query_ttl.ttl,
      ttl_type_r,
      tx.payload.response_ttl.ttl,
      tx.fee
    ]

    try do
      ExRLP.encode(list)
    rescue
      e -> {:error, "#{__MODULE__}: " <> Exception.message(e)}
    end
  end

  defp encode(tag, version, %DataTx{type: OracleResponseTx} = tx) do
    list = [
      tag,
      version,
      tx.senders,
      tx.nonce,
      tx.payload.query_id,
      "$æx" <> Serialization.transform_item(tx.payload.response),
      tx.fee
    ]

    try do
      ExRLP.encode(list)
    rescue
      e -> {:error, "#{__MODULE__}: " <> Exception.message(e)}
    end
  end

  defp encode(tag, version, %DataTx{type: OracleExtendTx} = tx) do
    list = [
      tag,
      version,
      tx.senders,
      tx.nonce,
      tx.payload.ttl,
      tx.fee
    ]

    try do
      ExRLP.encode(list)
    rescue
      e -> {:error, "#{__MODULE__}: " <> Exception.message(e)}
    end
  end

  defp encode(tag, version, %DataTx{type: NamePreClaimTx} = tx) do
    list = [
      tag,
      version,
      tx.senders,
      tx.nonce,
      tx.payload.commitment,
      tx.fee
    ]

    try do
      ExRLP.encode(list)
    rescue
      e -> {:error, "#{__MODULE__}: " <> Exception.message(e)}
    end
  end

  defp encode(tag, version, %DataTx{type: NameClaimTx} = tx) do
    list = [
      tag,
      version,
      tx.senders,
      tx.nonce,
      tx.payload.name,
      tx.payload.name_salt,
      tx.fee
    ]

    try do
      ExRLP.encode(list)
    rescue
      e -> {:error, "#{__MODULE__}: " <> Exception.message(e)}
    end
  end

  defp encode(tag, version, %DataTx{type: NameUpdateTx} = tx) do
    list = [
      tag,
      version,
      tx.senders,
      tx.nonce,
      tx.payload.hash,
      tx.payload.client_ttl,
      tx.payload.pointers,
      tx.payload.expire_by,
      tx.fee
    ]

    try do
      ExRLP.encode(list)
    rescue
      e -> {:error, "#{__MODULE__}: " <> Exception.message(e)}
    end
  end

  defp encode(tag, version, %DataTx{type: NameRevokeTx} = tx) do
    list = [
      tag,
      version,
      tx.senders,
      tx.nonce,
      tx.payload.hash,
      tx.fee
    ]

    try do
      ExRLP.encode(list)
    rescue
      e -> {:error, "#{__MODULE__}: " <> Exception.message(e)}
    end
  end

  defp encode(tag, version, %DataTx{type: NameTransferTx} = tx) do
    list = [
      tag,
      version,
      tx.senders,
      tx.nonce,
      tx.payload.hash,
      tx.payload.target,
      tx.fee
    ]

    try do
      ExRLP.encode(list)
    rescue
      e -> {:error, "#{__MODULE__}: " <> Exception.message(e)}
    end
  end

  @spec rlp_decode(non_neg_integer(), list()) :: tx_types() | {:error, String.t()}
  def rlp_decode(tag, values) when is_list(values) do
    decode(tag, values)
  end

  def rlp_decode(data) when is_binary(data) do
    ExRLP.decode(data)
  end

  defp decode(SpendTx, [senders, receiver, amount, fee, nonce, payload]) do
    DataTx.init(
      SpendTx,
      %{
        receiver: receiver,
        amount: Serialization.transform_item(amount, :int),
        version: 1,
        payload: payload
      },
      senders,
      Serialization.transform_item(fee, :int),
      Serialization.transform_item(nonce, :int)
    )
  end

  defp decode(OracleQueryTx, [
         senders,
         nonce,
         oracle_address,
         encoded_query_data,
         query_fee,
         encoded_query_ttl_type,
         query_ttl_value,
         encoded_response_ttl_type,
         response_ttl_value,
         fee
       ]) do
    query_ttl_type =
      encoded_query_ttl_type
      |> Serialization.transform_item(:int)
      |> Serialization.decode_ttl_type()

    response_ttl_type =
      encoded_response_ttl_type
      |> Serialization.transform_item(:int)
      |> Serialization.decode_ttl_type()

    query_data = decode_format(encoded_query_data)

    payload = %{
      oracle_address: oracle_address,
      query_data: query_data,
      query_fee: Serialization.transform_item(query_fee, :int),
      query_ttl: %{ttl: Serialization.transform_item(query_ttl_value, :int), type: query_ttl_type},
      response_ttl: %{
        ttl: Serialization.transform_item(response_ttl_value, :int),
        type: response_ttl_type
      }
    }

    DataTx.init(
      OracleQueryTx,
      payload,
      senders,
      Serialization.transform_item(fee, :int),
      Serialization.transform_item(nonce, :int)
    )
  end

  defp decode(OracleRegistrationTx, [
         senders,
         nonce,
         encoded_query_format,
         encoded_response_format,
         query_fee,
         encoded_ttl_type,
         ttl_value,
         fee
       ]) do
    ttl_type =
      encoded_ttl_type
      |> Serialization.transform_item(:int)
      |> Serialization.decode_ttl_type()

    query_format = decode_format(encoded_query_format)

    response_format = decode_format(encoded_response_format)

    payload = %{
      query_format: query_format,
      response_format: response_format,
      ttl: %{ttl: Serialization.transform_item(ttl_value, :int), type: ttl_type},
      query_fee: Serialization.transform_item(query_fee, :int)
    }

    DataTx.init(
      OracleRegistrationTx,
      payload,
      senders,
      Serialization.transform_item(fee, :int),
      Serialization.transform_item(nonce, :int)
    )
  end

  defp decode(OracleResponseTx, [senders, nonce, encoded_query_id, encoded_response, fee]) do
    query_id = decode_format(encoded_query_id)
    response = decode_format(encoded_response)

    payload = %{
      query_id: query_id,
      response: response
    }

    DataTx.init(
      OracleResponseTx,
      payload,
      senders,
      Serialization.transform_item(fee, :int),
      Serialization.transform_item(nonce, :int)
    )
  end

  defp decode(OracleExtendTx, [senders, nonce, ttl_value, fee]) do
    payload = %{
      ttl: Serialization.transform_item(ttl_value, :int)
    }

    DataTx.init(
      OracleExtendTx,
      payload,
      senders,
      Serialization.transform_item(fee, :int),
      Serialization.transform_item(nonce, :int)
    )
  end

  defp decode(NamePreClaimTx, [senders, nonce, commitment, fee]) do
    payload = %NamePreClaimTx{commitment: commitment}

    DataTx.init(
      NamePreClaimTx,
      payload,
      senders,
      Serialization.transform_item(fee, :int),
      Serialization.transform_item(nonce, :int)
    )
  end

  defp decode(NameClaimTx, [senders, nonce, name, name_salt, fee]) do
    payload = %NameClaimTx{name: name, name_salt: name_salt}

    DataTx.init(
      NameClaimTx,
      payload,
      senders,
      Serialization.transform_item(fee, :int),
      Serialization.transform_item(nonce, :int)
    )
  end

  defp decode(NameUpdateTx, [senders, nonce, hash, name_ttl, pointers, ttl, fee]) do
    payload = %NameUpdateTx{
      client_ttl: Serialization.transform_item(ttl, :int),
      expire_by: Serialization.transform_item(name_ttl, :int),
      hash: hash,
      pointers: pointers
    }

    DataTx.init(
      NameUpdateTx,
      payload,
      senders,
      Serialization.transform_item(fee, :int),
      Serialization.transform_item(nonce, :int)
    )
  end

  defp decode(NameRevokeTx, [senders, nonce, hash, fee]) do
    payload = %NameRevokeTx{hash: hash}

    DataTx.init(
      NameRevokeTx,
      payload,
      senders,
      Serialization.transform_item(fee, :int),
      Serialization.transform_item(nonce, :int)
    )
  end

  defp decode(NameTransferTx, [senders, nonce, hash, recipient, fee]) do
    payload = %NameTransferTx{hash: hash, target: recipient}

    DataTx.init(
      NameTransferTx,
      payload,
      senders,
      Serialization.transform_item(fee, :int),
      Serialization.transform_item(nonce, :int)
    )
  end

  defp decode(_, _) do
    {:error, "#{__MODULE__}: Unknown DataTx structure"}
  end

  # Optional function-workaround:
  # As we have differences in value types in some fields,
  # which means that we encode these fields different apart from what Epoch does,
  # we need to recognize the origins of this value.
  # My proposal is (until the problem is solved) to add
  # specific prefix to the data before encodings, for example, "$æx"
  # this prefix will allow us to know, how the data should be handled.
  # But it also makes problems and inconsistency in Epoch, because they dont handle these prefixes.
  @spec decode_format(binary()) :: binary()
  defp decode_format(<<"$æx", binary::binary>>) do
    Serialization.transform_item(binary, :binary)
  end

  defp decode_format(binary) when is_binary(binary) do
    binary
  end
end<|MERGE_RESOLUTION|>--- conflicted
+++ resolved
@@ -7,10 +7,6 @@
   alias Aeutil.Bits
   alias Aecore.Account.Account
   alias Aecore.Account.AccountStateTree
-  alias Aecore.Oracle.Tx.OracleExtendTx
-  alias Aecore.Oracle.Tx.OracleQueryTx
-  alias Aecore.Oracle.Tx.OracleRegistrationTx
-  alias Aecore.Oracle.Tx.OracleResponseTx
   alias Aecore.Wallet.Worker, as: Wallet
   alias Aecore.Chain.Chainstate
 
@@ -18,7 +14,6 @@
 
   @typedoc "Name of the specified transaction module"
   @type tx_types ::
-<<<<<<< HEAD
           Aecore.Account.Tx.SpendTx
           | Aecore.Oracle.Tx.OracleExtendTx
           | Aecore.Oracle.Tx.OracleRegistrationTx
@@ -34,18 +29,6 @@
           | Aecore.Channel.Tx.ChannelCloseSoloTx
           | Aecore.Channel.Tx.ChannelSlashTx
           | Aecore.Channel.Tx.ChannelSettleTx
-=======
-          SpendTx
-          | OracleExtendTx
-          | OracleRegistrationTx
-          | OracleQueryTx
-          | OracleResponseTx
-          | NamePreClaimTx
-          | NameClaimTx
-          | NameUpdateTx
-          | NameTransferTx
-          | NameRevokeTx
->>>>>>> e0b323e6
 
   @typedoc "Structure of a transaction that may be added to be blockchain"
   @type payload ::
@@ -82,7 +65,7 @@
 
   ## Parameters
   - type: The type of transaction that may be added to the blockchain
-  - payload: The structure of the specified transaction type
+  - payload: The strcuture of the specified transaction type
   - senders: The public addresses of the accounts originating the transaction. First element of this list is special - it's the main sender. Nonce is applied to main sender Account.
   - fee: The amount of tokens given to the miner
   - nonce: An integer bigger then current nonce of main sender Account. (see senders)
@@ -124,11 +107,7 @@
     fee
   end
 
-<<<<<<< HEAD
-  @spec senders(DataTx.t()) :: list(Wallet.pubkey())
-=======
   @spec senders(t()) :: list(binary())
->>>>>>> e0b323e6
   def senders(%DataTx{senders: senders}) do
     senders
   end
