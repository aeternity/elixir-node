--- conflicted
+++ resolved
@@ -11,28 +11,7 @@
   alias Aecore.Chain.Chainstate
   alias Aecore.Chain.Worker, as: Chain
   alias Aecore.Chain.Identifier
-<<<<<<< HEAD
-  alias Aecore.Account.Tx.SpendTx
-  alias Aecore.Oracle.Tx.OracleExtendTx
-  alias Aecore.Oracle.Tx.OracleRegistrationTx
-  alias Aecore.Oracle.Tx.OracleResponseTx
-  alias Aecore.Oracle.Tx.OracleResponseTx
-  alias Aecore.Oracle.Tx.OracleQueryTx
-  alias Aecore.Naming.Tx.NamePreClaimTx
-  alias Aecore.Naming.Tx.NameClaimTx
-  alias Aecore.Naming.Tx.NameUpdateTx
-  alias Aecore.Naming.Tx.NameTransferTx
-  alias Aecore.Naming.Tx.NameRevokeTx
-  alias Aecore.Channel.Tx.ChannelCreateTx
-  alias Aecore.Channel.Tx.ChannelCloseMutalTx
-  alias Aecore.Channel.Tx.ChannelCloseSoloTx
-  alias Aecore.Channel.Tx.ChannelSlashTx
-  alias Aecore.Channel.Tx.ChannelSettleTx
-  alias Aecore.Channel.Tx.ChannelSnapshotSoloTx
-  alias Aecore.Channel.ChannelStateOffChain
-=======
   alias Aeutil.TypeToTag
->>>>>>> eb188f35
 
   require Logger
 
@@ -419,413 +398,4 @@
         error
     end
   end
-<<<<<<< HEAD
-
-  defp encode(tag, version, %DataTx{type: ChannelSlashTx} = tx) do
-    senders = Serialization.serialize_identity(tx.senders)
-
-    list = [
-      tag,
-      version,
-      senders,
-      tx.nonce,
-      ChannelStateOffChain.encode(tx.payload.state),
-      tx.fee,
-      tx.ttl
-    ]
-
-    try do
-      ExRLP.encode(list)
-    rescue
-      e -> {:error, "#{__MODULE__}: " <> Exception.message(e)}
-    end
-  end
-
-  defp encode(tag, version, %DataTx{type: ChannelSnapshotSoloTx} = tx) do
-    senders = Serialization.serialize_identity(tx.senders)
-
-    list = [
-      tag,
-      version,
-      tx.payload.state.channel_id,
-      senders,
-      ChannelStateOffChain.encode(tx.payload.state),
-      tx.ttl,
-      tx.fee,
-      tx.nonce,
-    ]
-
-    try do
-      ExRLP.encode(list)
-    rescue
-      e -> {:error, "#{__MODULE__}: " <> Exception.message(e)}
-    end
-  end
-
-  def rlp_encode(data) do
-    {:error, "#{__MODULE__} : Invalid DataTx serializations: #{inspect(data)}"}
-  end
-
-  @spec rlp_decode(non_neg_integer(), list()) :: tx_types() | {:error, String.t()}
-  def rlp_decode(tag, values) when is_list(values) do
-    decode(tag, values)
-  end
-
-  defp decode(SpendTx, [
-         encoded_senders,
-         encoded_receiver,
-         amount,
-         fee,
-         ttl,
-         nonce,
-         payload
-       ]) do
-    {:ok, vsn} = Serialization.get_version(SpendTx)
-
-    senders = Serialization.deserialize_identity(encoded_senders)
-
-    {:ok, receiver} = Identifier.decode_data(encoded_receiver)
-
-    DataTx.init(
-      SpendTx,
-      %{
-        receiver: receiver,
-        amount: Serialization.transform_item(amount, :int),
-        version: vsn,
-        payload: payload
-      },
-      senders,
-      Serialization.transform_item(fee, :int),
-      Serialization.transform_item(nonce, :int),
-      Serialization.transform_item(ttl, :int)
-    )
-  end
-
-  defp decode(OracleQueryTx, [
-         encoded_senders,
-         nonce,
-         encoded_oracle_address,
-         encoded_query_data,
-         query_fee,
-         encoded_query_ttl_type,
-         query_ttl_value,
-         encoded_response_ttl_type,
-         response_ttl_value,
-         fee,
-         ttl
-       ]) do
-    senders = Serialization.deserialize_identity(encoded_senders)
-
-    {:ok, oracle_address} = Identifier.decode_data(encoded_oracle_address)
-
-    query_ttl_type =
-      encoded_query_ttl_type
-      |> Serialization.transform_item(:int)
-      |> Serialization.decode_ttl_type()
-
-    response_ttl_type =
-      encoded_response_ttl_type
-      |> Serialization.transform_item(:int)
-      |> Serialization.decode_ttl_type()
-
-    payload = %{
-      oracle_address: oracle_address,
-      query_data: encoded_query_data,
-      query_fee: Serialization.transform_item(query_fee, :int),
-      query_ttl: %{ttl: Serialization.transform_item(query_ttl_value, :int), type: query_ttl_type},
-      response_ttl: %{
-        ttl: Serialization.transform_item(response_ttl_value, :int),
-        type: response_ttl_type
-      }
-    }
-
-    DataTx.init(
-      OracleQueryTx,
-      payload,
-      senders,
-      Serialization.transform_item(fee, :int),
-      Serialization.transform_item(nonce, :int),
-      Serialization.transform_item(ttl, :int)
-    )
-  end
-
-  defp decode(OracleRegistrationTx, [
-         encoded_senders,
-         nonce,
-         encoded_query_format,
-         encoded_response_format,
-         query_fee,
-         encoded_ttl_type,
-         ttl_value,
-         fee,
-         ttl
-       ]) do
-    senders = Serialization.deserialize_identity(encoded_senders)
-
-    ttl_type =
-      encoded_ttl_type
-      |> Serialization.transform_item(:int)
-      |> Serialization.decode_ttl_type()
-
-    payload = %{
-      query_format: encoded_query_format,
-      response_format: encoded_response_format,
-      ttl: %{ttl: Serialization.transform_item(ttl_value, :int), type: ttl_type},
-      query_fee: Serialization.transform_item(query_fee, :int)
-    }
-
-    DataTx.init(
-      OracleRegistrationTx,
-      payload,
-      senders,
-      Serialization.transform_item(fee, :int),
-      Serialization.transform_item(nonce, :int),
-      Serialization.transform_item(ttl, :int)
-    )
-  end
-
-  defp decode(OracleResponseTx, [
-         encoded_senders,
-         nonce,
-         encoded_query_id,
-         encoded_response,
-         fee,
-         ttl
-       ]) do
-    senders = Serialization.deserialize_identity(encoded_senders)
-
-    payload = %{
-      query_id: encoded_query_id,
-      response: encoded_response
-    }
-
-    DataTx.init(
-      OracleResponseTx,
-      payload,
-      senders,
-      Serialization.transform_item(fee, :int),
-      Serialization.transform_item(nonce, :int),
-      Serialization.transform_item(ttl, :int)
-    )
-  end
-
-  defp decode(OracleExtendTx, [encoded_senders, nonce, ttl_value, fee, ttl]) do
-    payload = %{
-      ttl: Serialization.transform_item(ttl_value, :int)
-    }
-
-    senders = Serialization.deserialize_identity(encoded_senders)
-
-    DataTx.init(
-      OracleExtendTx,
-      payload,
-      senders,
-      Serialization.transform_item(fee, :int),
-      Serialization.transform_item(nonce, :int),
-      Serialization.transform_item(ttl, :int)
-    )
-  end
-
-  defp decode(NamePreClaimTx, [encoded_senders, nonce, encoded_commitment, fee, ttl]) do
-    {:ok, decoded_commitment} = Identifier.decode_data(encoded_commitment)
-    payload = %NamePreClaimTx{commitment: decoded_commitment}
-
-    senders = Serialization.deserialize_identity(encoded_senders)
-
-    DataTx.init(
-      NamePreClaimTx,
-      payload,
-      senders,
-      Serialization.transform_item(fee, :int),
-      Serialization.transform_item(nonce, :int),
-      Serialization.transform_item(ttl, :int)
-    )
-  end
-
-  defp decode(NameClaimTx, [encoded_senders, nonce, name, name_salt, fee, ttl]) do
-    payload = %NameClaimTx{name: name, name_salt: name_salt}
-
-    senders = Serialization.deserialize_identity(encoded_senders)
-
-    DataTx.init(
-      NameClaimTx,
-      payload,
-      senders,
-      Serialization.transform_item(fee, :int),
-      Serialization.transform_item(nonce, :int),
-      Serialization.transform_item(ttl, :int)
-    )
-  end
-
-  defp decode(NameUpdateTx, [
-         encoded_senders,
-         nonce,
-         hash,
-         client_ttl,
-         pointers,
-         expire_by,
-         fee,
-         ttl
-       ]) do
-    senders = Serialization.deserialize_identity(encoded_senders)
-
-    {:ok, decoded_hash} = Identifier.decode_data(hash)
-
-    payload = %NameUpdateTx{
-      client_ttl: Serialization.transform_item(client_ttl, :int),
-      expire_by: Serialization.transform_item(expire_by, :int),
-      hash: decoded_hash,
-      pointers: pointers
-    }
-
-    DataTx.init(
-      NameUpdateTx,
-      payload,
-      senders,
-      Serialization.transform_item(fee, :int),
-      Serialization.transform_item(nonce, :int),
-      Serialization.transform_item(ttl, :int)
-    )
-  end
-
-  defp decode(NameRevokeTx, [encoded_senders, nonce, encoded_hash, fee, ttl]) do
-    {:ok, hash} = Identifier.decode_data(encoded_hash)
-    payload = %NameRevokeTx{hash: hash}
-
-    senders = Serialization.deserialize_identity(encoded_senders)
-
-    DataTx.init(
-      NameRevokeTx,
-      payload,
-      senders,
-      Serialization.transform_item(fee, :int),
-      Serialization.transform_item(nonce, :int),
-      Serialization.transform_item(ttl, :int)
-    )
-  end
-
-  defp decode(NameTransferTx, [encoded_senders, nonce, hash, recipient, fee, ttl]) do
-    {:ok, decoded_hash} = Identifier.decode_data(hash)
-    {:ok, decoded_recipient} = Identifier.decode_data(recipient)
-    payload = %NameTransferTx{hash: decoded_hash, target: decoded_recipient}
-
-    senders = Serialization.deserialize_identity(encoded_senders)
-
-    DataTx.init(
-      NameTransferTx,
-      payload,
-      senders,
-      Serialization.transform_item(fee, :int),
-      Serialization.transform_item(nonce, :int),
-      Serialization.transform_item(ttl, :int)
-    )
-  end
-
-  defp decode(ChannelCloseMutalTx, [
-         encoded_senders,
-         nonce,
-         channel_id,
-         initiator_amount,
-         responder_amount,
-         fee,
-         ttl
-       ]) do
-    payload = %ChannelCloseMutalTx{
-      channel_id: channel_id,
-      initiator_amount: Serialization.transform_item(initiator_amount, :int),
-      responder_amount: Serialization.transform_item(responder_amount, :int)
-    }
-
-    senders = Serialization.deserialize_identity(encoded_senders)
-
-    DataTx.init(
-      ChannelCloseMutalTx,
-      payload,
-      senders,
-      Serialization.transform_item(fee, :int),
-      Serialization.transform_item(nonce, :int),
-      Serialization.transform_item(ttl, :int)
-    )
-  end
-
-  defp decode(ChannelCloseSoloTx, [encoded_senders, nonce, state, fee, ttl]) do
-    payload = %ChannelCloseSoloTx{
-      state: ChannelStateOffChain.decode(state)
-    }
-
-    senders = Serialization.deserialize_identity(encoded_senders)
-
-    DataTx.init(
-      ChannelCloseSoloTx,
-      payload,
-      senders,
-      Serialization.transform_item(fee, :int),
-      Serialization.transform_item(nonce, :int),
-      Serialization.transform_item(ttl, :int)
-    )
-  end
-
-  defp decode(ChannelCreateTx, [
-         encoded_senders,
-         nonce,
-         initiator_amount,
-         responder_amount,
-         locktime,
-         fee,
-         ttl
-       ]) do
-    payload = %ChannelCreateTx{
-      initiator_amount: Serialization.transform_item(initiator_amount, :int),
-      responder_amount: Serialization.transform_item(responder_amount, :int),
-      locktime: Serialization.transform_item(locktime, :int)
-    }
-
-    senders = Serialization.deserialize_identity(encoded_senders)
-
-    DataTx.init(
-      ChannelCreateTx,
-      payload,
-      senders,
-      Serialization.transform_item(fee, :int),
-      Serialization.transform_item(nonce, :int),
-      Serialization.transform_item(ttl, :int)
-    )
-  end
-
-  defp decode(ChannelSettleTx, [encoded_senders, nonce, channel_id, fee, ttl]) do
-    payload = %ChannelSettleTx{channel_id: channel_id}
-
-    senders = Serialization.deserialize_identity(encoded_senders)
-
-    DataTx.init(
-      ChannelSettleTx,
-      payload,
-      senders,
-      Serialization.transform_item(fee, :int),
-      Serialization.transform_item(nonce, :int),
-      Serialization.transform_item(ttl, :int)
-    )
-  end
-
-  defp decode(ChannelSlashTx, [encoded_senders, nonce, state, fee, ttl]) do
-    payload = %ChannelSlashTx{state: ChannelStateOffChain.decode(state)}
-
-    senders = Serialization.deserialize_identity(encoded_senders)
-
-    DataTx.init(
-      ChannelSlashTx,
-      payload,
-      senders,
-      Serialization.transform_item(fee, :int),
-      Serialization.transform_item(nonce, :int),
-      Serialization.transform_item(ttl, :int)
-    )
-  end
-
-  defp decode(tx_type, tx_data) do
-    {:error,
-     "#{__MODULE__}: Unknown DataTx structure: #{inspect(tx_type)}, TX's data: #{inspect(tx_data)} "}
-  end
-=======
->>>>>>> eb188f35
 end