--- conflicted
+++ resolved
@@ -177,17 +177,6 @@
     end
   end
 
-<<<<<<< HEAD
-  @spec payload(DataTx.t()) :: map()
-  def payload(%DataTx{payload: payload, type: type}) do
-    if Enum.member?(valid_types(), type) do
-      payload
-    else
-      Logger.error("Call to DataTx payload with invalid transaction type")
-      %{}
-    end
-  end
-
   @spec chainstate_senders?(DataTx.t()) :: boolean()
   def chainstate_senders?(%DataTx{type: type}) do
     type.chainstate_senders?()
@@ -201,19 +190,8 @@
   @doc """
   Validates the transaction without considering state
   """
-  @spec validate(DataTx.t(), non_neg_integer()) :: :ok | {:error, String.t()}
-  def validate(
-        %DataTx{fee: fee, type: type, senders: senders} = tx,
-        # FIXME
-        block_height \\ Chain.top_height()
-      ) do
-=======
-  @doc """
-  Validates the transaction without considering state
-  """
   @spec validate(DataTx.t()) :: :ok | {:error, String.t()}
   def validate(%DataTx{fee: fee, type: type, senders: senders} = tx) do
->>>>>>> 893ec3b4
     cond do
       !Enum.member?(valid_types(), type) ->
         {:error, "#{__MODULE__}: Invalid tx type=#{type}"}
