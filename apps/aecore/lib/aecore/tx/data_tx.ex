defmodule Aecore.Tx.DataTx do
  @moduledoc """
  Module defining the Data transaction which encapsulates all of the different sub-transactions
  """
  alias Aecore.Account.{Account, AccountStateTree}
  alias Aecore.Chain.{Chainstate, Identifier}
  alias Aecore.Keys
  alias Aecore.Tx.DataTx
  alias Aeutil.{Bits, Serialization, TypeToTag}

  require Logger

  @typedoc "Name of the specified transaction module"
  @type tx_types ::
          Aecore.Account.Tx.SpendTx
          | Aecore.Oracle.Tx.OracleExtendTx
          | Aecore.Oracle.Tx.OracleRegistrationTx
          | Aecore.Oracle.Tx.OracleResponseTx
          | Aecore.Oracle.Tx.OracleResponseTx
          | Aecore.Naming.Tx.NamePreClaimTx
          | Aecore.Naming.Tx.NameClaimTx
          | Aecore.Naming.Tx.NameUpdateTx
          | Aecore.Naming.Tx.NameTransferTx
          | Aecore.Naming.Tx.NameRevokeTx
          | Aecore.Contract.Tx.ContractCreateTx
          | Aecore.Contract.Tx.ContractCallTx
          | Aecore.Channel.Tx.ChannelCreateTx
          | Aecore.Channel.Tx.ChannelCloseMutalTx
          | Aecore.Channel.Tx.ChannelCloseSoloTx
          | Aecore.Channel.Tx.ChannelSlashTx
          | Aecore.Channel.Tx.ChannelSettleTx

  @typedoc "Structure of a transaction that may be added to the blockchain"
  @type payload ::
          Aecore.Account.Tx.SpendTx.t()
          | Aecore.Oracle.Tx.OracleExtendTx.t()
          | Aecore.Oracle.Tx.OracleRegistrationTx.t()
          | Aecore.Oracle.Tx.OracleResponseTx.t()
          | Aecore.Oracle.Tx.OracleResponseTx.t()
          | Aecore.Naming.Tx.NamePreClaimTx.t()
          | Aecore.Naming.Tx.NameClaimTx.t()
          | Aecore.Naming.Tx.NameUpdateTx.t()
          | Aecore.Naming.Tx.NameTransferTx.t()
          | Aecore.Naming.Tx.NameRevokeTx.t()
          | Aecore.Contract.Tx.ContractCreateTx.t()
          | Aecore.Contract.Tx.ContractCallTx.t()
          | Aecore.Channel.Tx.ChannelCreateTx.t()
          | Aecore.Channel.Tx.ChannelCloseMutalTx.t()
          | Aecore.Channel.Tx.ChannelCloseSoloTx.t()
          | Aecore.Channel.Tx.ChannelSlashTx.t()
          | Aecore.Channel.Tx.ChannelSettleTx.t()

  @typedoc "Reason for the error"
  @type reason :: String.t()

  @typedoc "Structure of the main transaction wrapper"
  @type t :: %DataTx{
          type: tx_types(),
          payload: payload(),
          senders: list(binary()),
          fee: non_neg_integer(),
          nonce: non_neg_integer(),
          ttl: non_neg_integer()
        }

  @doc """
  Definition of the DataTx structure

  # Parameters
  - type: The type of transaction that may be added to the blockchain
  - payload: The strcuture of the specified transaction type
  - senders: The public addresses of the accounts originating the transaction. First element of this list is special - it's the main sender. Nonce is applied to main sender Account.
  - fee: The amount of tokens given to the miner
  - nonce: An integer bigger then current nonce of main sender Account. (see senders)
  """
  defstruct [:type, :payload, :senders, :fee, :nonce, :ttl]
  use ExConstructor

  def valid_types do
    [
      Aecore.Account.Tx.SpendTx,
      Aecore.Oracle.Tx.OracleExtendTx,
      Aecore.Oracle.Tx.OracleQueryTx,
      Aecore.Oracle.Tx.OracleRegistrationTx,
      Aecore.Oracle.Tx.OracleResponseTx,
      Aecore.Naming.Tx.NameClaimTx,
      Aecore.Naming.Tx.NamePreClaimTx,
      Aecore.Naming.Tx.NameRevokeTx,
      Aecore.Naming.Tx.NameTransferTx,
      Aecore.Naming.Tx.NameUpdateTx,
      Aecore.Contract.Tx.ContractCreateTx,
      Aecore.Contract.Tx.ContractCallTx,
      Aecore.Channel.Tx.ChannelCreateTx,
      Aecore.Channel.Tx.ChannelCloseSoloTx,
      Aecore.Channel.Tx.ChannelCloseMutalTx,
      Aecore.Channel.Tx.ChannelSlashTx,
      Aecore.Channel.Tx.ChannelSettleTx
    ]
  end

  @spec init(
          tx_types(),
          map(),
          list(binary()) | binary(),
          non_neg_integer(),
          integer(),
          non_neg_integer()
        ) :: DataTx.t()
  def init(type, payload, senders, fee, nonce, ttl \\ 0) do
    if is_list(senders) do
      identified_senders =
        for sender <- senders do
          case sender do
            %Identifier{} ->
              sender

            address ->
              Identifier.create_identity(address, :account)
          end
        end

      %DataTx{
        type: type,
        payload: type.init(payload),
        senders: identified_senders,
        nonce: nonce,
        fee: fee,
        ttl: ttl
      }
    else
      sender = Identifier.create_identity(senders, :account)

      %DataTx{
        type: type,
        payload: type.init(payload),
        senders: [sender],
        nonce: nonce,
        fee: fee,
        ttl: ttl
      }
    end
  end

  @spec init_binary(tx_types(), map(), list(binary()), binary(), binary(), binary()) ::
          {:ok, DataTx.t()} | {:error, String.t()}
  def init_binary(type, payload, encoded_senders, fee, nonce, ttl) do
    with {:ok, senders} <- Identifier.decode_list_from_binary(encoded_senders) do
      {:ok,
       %DataTx{
         type: type,
         payload: type.init(payload),
         senders: senders,
         fee: fee,
         nonce: nonce,
         ttl: ttl
       }}
    else
      {:error, _} = error -> error
    end
  end

  @spec senders(DataTx.t()) :: list(binary())
  def senders(%DataTx{senders: senders}) do
    for sender <- senders do
      sender.value
    end
  end

  @spec main_sender(DataTx.t()) :: binary() | nil
  def main_sender(tx) do
    List.first(senders(tx))
  end

  @spec ttl(DataTx.t()) :: non_neg_integer()
  def ttl(%DataTx{ttl: ttl}) do
    case ttl do
      0 -> :max_ttl
      ttl -> ttl
    end
  end

  @doc """
  Validates the transaction without considering state
  """
  @spec validate(DataTx.t()) :: :ok | {:error, String.t()}
  def validate(%DataTx{fee: fee, type: type, senders: senders} = tx) do
    cond do
      !Enum.member?(valid_types(), type) ->
        {:error, "#{__MODULE__}: Invalid tx type=#{type}"}

      fee < 0 ->
        {:error, "#{__MODULE__}: Negative fee"}

      !senders_pubkeys_size_valid?(senders) ->
        {:error, "#{__MODULE__}: Invalid senders pubkey size"}

      DataTx.ttl(tx) < 0 ->
        {:error,
         "#{__MODULE__}: Invalid TTL value: #{DataTx.ttl(tx)} can't be a negative integer."}

      true ->
        payload_validate(tx)
    end
  end

  @doc """
  Changes the chainstate (account state and tx_type_state) according
  to the given transaction requirements
  """
  @spec process_chainstate(Chainstate.t(), non_neg_integer(), DataTx.t(), Transaction.context()) ::
          {:ok, Chainstate.t()} | {:error, String.t()}
<<<<<<< HEAD
  def process_chainstate(
        chainstate,
        block_height,
        %DataTx{fee: fee} = tx,
        context \\ :transaction
      ) do
=======
  def process_chainstate(chainstate, block_height, %DataTx{payload: payload, fee: fee} = tx) do
>>>>>>> 471f21ef
    accounts_state = chainstate.accounts

    tx_type_state = Map.get(chainstate, tx.type.get_chain_state_name(), %{})

    nonce_accounts_state =
<<<<<<< HEAD
      if Enum.empty?(tx.senders) do
        accounts_state
      else
        AccountStateTree.update(accounts_state, main_sender(tx), fn acc ->
          Account.apply_nonce!(acc, tx.nonce)
        end)
      end

    chain_state_name = tx.type.get_chain_state_name()

    process_tx_type_state =
      if Enum.member?([:contracts, :calls], chain_state_name) do
        %{chainstate | accounts: nonce_accounts_state}
      else
        tx_type_state
      end

    with {:ok, {new_accounts_state, new_tx_type_state}} <-
           nonce_accounts_state
           |> tx.type.deduct_fee(block_height, payload, tx, fee)
           |> tx.type.process_chainstate(
             process_tx_type_state,
             block_height,
             payload,
             tx,
             context
           ) do
      new_chainstate =
        case chain_state_name do
          chain_state_name when chain_state_name in [:contracts, :calls] ->
            new_tx_type_state

          :accounts ->
            %{chainstate | accounts: new_accounts_state}

          _ ->
            %{chainstate | accounts: new_accounts_state}
            |> Map.put(chain_state_name, new_tx_type_state)
        end
=======
      AccountStateTree.update(accounts_state, main_sender(tx), fn acc ->
        Account.apply_nonce!(acc, tx.nonce)
      end)

    processed_states =
      nonce_accounts_state
      |> tx.type.deduct_fee(block_height, payload, tx, fee)
      |> tx.type.process_chainstate(
        tx_type_state,
        block_height,
        payload,
        tx
      )
>>>>>>> 471f21ef

    case processed_states do
      {:ok, {new_accounts_state, new_tx_type_state}} ->
        new_chainstate =
          if tx.type.get_chain_state_name() == :accounts do
            %{chainstate | accounts: new_accounts_state}
          else
            %{chainstate | accounts: new_accounts_state}
            |> Map.put(tx.type.get_chain_state_name(), new_tx_type_state)
          end

        {:ok, new_chainstate}

      error ->
        error
    end
  end

  @spec preprocess_check(Chainstate.t(), non_neg_integer(), DataTx.t(), Transaction.context()) ::
          :ok | {:error, String.t()}
<<<<<<< HEAD
  def preprocess_check(chainstate, block_height, tx, context \\ :transaction) do
=======
  def preprocess_check(chainstate, block_height, %DataTx{payload: payload, type: type} = tx) do
>>>>>>> 471f21ef
    accounts_state = chainstate.accounts
    tx_type_state = Map.get(chainstate, type.get_chain_state_name(), %{})

<<<<<<< HEAD
    with :ok <-
           tx.type.preprocess_check(
             accounts_state,
             tx_type_state,
             block_height,
             payload,
             tx,
             context
           ) do
      if main_sender(tx) == nil || Account.nonce(chainstate.accounts, main_sender(tx)) < tx.nonce do
=======
    tx_type_preprocess_check =
      type.preprocess_check(accounts_state, tx_type_state, block_height, payload, tx)

    cond do
      tx_type_preprocess_check != :ok ->
        tx_type_preprocess_check

      DataTx.ttl(tx) < block_height ->
        {:error,
         "#{__MODULE__}: Invalid or expired TTL value: #{DataTx.ttl(tx)}, with given block's height: #{
           block_height
         }"}

      Account.nonce(chainstate.accounts, main_sender(tx)) >= tx.nonce ->
        {:error, "#{__MODULE__}: Transaction nonce too small #{tx.nonce}"}

      true ->
>>>>>>> 471f21ef
        :ok
    end
  end

  @spec serialize(map()) :: map()
  def serialize(%DataTx{} = tx) do
    map_without_senders = %{
      "type" => Serialization.serialize_value(tx.type),
      "payload" => Serialization.serialize_value(tx.payload),
      "fee" => Serialization.serialize_value(tx.fee),
      "nonce" => Serialization.serialize_value(tx.nonce),
      "ttl" => Serialization.serialize_value(tx.ttl)
    }

    if length(tx.senders) == 1 do
      Map.put(
        map_without_senders,
        "sender",
        Serialization.serialize_value(main_sender(tx), :sender)
      )
    else
      new_senders =
        for sender <- tx.senders do
          sender.value
        end

      Map.put(
        map_without_senders,
        "senders",
        Serialization.serialize_value(new_senders, :senders)
      )
    end
  end

  @spec deserialize(map()) :: DataTx.t()
  def deserialize(%{sender: sender} = data_tx) do
    init(data_tx.type, data_tx.payload, [sender], data_tx.fee, data_tx.nonce, data_tx.ttl)
  end

  def deserialize(%{senders: senders} = data_tx) do
    init(data_tx.type, data_tx.payload, senders, data_tx.fee, data_tx.nonce, data_tx.ttl)
  end

  @spec base58c_encode(binary()) :: String.t()
  def base58c_encode(bin) do
    Bits.encode58c("th", bin)
  end

  @spec base58c_decode(String.t()) :: binary() | {:error, String.t()}
  def base58c_decode(<<"th$", payload::binary>>) do
    Bits.decode58(payload)
  end

  def base58c_decode(_) do
    {:error, "#{__MODULE__}: Wrong data"}
  end

  @spec standard_deduct_fee(
          Chainstate.accounts(),
          non_neg_integer(),
          DataTx.t(),
          non_neg_integer()
        ) :: Chainstate.accounts()
  def standard_deduct_fee(accounts, block_height, data_tx, fee) do
    sender = DataTx.main_sender(data_tx)

    AccountStateTree.update(accounts, sender, fn acc ->
      Account.apply_transfer!(acc, block_height, fee * -1)
    end)
  end

  defp payload_validate(%DataTx{type: type, payload: payload} = data_tx) do
    type.validate(payload, data_tx)
  end

  defp senders_pubkeys_size_valid?([sender | rest]) do
    if Keys.key_size_valid?(sender) do
      senders_pubkeys_size_valid?(rest)
    else
      false
    end
  end

  defp senders_pubkeys_size_valid?([]) do
    true
  end

  @spec encode_to_list(DataTx.t()) :: list()
  def encode_to_list(%DataTx{} = tx) do
    {:ok, tag} = TypeToTag.type_to_tag(tx.type)
    [tag | tx.type.encode_to_list(tx.payload, tx)]
  end

  @spec rlp_encode(DataTx.t()) :: binary()
  def rlp_encode(%DataTx{} = tx) do
    tx
    |> encode_to_list()
    |> ExRLP.encode()
  end

  @spec rlp_decode(binary()) :: {:ok, DataTx.t()} | {:error, String.t()}
  def rlp_decode(binary) do
    case Serialization.rlp_decode_anything(binary) do
      {:ok, %DataTx{}} = result ->
        result

      {:ok, _} ->
        {:error, "#{__MODULE__}: Invalid type"}

      {:error, _} = error ->
        error
    end
  end
end<|MERGE_RESOLUTION|>--- conflicted
+++ resolved
@@ -209,29 +209,20 @@
   """
   @spec process_chainstate(Chainstate.t(), non_neg_integer(), DataTx.t(), Transaction.context()) ::
           {:ok, Chainstate.t()} | {:error, String.t()}
-<<<<<<< HEAD
   def process_chainstate(
         chainstate,
         block_height,
-        %DataTx{fee: fee} = tx,
+        %DataTx{payload: payload, fee: fee} = tx,
         context \\ :transaction
       ) do
-=======
-  def process_chainstate(chainstate, block_height, %DataTx{payload: payload, fee: fee} = tx) do
->>>>>>> 471f21ef
     accounts_state = chainstate.accounts
 
     tx_type_state = Map.get(chainstate, tx.type.get_chain_state_name(), %{})
 
     nonce_accounts_state =
-<<<<<<< HEAD
-      if Enum.empty?(tx.senders) do
-        accounts_state
-      else
-        AccountStateTree.update(accounts_state, main_sender(tx), fn acc ->
-          Account.apply_nonce!(acc, tx.nonce)
-        end)
-      end
+      AccountStateTree.update(accounts_state, main_sender(tx), fn acc ->
+        Account.apply_nonce!(acc, tx.nonce)
+      end)
 
     chain_state_name = tx.type.get_chain_state_name()
 
@@ -242,52 +233,30 @@
         tx_type_state
       end
 
-    with {:ok, {new_accounts_state, new_tx_type_state}} <-
-           nonce_accounts_state
-           |> tx.type.deduct_fee(block_height, payload, tx, fee)
-           |> tx.type.process_chainstate(
-             process_tx_type_state,
-             block_height,
-             payload,
-             tx,
-             context
-           ) do
-      new_chainstate =
-        case chain_state_name do
-          chain_state_name when chain_state_name in [:contracts, :calls] ->
-            new_tx_type_state
-
-          :accounts ->
-            %{chainstate | accounts: new_accounts_state}
-
-          _ ->
-            %{chainstate | accounts: new_accounts_state}
-            |> Map.put(chain_state_name, new_tx_type_state)
-        end
-=======
-      AccountStateTree.update(accounts_state, main_sender(tx), fn acc ->
-        Account.apply_nonce!(acc, tx.nonce)
-      end)
-
     processed_states =
       nonce_accounts_state
       |> tx.type.deduct_fee(block_height, payload, tx, fee)
       |> tx.type.process_chainstate(
-        tx_type_state,
+        process_tx_type_state,
         block_height,
         payload,
-        tx
+        tx,
+        context
       )
->>>>>>> 471f21ef
 
     case processed_states do
       {:ok, {new_accounts_state, new_tx_type_state}} ->
         new_chainstate =
-          if tx.type.get_chain_state_name() == :accounts do
-            %{chainstate | accounts: new_accounts_state}
-          else
-            %{chainstate | accounts: new_accounts_state}
-            |> Map.put(tx.type.get_chain_state_name(), new_tx_type_state)
+          case chain_state_name do
+            chain_state_name when chain_state_name in [:contracts, :calls] ->
+              new_tx_type_state
+
+            :accounts ->
+              %{chainstate | accounts: new_accounts_state}
+
+            _ ->
+              %{chainstate | accounts: new_accounts_state}
+              |> Map.put(chain_state_name, new_tx_type_state)
           end
 
         {:ok, new_chainstate}
@@ -299,28 +268,17 @@
 
   @spec preprocess_check(Chainstate.t(), non_neg_integer(), DataTx.t(), Transaction.context()) ::
           :ok | {:error, String.t()}
-<<<<<<< HEAD
-  def preprocess_check(chainstate, block_height, tx, context \\ :transaction) do
-=======
-  def preprocess_check(chainstate, block_height, %DataTx{payload: payload, type: type} = tx) do
->>>>>>> 471f21ef
+  def preprocess_check(
+        chainstate,
+        block_height,
+        %DataTx{payload: payload, type: type} = tx,
+        context \\ :transaction
+      ) do
     accounts_state = chainstate.accounts
     tx_type_state = Map.get(chainstate, type.get_chain_state_name(), %{})
 
-<<<<<<< HEAD
-    with :ok <-
-           tx.type.preprocess_check(
-             accounts_state,
-             tx_type_state,
-             block_height,
-             payload,
-             tx,
-             context
-           ) do
-      if main_sender(tx) == nil || Account.nonce(chainstate.accounts, main_sender(tx)) < tx.nonce do
-=======
     tx_type_preprocess_check =
-      type.preprocess_check(accounts_state, tx_type_state, block_height, payload, tx)
+      type.preprocess_check(accounts_state, tx_type_state, block_height, payload, tx, context)
 
     cond do
       tx_type_preprocess_check != :ok ->
@@ -336,7 +294,6 @@
         {:error, "#{__MODULE__}: Transaction nonce too small #{tx.nonce}"}
 
       true ->
->>>>>>> 471f21ef
         :ok
     end
   end
