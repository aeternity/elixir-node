defmodule Aecore.Tx.DataTx do
  @moduledoc """
  Aecore structure of a transaction data.
  """
  alias Aecore.Tx.DataTx
  alias Aeutil.Serialization
  alias Aeutil.Bits
  alias Aecore.Account.Account
  alias Aecore.Account.AccountStateTree
  alias Aecore.Keys
  alias Aecore.Chain.Chainstate
  alias Aecore.Chain.Worker, as: Chain
  alias Aecore.Chain.Identifier
  alias Aecore.Account.Tx.SpendTx
  alias Aecore.Oracle.Tx.OracleExtendTx
  alias Aecore.Oracle.Tx.OracleRegistrationTx
  alias Aecore.Oracle.Tx.OracleResponseTx
  alias Aecore.Oracle.Tx.OracleResponseTx
  alias Aecore.Oracle.Tx.OracleQueryTx
  alias Aecore.Naming.Tx.NamePreClaimTx
  alias Aecore.Naming.Tx.NameClaimTx
  alias Aecore.Naming.Tx.NameUpdateTx
  alias Aecore.Naming.Tx.NameTransferTx
  alias Aecore.Naming.Tx.NameRevokeTx
  alias Aecore.Channel.Tx.ChannelCreateTx
  alias Aecore.Channel.Tx.ChannelCloseMutalTx
  alias Aecore.Channel.Tx.ChannelCloseSoloTx
  alias Aecore.Channel.Tx.ChannelSlashTx
  alias Aecore.Channel.Tx.ChannelSettleTx
  alias Aecore.Channel.ChannelStateOffChain

  require Logger

  @typedoc "Name of the specified transaction module"
  @type tx_types ::
          Aecore.Account.Tx.SpendTx
          | Aecore.Oracle.Tx.OracleExtendTx
          | Aecore.Oracle.Tx.OracleRegistrationTx
          | Aecore.Oracle.Tx.OracleResponseTx
          | Aecore.Oracle.Tx.OracleResponseTx
          | Aecore.Naming.Tx.NamePreClaimTx
          | Aecore.Naming.Tx.NameClaimTx
          | Aecore.Naming.Tx.NameUpdateTx
          | Aecore.Naming.Tx.NameTransferTx
          | Aecore.Naming.Tx.NameRevokeTx
          | Aecore.Channel.Tx.ChannelCreateTx
          | Aecore.Channel.Tx.ChannelCloseMutalTx
          | Aecore.Channel.Tx.ChannelCloseSoloTx
          | Aecore.Channel.Tx.ChannelSlashTx
          | Aecore.Channel.Tx.ChannelSettleTx

  @typedoc "Structure of a transaction that may be added to be blockchain"
  @type payload ::
          Aecore.Account.Tx.SpendTx.t()
          | Aecore.Oracle.Tx.OracleExtendTx.t()
          | Aecore.Oracle.Tx.OracleRegistrationTx.t()
          | Aecore.Oracle.Tx.OracleResponseTx.t()
          | Aecore.Oracle.Tx.OracleResponseTx.t()
          | Aecore.Naming.Tx.NamePreClaimTx.t()
          | Aecore.Naming.Tx.NameClaimTx.t()
          | Aecore.Naming.Tx.NameUpdateTx.t()
          | Aecore.Naming.Tx.NameTransferTx.t()
          | Aecore.Naming.Tx.NameRevokeTx.t()
          | Aecore.Channel.Tx.ChannelCreateTx.t()
          | Aecore.Channel.Tx.ChannelCloseMutalTx.t()
          | Aecore.Channel.Tx.ChannelCloseSoloTx.t()
          | Aecore.Channel.Tx.ChannelSlashTx.t()
          | Aecore.Channel.Tx.ChannelSettleTx.t()

  @typedoc "Reason for the error"
  @type reason :: String.t()

  @typedoc "Structure of the main transaction wrapper"
  @type t :: %DataTx{
          type: tx_types(),
          payload: payload(),
          senders: list(binary()),
          fee: non_neg_integer(),
          nonce: non_neg_integer(),
          ttl: non_neg_integer()
        }

  @doc """
  Definition of Aecore DataTx structure

  ## Parameters
  - type: The type of transaction that may be added to the blockchain
  - payload: The strcuture of the specified transaction type
  - senders: The public addresses of the accounts originating the transaction. First element of this list is special - it's the main sender. Nonce is applied to main sender Account.
  - fee: The amount of tokens given to the miner
  - nonce: An integer bigger then current nonce of main sender Account. (see senders)
  """

  defstruct [:type, :payload, :senders, :fee, :nonce, :ttl]
  use ExConstructor

  def valid_types do
    [
      Aecore.Account.Tx.SpendTx,
      Aecore.Oracle.Tx.OracleExtendTx,
      Aecore.Oracle.Tx.OracleQueryTx,
      Aecore.Oracle.Tx.OracleRegistrationTx,
      Aecore.Oracle.Tx.OracleResponseTx,
      Aecore.Naming.Tx.NameClaimTx,
      Aecore.Naming.Tx.NamePreClaimTx,
      Aecore.Naming.Tx.NameRevokeTx,
      Aecore.Naming.Tx.NameTransferTx,
      Aecore.Naming.Tx.NameUpdateTx,
      Aecore.Channel.Tx.ChannelCreateTx,
      Aecore.Channel.Tx.ChannelCloseSoloTx,
      Aecore.Channel.Tx.ChannelCloseMutalTx,
      Aecore.Channel.Tx.ChannelSlashTx,
      Aecore.Channel.Tx.ChannelSettleTx
    ]
  end

  @spec init(
          tx_types(),
          map(),
          list(binary()) | binary(),
          non_neg_integer(),
          integer(),
          non_neg_integer()
        ) :: t()
  def init(type, payload, senders, fee, nonce, ttl \\ 0) do
    if is_list(senders) do
      identified_senders =
        for sender <- senders do
          with {:ok, identified_senders} <- Identifier.create_identity(sender, :account) do
            identified_senders
          else
            {:error, msg} -> {:error, msg}
          end
        end

      %DataTx{
        type: type,
        payload: type.init(payload),
        senders: identified_senders,
        nonce: nonce,
        fee: fee,
        ttl: ttl
      }
    else
      {:ok, sender} = Identifier.create_identity(senders, :account)

      %DataTx{
        type: type,
        payload: type.init(payload),
        senders: [sender],
        nonce: nonce,
        fee: fee,
        ttl: ttl
      }
    end
  end

  @spec fee(t()) :: non_neg_integer()
  def fee(%DataTx{fee: fee}) do
    fee
  end

  @spec senders(t()) :: list(binary())
  def senders(%DataTx{senders: senders}) do
    for sender <- senders do
      sender.value
    end
  end

  @spec main_sender(t()) :: binary() | nil
  def main_sender(tx) do
    List.first(senders(tx))
  end

  @spec nonce(t()) :: non_neg_integer()
  def nonce(%DataTx{nonce: nonce}) do
    nonce
  end

  @spec ttl(t()) :: non_neg_integer()
  def ttl(%DataTx{ttl: ttl}) do
    case ttl do
      0 -> :max_ttl
      ttl -> ttl
    end
  end

  @spec payload(t()) :: map()
  def payload(%DataTx{payload: payload, type: type}) do
    if Enum.member?(valid_types(), type) do
      payload
    else
      Logger.error("Call to DataTx payload with invalid transaction type")
      %{}
    end
  end

  @doc """
  Checks whether the fee is above 0.
  """
  @spec validate(t(), non_neg_integer()) :: :ok | {:error, String.t()}
  def validate(%DataTx{fee: fee, type: type} = tx, block_height \\ Chain.top_height()) do
    cond do
      !Enum.member?(valid_types(), type) ->
        {:error, "#{__MODULE__}: Invalid tx type=#{type}"}

      fee < 0 ->
        {:error, "#{__MODULE__}: Negative fee"}

      !senders_pubkeys_size_valid?(tx.senders) ->
        {:error, "#{__MODULE__}: Invalid senders pubkey size"}

      DataTx.ttl(tx) < 0 ->
        {:error,
         "#{__MODULE__}: Invalid TTL value: #{DataTx.ttl(tx)} can't be a negative integer."}

      DataTx.ttl(tx) < block_height ->
        {:error,
         "#{__MODULE__}: Invalid or expired TTL value: #{DataTx.ttl(tx)}, with given block's height: #{
           block_height
         }"}

      true ->
        payload_validate(tx)
    end
  end

  @doc """
  Changes the chainstate (account state and tx_type_state) according
  to the given transaction requirements
  """
  @spec process_chainstate(Chainstate.t(), non_neg_integer(), t()) ::
          {:ok, Chainstate.t()} | {:error, String.t()}
  def process_chainstate(chainstate, block_height, %DataTx{fee: fee} = tx) do
    accounts_state = chainstate.accounts
    payload = payload(tx)

    tx_type_state = Map.get(chainstate, tx.type.get_chain_state_name(), %{})

    nonce_accounts_state =
      if Enum.empty?(tx.senders) do
        accounts_state
      else
        AccountStateTree.update(accounts_state, main_sender(tx), fn acc ->
          Account.apply_nonce!(acc, tx.nonce)
        end)
      end

    with {:ok, {new_accounts_state, new_tx_type_state}} <-
           nonce_accounts_state
           |> tx.type.deduct_fee(block_height, payload, tx, fee)
           |> tx.type.process_chainstate(
             tx_type_state,
             block_height,
             payload,
             tx
           ) do
      new_chainstate =
        if tx.type.get_chain_state_name() == :accounts do
          %{chainstate | accounts: new_accounts_state}
        else
          %{chainstate | accounts: new_accounts_state}
          |> Map.put(tx.type.get_chain_state_name(), new_tx_type_state)
        end

      {:ok, new_chainstate}
    else
      err ->
        err
    end
  end

  @spec preprocess_check(Chainstate.t(), non_neg_integer(), t()) :: :ok | {:error, String.t()}
  def preprocess_check(chainstate, block_height, tx) do
    accounts_state = chainstate.accounts
    payload = payload(tx)
    tx_type_state = Map.get(chainstate, tx.type.get_chain_state_name(), %{})

    with :ok <- tx.type.preprocess_check(accounts_state, tx_type_state, block_height, payload, tx) do
      if main_sender(tx) == nil || Account.nonce(chainstate.accounts, main_sender(tx)) < tx.nonce do
        :ok
      else
        {:error, "#{__MODULE__}: Too small nonce"}
      end
    else
      err ->
        err
    end
  end

  @spec serialize(map()) :: map()
  def serialize(%DataTx{} = tx) do
    map_without_senders = %{
      "type" => Serialization.serialize_value(tx.type),
      "payload" => Serialization.serialize_value(tx.payload),
      "fee" => Serialization.serialize_value(tx.fee),
      "nonce" => Serialization.serialize_value(tx.nonce),
      "ttl" => Serialization.serialize_value(tx.ttl)
    }

    if length(tx.senders) == 1 do
      Map.put(
        map_without_senders,
        "sender",
        Serialization.serialize_value(main_sender(tx), :sender)
      )
    else
      new_senders =
        for sender <- tx.senders do
          sender.value
        end

      Map.put(
        map_without_senders,
        "senders",
        Serialization.serialize_value(new_senders, :senders)
      )
    end
  end

  @spec deserialize(map()) :: t()
  def deserialize(%{sender: sender} = data_tx) do
    init(data_tx.type, data_tx.payload, [sender], data_tx.fee, data_tx.nonce, data_tx.ttl)
  end

  def deserialize(%{senders: senders} = data_tx) do
    init(data_tx.type, data_tx.payload, senders, data_tx.fee, data_tx.nonce, data_tx.ttl)
  end

  def base58c_encode(bin) do
    Bits.encode58c("th", bin)
  end

  def base58c_decode(<<"th$", payload::binary>>) do
    Bits.decode58(payload)
  end

  def base58c_decode(_) do
    {:error, "#{__MODULE__}: Wrong data"}
  end

  @spec standard_deduct_fee(
          Chainstate.accounts(),
          non_neg_integer(),
          t(),
          non_neg_integer()
        ) :: Chainstate.accounts()
  def standard_deduct_fee(accounts, block_height, data_tx, fee) do
    sender = DataTx.main_sender(data_tx)

    AccountStateTree.update(accounts, sender, fn acc ->
      Account.apply_transfer!(acc, block_height, fee * -1)
    end)
  end

  defp payload_validate(%DataTx{type: type, payload: payload} = data_tx) do
    payload
    |> type.validate(data_tx)
  end

  defp senders_pubkeys_size_valid?([sender | rest]) do
<<<<<<< HEAD
    if Keys.key_size_valid?(sender) do
=======
    if Wallet.key_size_valid?(sender.value) do
>>>>>>> 05d78303
      senders_pubkeys_size_valid?(rest)
    else
      false
    end
  end

  defp senders_pubkeys_size_valid?([]) do
    true
  end

  @spec rlp_encode(non_neg_integer(), non_neg_integer(), t()) :: binary() | {:error, String.t()}
  def rlp_encode(tag, version, term) do
    encode(tag, version, term)
  end

  defp encode(tag, version, %DataTx{type: SpendTx} = tx) do
    senders = Serialization.serialize_identity(tx.senders)

    {:ok, encoded_receiver} = Identifier.encode_data(tx.payload.receiver)

    list = [
      tag,
      version,
      senders,
      encoded_receiver,
      tx.payload.amount,
      tx.fee,
      tx.ttl,
      tx.nonce,
      tx.payload.payload
    ]

    try do
      ExRLP.encode(list)
    rescue
      e -> {:error, "#{__MODULE__}: " <> Exception.message(e)}
    end
  end

  defp encode(tag, version, %DataTx{type: OracleRegistrationTx} = tx) do
    ttl_type = Serialization.encode_ttl_type(tx.payload.ttl)

    senders = Serialization.serialize_identity(tx.senders)

    list = [
      tag,
      version,
      senders,
      tx.nonce,
      tx.payload.query_format,
      tx.payload.response_format,
      tx.payload.query_fee,
      ttl_type,
      tx.payload.ttl.ttl,
      tx.fee,
      tx.ttl
    ]

    try do
      ExRLP.encode(list)
    rescue
      e -> {:error, "#{__MODULE__}: " <> Exception.message(e)}
    end
  end

  defp encode(tag, version, %DataTx{type: OracleQueryTx} = tx) do
    ttl_type_q = Serialization.encode_ttl_type(tx.payload.query_ttl)
    ttl_type_r = Serialization.encode_ttl_type(tx.payload.response_ttl)

    senders = Serialization.serialize_identity(tx.senders)

    {:ok, encoded_oracle_address} = Identifier.encode_data(tx.payload.oracle_address)

    list = [
      tag,
      version,
      senders,
      tx.nonce,
      encoded_oracle_address,
      tx.payload.query_data,
      tx.payload.query_fee,
      ttl_type_q,
      tx.payload.query_ttl.ttl,
      ttl_type_r,
      tx.payload.response_ttl.ttl,
      tx.fee,
      tx.ttl
    ]

    try do
      ExRLP.encode(list)
    rescue
      e -> {:error, "#{__MODULE__}: " <> Exception.message(e)}
    end
  end

  defp encode(tag, version, %DataTx{type: OracleResponseTx} = tx) do
    senders = Serialization.serialize_identity(tx.senders)

    list = [
      tag,
      version,
      senders,
      tx.nonce,
      tx.payload.query_id,
      tx.payload.response,
      tx.fee,
      tx.ttl
    ]

    try do
      ExRLP.encode(list)
    rescue
      e -> {:error, "#{__MODULE__}: " <> Exception.message(e)}
    end
  end

  defp encode(tag, version, %DataTx{type: OracleExtendTx} = tx) do
    senders = Serialization.serialize_identity(tx.senders)

    list = [
      tag,
      version,
      senders,
      tx.nonce,
      tx.payload.ttl,
      tx.fee,
      tx.ttl
    ]

    try do
      ExRLP.encode(list)
    rescue
      e -> {:error, "#{__MODULE__}: " <> Exception.message(e)}
    end
  end

  defp encode(tag, version, %DataTx{type: NamePreClaimTx} = tx) do
    senders = Serialization.serialize_identity(tx.senders)
    {:ok, encoded_commitment} = Identifier.encode_data(tx.payload.commitment)

    list = [
      tag,
      version,
      senders,
      tx.nonce,
      encoded_commitment,
      tx.fee,
      tx.ttl
    ]

    try do
      ExRLP.encode(list)
    rescue
      e -> {:error, "#{__MODULE__}: " <> Exception.message(e)}
    end
  end

  defp encode(tag, version, %DataTx{type: NameClaimTx} = tx) do
    senders = Serialization.serialize_identity(tx.senders)

    list = [
      tag,
      version,
      senders,
      tx.nonce,
      tx.payload.name,
      tx.payload.name_salt,
      tx.fee,
      tx.ttl
    ]

    try do
      ExRLP.encode(list)
    rescue
      e -> {:error, "#{__MODULE__}: " <> Exception.message(e)}
    end
  end

  defp encode(tag, version, %DataTx{type: NameUpdateTx} = tx) do
    senders = Serialization.serialize_identity(tx.senders)
    {:ok, encoded_hash} = Identifier.encode_data(tx.payload.hash)

    list = [
      tag,
      version,
      senders,
      tx.nonce,
      encoded_hash,
      tx.payload.client_ttl,
      tx.payload.pointers,
      tx.payload.expire_by,
      tx.fee,
      tx.ttl
    ]

    try do
      ExRLP.encode(list)
    rescue
      e -> {:error, "#{__MODULE__}: " <> Exception.message(e)}
    end
  end

  defp encode(tag, version, %DataTx{type: NameRevokeTx} = tx) do
    senders = Serialization.serialize_identity(tx.senders)

    {:ok, encoded_hash} = Identifier.encode_data(tx.payload.hash)

    list = [
      tag,
      version,
      senders,
      tx.nonce,
      encoded_hash,
      tx.fee,
      tx.ttl
    ]

    try do
      ExRLP.encode(list)
    rescue
      e -> {:error, "#{__MODULE__}: " <> Exception.message(e)}
    end
  end

  defp encode(tag, version, %DataTx{type: NameTransferTx} = tx) do
    senders = Serialization.serialize_identity(tx.senders)
    {:ok, encoded_target} = Identifier.encode_data(tx.payload.target)
    {:ok, encoded_name_hash} = Identifier.encode_data(tx.payload.hash)

    list = [
      tag,
      version,
      senders,
      tx.nonce,
      encoded_name_hash,
      encoded_target,
      tx.fee,
      tx.ttl
    ]

    try do
      ExRLP.encode(list)
    rescue
      e -> {:error, "#{__MODULE__}: " <> Exception.message(e)}
    end
  end

  defp encode(tag, version, %DataTx{type: ChannelCloseMutalTx} = tx) do
    senders = Serialization.serialize_identity(tx.senders)

    list = [
      tag,
      version,
      senders,
      tx.nonce,
      tx.payload.channel_id,
      tx.payload.initiator_amount,
      tx.payload.responder_amount,
      tx.fee,
      tx.ttl
    ]

    try do
      ExRLP.encode(list)
    rescue
      e -> {:error, "#{__MODULE__}: " <> Exception.message(e)}
    end
  end

  defp encode(tag, version, %DataTx{type: ChannelCloseSoloTx} = tx) do
    senders = Serialization.serialize_identity(tx.senders)

    list = [
      tag,
      version,
      senders,
      tx.nonce,
      ChannelStateOffChain.encode(tx.payload.state),
      tx.fee,
      tx.ttl
    ]

    try do
      ExRLP.encode(list)
    rescue
      e -> {:error, "#{__MODULE__}: " <> Exception.message(e)}
    end
  end

  defp encode(tag, version, %DataTx{type: ChannelCreateTx} = tx) do
    senders = Serialization.serialize_identity(tx.senders)

    list = [
      tag,
      version,
      senders,
      tx.nonce,
      tx.payload.initiator_amount,
      tx.payload.responder_amount,
      tx.payload.locktime,
      tx.fee,
      tx.ttl
    ]

    try do
      ExRLP.encode(list)
    rescue
      e -> {:error, "#{__MODULE__}: " <> Exception.message(e)}
    end
  end

  defp encode(tag, version, %DataTx{type: ChannelSettleTx} = tx) do
    senders = Serialization.serialize_identity(tx.senders)

    list = [
      tag,
      version,
      senders,
      tx.nonce,
      tx.payload.channel_id,
      tx.fee,
      tx.ttl
    ]

    try do
      ExRLP.encode(list)
    rescue
      e -> {:error, "#{__MODULE__}: " <> Exception.message(e)}
    end
  end

  defp encode(tag, version, %DataTx{type: ChannelSlashTx} = tx) do
    senders = Serialization.serialize_identity(tx.senders)

    list = [
      tag,
      version,
      senders,
      tx.nonce,
      ChannelStateOffChain.encode(tx.payload.state),
      tx.fee,
      tx.ttl
    ]

    try do
      ExRLP.encode(list)
    rescue
      e -> {:error, "#{__MODULE__}: " <> Exception.message(e)}
    end
  end

  def rlp_encode(data) do
    {:error, "#{__MODULE__} : Invalid DataTx serializations: #{inspect(data)}"}
  end

  @spec rlp_decode(non_neg_integer(), list()) :: tx_types() | {:error, String.t()}
  def rlp_decode(tag, values) when is_list(values) do
    decode(tag, values)
  end

  defp decode(SpendTx, [
         encoded_senders,
         encoded_receiver,
         amount,
         fee,
         ttl,
         nonce,
         payload
       ]) do
    {:ok, vsn} = Serialization.get_version(SpendTx)

    senders = Serialization.deserialize_identity(encoded_senders)

    {:ok, receiver} = Identifier.decode_data(encoded_receiver)

    DataTx.init(
      SpendTx,
      %{
        receiver: receiver,
        amount: Serialization.transform_item(amount, :int),
        version: vsn,
        payload: payload
      },
      senders,
      Serialization.transform_item(fee, :int),
      Serialization.transform_item(nonce, :int),
      Serialization.transform_item(ttl, :int)
    )
  end

  defp decode(OracleQueryTx, [
         encoded_senders,
         nonce,
         encoded_oracle_address,
         encoded_query_data,
         query_fee,
         encoded_query_ttl_type,
         query_ttl_value,
         encoded_response_ttl_type,
         response_ttl_value,
         fee,
         ttl
       ]) do
    senders = Serialization.deserialize_identity(encoded_senders)

    {:ok, oracle_address} = Identifier.decode_data(encoded_oracle_address)

    query_ttl_type =
      encoded_query_ttl_type
      |> Serialization.transform_item(:int)
      |> Serialization.decode_ttl_type()

    response_ttl_type =
      encoded_response_ttl_type
      |> Serialization.transform_item(:int)
      |> Serialization.decode_ttl_type()

    payload = %{
      oracle_address: oracle_address,
      query_data: encoded_query_data,
      query_fee: Serialization.transform_item(query_fee, :int),
      query_ttl: %{ttl: Serialization.transform_item(query_ttl_value, :int), type: query_ttl_type},
      response_ttl: %{
        ttl: Serialization.transform_item(response_ttl_value, :int),
        type: response_ttl_type
      }
    }

    DataTx.init(
      OracleQueryTx,
      payload,
      senders,
      Serialization.transform_item(fee, :int),
      Serialization.transform_item(nonce, :int),
      Serialization.transform_item(ttl, :int)
    )
  end

  defp decode(OracleRegistrationTx, [
         encoded_senders,
         nonce,
         encoded_query_format,
         encoded_response_format,
         query_fee,
         encoded_ttl_type,
         ttl_value,
         fee,
         ttl
       ]) do
    senders = Serialization.deserialize_identity(encoded_senders)

    ttl_type =
      encoded_ttl_type
      |> Serialization.transform_item(:int)
      |> Serialization.decode_ttl_type()

    payload = %{
      query_format: encoded_query_format,
      response_format: encoded_response_format,
      ttl: %{ttl: Serialization.transform_item(ttl_value, :int), type: ttl_type},
      query_fee: Serialization.transform_item(query_fee, :int)
    }

    DataTx.init(
      OracleRegistrationTx,
      payload,
      senders,
      Serialization.transform_item(fee, :int),
      Serialization.transform_item(nonce, :int),
      Serialization.transform_item(ttl, :int)
    )
  end

  defp decode(OracleResponseTx, [
         encoded_senders,
         nonce,
         encoded_query_id,
         encoded_response,
         fee,
         ttl
       ]) do
    senders = Serialization.deserialize_identity(encoded_senders)

    payload = %{
      query_id: encoded_query_id,
      response: encoded_response
    }

    DataTx.init(
      OracleResponseTx,
      payload,
      senders,
      Serialization.transform_item(fee, :int),
      Serialization.transform_item(nonce, :int),
      Serialization.transform_item(ttl, :int)
    )
  end

  defp decode(OracleExtendTx, [encoded_senders, nonce, ttl_value, fee, ttl]) do
    payload = %{
      ttl: Serialization.transform_item(ttl_value, :int)
    }

    senders = Serialization.deserialize_identity(encoded_senders)

    DataTx.init(
      OracleExtendTx,
      payload,
      senders,
      Serialization.transform_item(fee, :int),
      Serialization.transform_item(nonce, :int),
      Serialization.transform_item(ttl, :int)
    )
  end

  defp decode(NamePreClaimTx, [encoded_senders, nonce, encoded_commitment, fee, ttl]) do
    {:ok, decoded_commitment} = Identifier.decode_data(encoded_commitment)
    payload = %NamePreClaimTx{commitment: decoded_commitment}

    senders = Serialization.deserialize_identity(encoded_senders)

    DataTx.init(
      NamePreClaimTx,
      payload,
      senders,
      Serialization.transform_item(fee, :int),
      Serialization.transform_item(nonce, :int),
      Serialization.transform_item(ttl, :int)
    )
  end

  defp decode(NameClaimTx, [encoded_senders, nonce, name, name_salt, fee, ttl]) do
    payload = %NameClaimTx{name: name, name_salt: name_salt}

    senders = Serialization.deserialize_identity(encoded_senders)

    DataTx.init(
      NameClaimTx,
      payload,
      senders,
      Serialization.transform_item(fee, :int),
      Serialization.transform_item(nonce, :int),
      Serialization.transform_item(ttl, :int)
    )
  end

  defp decode(NameUpdateTx, [
         encoded_senders,
         nonce,
         hash,
         client_ttl,
         pointers,
         expire_by,
         fee,
         ttl
       ]) do
    senders = Serialization.deserialize_identity(encoded_senders)

    {:ok, decoded_hash} = Identifier.decode_data(hash)

    payload = %NameUpdateTx{
      client_ttl: Serialization.transform_item(client_ttl, :int),
      expire_by: Serialization.transform_item(expire_by, :int),
      hash: decoded_hash,
      pointers: pointers
    }

    DataTx.init(
      NameUpdateTx,
      payload,
      senders,
      Serialization.transform_item(fee, :int),
      Serialization.transform_item(nonce, :int),
      Serialization.transform_item(ttl, :int)
    )
  end

  defp decode(NameRevokeTx, [encoded_senders, nonce, encoded_hash, fee, ttl]) do
    {:ok, hash} = Identifier.decode_data(encoded_hash)
    payload = %NameRevokeTx{hash: hash}

    senders = Serialization.deserialize_identity(encoded_senders)

    DataTx.init(
      NameRevokeTx,
      payload,
      senders,
      Serialization.transform_item(fee, :int),
      Serialization.transform_item(nonce, :int),
      Serialization.transform_item(ttl, :int)
    )
  end

  defp decode(NameTransferTx, [encoded_senders, nonce, hash, recipient, fee, ttl]) do
    {:ok, decoded_hash} = Identifier.decode_data(hash)
    {:ok, decoded_recipient} = Identifier.decode_data(recipient)
    payload = %NameTransferTx{hash: decoded_hash, target: decoded_recipient}

    senders = Serialization.deserialize_identity(encoded_senders)

    DataTx.init(
      NameTransferTx,
      payload,
      senders,
      Serialization.transform_item(fee, :int),
      Serialization.transform_item(nonce, :int),
      Serialization.transform_item(ttl, :int)
    )
  end

  defp decode(ChannelCloseMutalTx, [
         encoded_senders,
         nonce,
         channel_id,
         initiator_amount,
         responder_amount,
         fee,
         ttl
       ]) do
    payload = %ChannelCloseMutalTx{
      channel_id: channel_id,
      initiator_amount: Serialization.transform_item(initiator_amount, :int),
      responder_amount: Serialization.transform_item(responder_amount, :int)
    }

    senders = Serialization.deserialize_identity(encoded_senders)

    DataTx.init(
      ChannelCloseMutalTx,
      payload,
      senders,
      Serialization.transform_item(fee, :int),
      Serialization.transform_item(nonce, :int),
      Serialization.transform_item(ttl, :int)
    )
  end

  defp decode(ChannelCloseSoloTx, [encoded_senders, nonce, state, fee, ttl]) do
    payload = %ChannelCloseSoloTx{
      state: ChannelStateOffChain.decode(state)
    }

    senders = Serialization.deserialize_identity(encoded_senders)

    DataTx.init(
      ChannelCloseSoloTx,
      payload,
      senders,
      Serialization.transform_item(fee, :int),
      Serialization.transform_item(nonce, :int),
      Serialization.transform_item(ttl, :int)
    )
  end

  defp decode(ChannelCreateTx, [
         encoded_senders,
         nonce,
         initiator_amount,
         responder_amount,
         locktime,
         fee,
         ttl
       ]) do
    payload = %ChannelCreateTx{
      initiator_amount: Serialization.transform_item(initiator_amount, :int),
      responder_amount: Serialization.transform_item(responder_amount, :int),
      locktime: Serialization.transform_item(locktime, :int)
    }

    senders = Serialization.deserialize_identity(encoded_senders)

    DataTx.init(
      ChannelCreateTx,
      payload,
      senders,
      Serialization.transform_item(fee, :int),
      Serialization.transform_item(nonce, :int),
      Serialization.transform_item(ttl, :int)
    )
  end

  defp decode(ChannelSettleTx, [encoded_senders, nonce, channel_id, fee, ttl]) do
    payload = %ChannelSettleTx{channel_id: channel_id}

    senders = Serialization.deserialize_identity(encoded_senders)

    DataTx.init(
      ChannelSettleTx,
      payload,
      senders,
      Serialization.transform_item(fee, :int),
      Serialization.transform_item(nonce, :int),
      Serialization.transform_item(ttl, :int)
    )
  end

  defp decode(ChannelSlashTx, [encoded_senders, nonce, state, fee, ttl]) do
    payload = %ChannelSlashTx{state: ChannelStateOffChain.decode(state)}

    senders = Serialization.deserialize_identity(encoded_senders)

    DataTx.init(
      ChannelSlashTx,
      payload,
      senders,
      Serialization.transform_item(fee, :int),
      Serialization.transform_item(nonce, :int),
      Serialization.transform_item(ttl, :int)
    )
  end

  defp decode(tx_type, tx_data) do
    {:error,
     "#{__MODULE__}: Unknown DataTx structure: #{inspect(tx_type)}, TX's data: #{inspect(tx_data)} "}
  end
end<|MERGE_RESOLUTION|>--- conflicted
+++ resolved
@@ -199,7 +199,10 @@
   Checks whether the fee is above 0.
   """
   @spec validate(t(), non_neg_integer()) :: :ok | {:error, String.t()}
-  def validate(%DataTx{fee: fee, type: type} = tx, block_height \\ Chain.top_height()) do
+  def validate(
+        %DataTx{fee: fee, type: type, senders: senders} = tx,
+        block_height \\ Chain.top_height()
+      ) do
     cond do
       !Enum.member?(valid_types(), type) ->
         {:error, "#{__MODULE__}: Invalid tx type=#{type}"}
@@ -207,7 +210,7 @@
       fee < 0 ->
         {:error, "#{__MODULE__}: Negative fee"}
 
-      !senders_pubkeys_size_valid?(tx.senders) ->
+      !senders_pubkeys_size_valid?(senders) ->
         {:error, "#{__MODULE__}: Invalid senders pubkey size"}
 
       DataTx.ttl(tx) < 0 ->
@@ -354,16 +357,11 @@
   end
 
   defp payload_validate(%DataTx{type: type, payload: payload} = data_tx) do
-    payload
-    |> type.validate(data_tx)
+    type.validate(payload, data_tx)
   end
 
   defp senders_pubkeys_size_valid?([sender | rest]) do
-<<<<<<< HEAD
     if Keys.key_size_valid?(sender) do
-=======
-    if Wallet.key_size_valid?(sender.value) do
->>>>>>> 05d78303
       senders_pubkeys_size_valid?(rest)
     else
       false
