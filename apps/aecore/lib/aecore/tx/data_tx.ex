defmodule Aecore.Tx.DataTx do
  @moduledoc """
  Aecore structure of a transaction data.
  """

  alias Aecore.Tx.DataTx
  alias Aecore.Account.Tx.SpendTx
  alias Aeutil.Serialization
  alias Aeutil.Parser
  alias Aeutil.Bits
  alias Aecore.Wallet.Worker, as: Wallet
  alias Aecore.Account.Account
  alias Aecore.Account.AccountStateTree

  require Logger

  @typedoc "Name of the specified transaction module"
  @type tx_types :: SpendTx

  @typedoc "Structure of a transaction that may be added to be blockchain"
  @type payload :: SpendTx.t()

  @typedoc "Reason for the error"
  @type reason :: String.t()

  @typedoc "Structure of the main transaction wrapper"
  @type t :: %DataTx{
          type: tx_types(),
          payload: payload(),
          sender: binary(),
          fee: non_neg_integer(),
          nonce: non_neg_integer()
        }

  @doc """
  Definition of Aecore DataTx structure

  ## Parameters
  - type: The type of transaction that may be added to the blockchain
  - payload: The strcuture of the specified transaction type
  - sender: The public address of the account originating the transaction
  - fee: The amount of tokens given to the miner
  - nonce: A random integer generated on initialisation of a transaction (must be unique!)
  """
  defstruct [:type, :payload, :sender, :fee, :nonce]
  use ExConstructor

  @spec init(tx_types(), payload(), binary(), integer(), integer()) :: DataTx.t()
  def init(type, payload, sender, fee, nonce) do
    %DataTx{type: type, payload: type.init(payload), sender: sender, fee: fee, nonce: nonce}
  end

  @doc """
  Checks whether the fee is above 0.
  """
<<<<<<< HEAD
  @spec validate(DataTx.t()) :: :ok | {:error, String.t()}
  def validate(%DataTx{type: type, payload: payload, fee: fee}) do
    if fee > 0 do
      child_tx = type.init(payload)
      {:ok, child_tx}
    else
      {:error, "#{__MODULE__}: Fee not enough: #{inspect(fee)}"}
=======
  @spec is_valid?(DataTx.t()) :: boolean()
  def is_valid?(%DataTx{sender: sender, type: type, payload: payload, fee: fee}) do
    cond do
      fee <= 0 ->
        Logger.error("Fee not enough")
        false

      !Wallet.key_size_valid?(sender) ->
        Logger.error("Wrong sender key size")
        false

      true ->
        payload
        |> type.init()
        |> type.is_valid?()
>>>>>>> 3accb8fe
    end
  end

  @doc """
  Changes the chainstate (account state and tx_type_state) according
  to the given transaction requirements
  """
  @spec process_chainstate(DataTx.t(), ChainState.t(), non_neg_integer()) :: Chainstate.t()
  def process_chainstate(%DataTx{} = tx, chainstate, block_height) do
    accounts_state_tree = chainstate.accounts

    tx_type_state = get_tx_type_state(chainstate, tx.type)

    case tx.payload
         |> tx.type.init()
         |> tx.type.process_chainstate(
           tx.sender,
           tx.fee,
           tx.nonce,
           block_height,
           accounts_state_tree,
           tx_type_state
         ) do
      {:error, reason} ->
        {:error, reason}

      {new_accounts_state_tree, new_tx_type_state} ->
        new_chainstate =
          if tx.type == SpendTx do
            chainstate
          else
            Map.put(chainstate, tx.type.get_chain_state_name(), new_tx_type_state)
          end

        {:ok, Map.put(new_chainstate, :accounts, new_accounts_state_tree)}
    end
  end

  @doc """
  Gets the given transaction type state,
  if there is any stored in the chainstate
  """
  @spec get_tx_type_state(Chainstate.t(), atom()) :: map()
  def get_tx_type_state(chainstate, tx_type) do
    type = tx_type.get_chain_state_name()
    Map.get(chainstate, type, %{})
  end

  @spec validate_sender(Wallet.pubkey(), Chainstate.t()) :: :ok | {:error, String.t()}
  def validate_sender(sender, %{accounts: account}) do
    case AccountStateTree.get(account, sender) do
      {:ok, _account_key} ->
        :ok

      :none ->
        {:error, "#{__MODULE__}: The senders key: #{inspect(sender)} doesn't exist"}
    end
  end

  @spec validate_nonce(Account.t(), DataTx.t()) :: :ok | {:error, String.t()}
  def validate_nonce(accounts_state, tx) do
    if tx.nonce > Account.nonce(accounts_state, tx.sender) do
      :ok
    else
      {:error, "#{__MODULE__}: Nonce is too small: #{inspect(tx.nonce)}"}
    end
  end

  @spec preprocess_check(DataTx.t(), Chainstate.t(), non_neg_integer()) ::
          :ok | {:error, String.t()}
  def preprocess_check(
        %DataTx{
          type: type,
          payload: payload,
          sender: sender,
          fee: fee,
          nonce: nonce
        } = tx,
        %{accounts: accounts} = chainstate,
        block_height
      ) do
    sender_account_state = Account.get_account_state(accounts, sender)
    tx_type_state = get_tx_type_state(chainstate, tx.type)

    type.preprocess_check(
      payload,
      sender,
      sender_account_state,
      fee,
      nonce,
      block_height,
      tx_type_state
    )
  end

  @spec serialize(DataTx.t()) :: map()
  def serialize(%DataTx{} = tx) do
    tx
    |> Map.from_struct()
    |> Enum.reduce(%{}, fn {key, value}, new_tx ->
      Map.put(new_tx, Parser.to_string!(key), Serialization.serialize_value(value))
    end)
  end

  @spec deserialize(payload()) :: DataTx.t()
  def deserialize(%{} = tx) do
    data_tx = Serialization.deserialize_value(tx)
    init(data_tx.type, data_tx.payload, data_tx.sender, data_tx.fee, data_tx.nonce)
  end

  def base58c_encode(bin) do
    Bits.encode58c("th", bin)
  end

  def base58c_decode(<<"th$", payload::binary>>) do
    Bits.decode58(payload)
  end

  def base58c_decode(_) do
    {:error, "Wrong data"}
  end
end<|MERGE_RESOLUTION|>--- conflicted
+++ resolved
@@ -53,7 +53,6 @@
   @doc """
   Checks whether the fee is above 0.
   """
-<<<<<<< HEAD
   @spec validate(DataTx.t()) :: :ok | {:error, String.t()}
   def validate(%DataTx{type: type, payload: payload, fee: fee}) do
     if fee > 0 do
@@ -61,23 +60,6 @@
       {:ok, child_tx}
     else
       {:error, "#{__MODULE__}: Fee not enough: #{inspect(fee)}"}
-=======
-  @spec is_valid?(DataTx.t()) :: boolean()
-  def is_valid?(%DataTx{sender: sender, type: type, payload: payload, fee: fee}) do
-    cond do
-      fee <= 0 ->
-        Logger.error("Fee not enough")
-        false
-
-      !Wallet.key_size_valid?(sender) ->
-        Logger.error("Wrong sender key size")
-        false
-
-      true ->
-        payload
-        |> type.init()
-        |> type.is_valid?()
->>>>>>> 3accb8fe
     end
   end
 
