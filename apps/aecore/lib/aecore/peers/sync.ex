defmodule Aecore.Peers.Sync do

  @peers_target_count Application.get_env(:aecore, :peers)[:peers_target_count]

  alias Aecore.Peers.Worker, as: Peers
  alias Aehttpclient.Client, as: HttpClient
  alias Aecore.Chain.Worker, as: Chain
  alias Aecore.Chain.BlockValidation
  alias Aeutil.Serialization

  use GenServer

  require Logger

  def start_link(_args) do
    GenServer.start_link(__MODULE__, %{}, name: __MODULE__)
  end

  def init(state) do
    {:ok, state}
  end

  def get_state() do
    GenServer.call(__MODULE__, :get_state)
  end

  @spec add_block_to_state(binary(), term()) :: :ok
  def add_block_to_state(block_hash, block) do
    GenServer.call(__MODULE__, {:add_block_to_state, block_hash, block})
  end

  @spec ask_peers_for_unknown_blocks(map()) :: :ok
  def ask_peers_for_unknown_blocks(peers) do
    GenServer.call(__MODULE__, {:ask_peers_for_unknown_blocks, peers})
  end

  @spec add_valid_peer_blocks_to_chain() :: :ok
  def add_valid_peer_blocks_to_chain() do
    GenServer.call(__MODULE__, :add_valid_peer_blocks_to_chain)
  end

  def handle_call(:get_state, _from, state) do
    {:reply, state, state}
  end

  def handle_call({:add_block_to_state, block_hash, block}, _from, state) do
    updated_state =
      case Chain.has_block?(block_hash) do
        true ->
          state
        false ->
          try do
            BlockValidation.single_validate_block(block)
            Map.put(state, block_hash, block)
          catch
            {:error, message} ->
              Logger.error(fn -> "Can't add block to Sync state; #{message}" end)
              state
          end
      end

    {:reply, :ok, updated_state}
  end

  def handle_call({:ask_peers_for_unknown_blocks, peers}, _from, state) do
<<<<<<< HEAD
    state = Enum.reduce(peers, state, fn ({uri, top_block_hash}, acc) ->
        {:ok, top_hash_decoded} = Base.decode16(top_block_hash)
        Map.merge(acc, check_peer_block(uri, top_hash_decoded, %{}))
=======
    state = Enum.reduce(peers, state, fn ({_, %{uri: uri, latest_block: latest_block}}, acc) ->
        Map.merge(acc, check_peer_block(uri, latest_block, %{}))
>>>>>>> 26e3f23d
      end)

    {:reply, :ok, state}
  end

  def handle_call(:add_valid_peer_blocks_to_chain, _from, state) do
    filtered_state =
      Enum.reduce(state, state, fn({_, block}, acc) ->
          built_chain = build_chain(acc, block, [])
          add_built_chain(built_chain, acc)
      end)

    {:reply, :ok, filtered_state}
  end

  #To make sure no peer is more popular in network then others,
  #we remove one peer at random if we have at least target_count of peers.
  @spec introduce_variety :: :ok
  def introduce_variety do
    peers_count = map_size(Peers.all_peers())
    if peers_count >= @peers_target_count do
      random_peer = Enum.random(Map.keys(Peers.all_peers()))
      Logger.info(fn -> "Removing #{random_peer} to introduce variety" end)
      Peers.remove_peer(random_peer)
      :ok
    else
      :ok
    end
  end

  #If our peer count is lower then @peers_target_count,
  #we request peers list from all known peers and choose at random
  #min(peers_we_need_to_have_target_count, peers_we_currently_have)
  #new peers to add.
  @spec refill :: :ok | {:error, term()}
  def refill do
    peers_count = map_size(Peers.all_peers())
    cond do
      peers_count == 0 ->
        {:error, "No peers"}
      peers_count < @peers_target_count ->
        all_peers =
          Peers.all_peers()
            |> Map.values()
            |> Enum.map(fn(%{uri: uri}) -> uri end)
        new_count = get_newpeers_and_add(all_peers)
        if new_count > 0 do
          Logger.info(fn -> "Aquired #{new_count} new peers" end)
          :ok
        else
          Logger.debug(fn -> "No new peers added when trying to refill peers" end)
          {:error, "No new peers added"}
        end
      true ->
        :ok
    end
  end

  defp get_newpeers_and_add(known) do
    known_count = length(known)
    known_set = MapSet.new(known)
    number_of_peers_to_add = Enum.min([@peers_target_count - known_count, known_count])
    known
    |> Enum.shuffle
    |> Enum.take(@peers_target_count - known_count)
    |> Enum.reduce([], fn(peer, acc) ->
      case (HttpClient.get_peers(peer)) do
        {:ok, list} ->
          Enum.concat(acc, Enum.map(Map.values(list),
                                    fn(%{"uri" => uri}) -> uri end))
        :error ->
          acc
      end
    end)
    |> Enum.reduce([], fn(peer, acc) ->
      if MapSet.member?(known_set, peer) do
        acc
      else
        [peer | acc]
      end
    end)
    |> Enum.shuffle
    |> Enum.reduce(0, fn(peer, acc) ->
      #if we have successfully added less then number_of_peers_to_add peers then try to add another one
      if acc < number_of_peers_to_add do
        case Peers.add_peer(peer) do
          :ok ->
            acc + 1
          _ ->
            acc
        end
      else
        acc
      end
    end)
  end

  # Builds a chain, starting from the given block,
  # until we reach a block, of which the previous block is the highest in our chain
  # (that means we can add this chain to ours)
  def build_chain(state, block, chain) do
    has_parent_block_in_state = Map.has_key?(state, block.header.prev_hash)
    has_parent_in_chain = Chain.has_block?(block.header.prev_hash) 
    cond do
      has_parent_block_in_state ->
        build_chain(state, state[block.header.prev_hash], [block | chain])
      has_parent_in_chain ->
        [block | chain]
      true ->
        []
    end
  end

  # Adds the given chain to the local chain and
  # deletes the blocks we added from the state
  defp add_built_chain(chain, state) do
    Enum.reduce(chain, state, fn (block, acc) ->
        case Chain.add_block(block) do
          :ok ->
            Map.delete(acc, BlockValidation.block_header_hash(block.header))
          :error ->
            acc
        end
      end)
  end

  # Gets all unknown blocks, starting from the given one
  defp check_peer_block(peer_uri, block_hash, state) do
    case Chain.has_block?(block_hash) do
      false ->
        case(HttpClient.get_block({peer_uri, block_hash})) do
          {:ok, deserialized_block} ->
            try do
              BlockValidation.single_validate_block(deserialized_block)
              peer_block_hash =
                BlockValidation.block_header_hash(deserialized_block.header)

              if(block_hash == peer_block_hash) do
                check_peer_block(peer_uri, deserialized_block.header.prev_hash,
                  Map.put(state, peer_block_hash, deserialized_block))
              else
                state
              end
            catch
              {:error, _} ->
                state
            end
          :error ->
            state
        end
      true ->
        state
    end
  end
end<|MERGE_RESOLUTION|>--- conflicted
+++ resolved
@@ -63,14 +63,9 @@
   end
 
   def handle_call({:ask_peers_for_unknown_blocks, peers}, _from, state) do
-<<<<<<< HEAD
-    state = Enum.reduce(peers, state, fn ({uri, top_block_hash}, acc) ->
+    state = Enum.reduce(peers, state, fn ({_, %{uri: uri, latest_block: top_block_hash}}, acc) ->
         {:ok, top_hash_decoded} = Base.decode16(top_block_hash)
         Map.merge(acc, check_peer_block(uri, top_hash_decoded, %{}))
-=======
-    state = Enum.reduce(peers, state, fn ({_, %{uri: uri, latest_block: latest_block}}, acc) ->
-        Map.merge(acc, check_peer_block(uri, latest_block, %{}))
->>>>>>> 26e3f23d
       end)
 
     {:reply, :ok, state}
@@ -171,7 +166,7 @@
   # Builds a chain, starting from the given block,
   # until we reach a block, of which the previous block is the highest in our chain
   # (that means we can add this chain to ours)
-  def build_chain(state, block, chain) do
+  defp build_chain(state, block, chain) do
     has_parent_block_in_state = Map.has_key?(state, block.header.prev_hash)
     has_parent_in_chain = Chain.has_block?(block.header.prev_hash) 
     cond do
