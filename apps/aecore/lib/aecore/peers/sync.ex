defmodule Aecore.Peers.Sync do

  @peers_target_count Application.get_env(:aecore, :peers)[:peers_target_count]

  alias Aecore.Peers.Worker, as: Peers
  alias Aehttpclient.Client, as: HttpClient
  alias Aecore.Chain.Worker, as: Chain
  alias Aecore.Utils.Blockchain.BlockValidation
  alias Aecore.Utils.Serialization

  use GenServer

  require Logger

  def start_link(_args) do
    GenServer.start_link(__MODULE__, %{}, name: __MODULE__)
  end

  def init(state) do
    {:ok, state}
  end

  def get_state() do
    GenServer.call(__MODULE__, :get_state)
  end

  @spec add_block_to_state(binary(), term()) :: :ok
  def add_block_to_state(block_hash, block) do
    GenServer.call(__MODULE__, {:add_block_to_state, block_hash, block})
  end

  @spec ask_peers_for_unknown_blocks(map()) :: :ok
  def ask_peers_for_unknown_blocks(peers) do
    GenServer.call(__MODULE__, {:ask_peers_for_unknown_blocks, peers})
  end

  @spec add_valid_peer_blocks_to_chain() :: :ok
  def add_valid_peer_blocks_to_chain() do
    GenServer.call(__MODULE__, :add_valid_peer_blocks_to_chain)
  end

  def handle_call(:get_state, _from, state) do
    {:reply, state, state}
  end

  def handle_call({:add_block_to_state, block_hash, block}, _from, state) do
    updated_state =
      case Chain.has_block?(Base.encode16(block_hash)) do
        true ->
          state
        false ->
          try do
            BlockValidation.single_validate_block(block)
            Map.put(state, block_hash, block)
          catch
            {:error, message} ->
              Logger.error(fn -> "Can't add block to Sync state; #{message}" end)
              state
          end
      end

    {:reply, :ok, updated_state}
  end

  def handle_call({:ask_peers_for_unknown_blocks, peers}, _from, state) do
    state = Enum.reduce(peers, state, fn ({_, %{uri: uri, latest_block: latest_block}}, acc) ->
        Map.merge(acc, check_peer_block(uri, latest_block, %{}))
      end)

    {:reply, :ok, state}
  end

  def handle_call(:add_valid_peer_blocks_to_chain, _from, state) do
    filtered_state =
      Enum.reduce(state, state, fn({_, block}, acc) ->
          built_chain = build_chain(acc, block, [])
          add_built_chain(built_chain, acc)
      end)

    {:reply, :ok, filtered_state}
  end

  #To make sure no peer is more popular in network then others,
  #we remove one peer at random if we have at least target_count of peers.
  @spec introduce_variety :: :ok
  def introduce_variety do
    peers_count = map_size(Peers.all_peers())
    if peers_count >= @peers_target_count do
      random_peer = Enum.random(Map.keys(Peers.all_peers()))
      Logger.info(fn -> "Removing #{random_peer} to introduce variety" end)
      Peers.remove_peer(random_peer)
      :ok
    else
      :ok
    end
  end

  #If our peer count is lower then @peers_target_count,
  #we request peers list from all known peers and choose at random
  #min(peers_we_need_to_have_target_count, peers_we_currently_have)
  #new peers to add.
  @spec refill :: :ok | {:error, term()}
  def refill do
    peers_count = map_size(Peers.all_peers())
    cond do
      peers_count == 0 ->
        {:error, "No peers"}
      peers_count < @peers_target_count ->
        all_peers =
          Peers.all_peers()
            |> Map.values()
            |> Enum.map(fn(%{uri: uri}) -> uri end)
        new_count = get_newpeers_and_add(all_peers)
        if new_count > 0 do
          Logger.info(fn -> "Aquired #{new_count} new peers" end)
          :ok
        else
          Logger.debug(fn -> "No new peers added when trying to refill peers" end)
          {:error, "No new peers added"}
        end
      true ->
        :ok
    end
  end

  defp get_newpeers_and_add(known) do
    known_count = length(known)
    known_set = MapSet.new(known)
    number_of_peers_to_add = Enum.min([@peers_target_count - known_count, known_count])
    known
    |> Enum.shuffle
    |> Enum.take(@peers_target_count - known_count)
    |> Enum.reduce([], fn(peer, acc) ->
      case (HttpClient.get_peers(peer)) do
        {:ok, list} ->
          Enum.concat(acc, Enum.map(Map.values(list),
                                    fn(%{"uri" => uri}) -> uri end))
        :error ->
          acc
      end
    end)
    |> Enum.reduce([], fn(peer, acc) ->
      if MapSet.member?(known_set, peer) do
        acc
      else
        [peer | acc]
      end
    end)
    |> Enum.shuffle
    |> Enum.reduce(0, fn(peer, acc) ->
      #if we have successfully added less then number_of_peers_to_add peers then try to add another one
      if acc < number_of_peers_to_add do
        case Peers.add_peer(peer) do
<<<<<<< HEAD
          :ok ->
            acc+1
          _ ->
            acc
=======
          :ok -> acc + 1
          _ -> acc
>>>>>>> 1521208a
        end
      else
        acc
      end
    end)
  end

  # Builds a chain, starting from the given block,
  # until we reach a block, of which the previous block is the highest in our chain
  # (that means we can add this chain to ours)
  defp build_chain(state, block, chain) do
    has_parent_block_in_state = Map.has_key?(state, block.header.prev_hash)
    has_parent_in_chain =
      block.header.prev_hash == BlockValidation.block_header_hash(Chain.latest_block().header)
    cond do
      has_parent_block_in_state ->
        build_chain(state, state[block.header.prev_hash], [block | chain])
      has_parent_in_chain ->
        [block | chain]
      true ->
        []
    end
  end

  # Adds the given chain to the local chain and
  # deletes the blocks we added from the state
  defp add_built_chain(chain, state) do
    Enum.reduce(chain, state, fn (block, acc) ->
        case Chain.add_block(block) do
          :ok ->
            Map.delete(acc, BlockValidation.block_header_hash(block.header))
          :error ->
            acc
        end
      end)
  end

  # Gets all unknown blocks, starting from the given one
  defp check_peer_block(peer_uri, block_hash, state) do
    case Chain.has_block?(block_hash) do
      false ->
        case(HttpClient.get_block({peer_uri, block_hash})) do
          {:ok, peer_block} ->
            deserialized_block = Serialization.block(peer_block, :deserialize)
            try do
              BlockValidation.single_validate_block(deserialized_block)
              peer_block_hash =
                BlockValidation.block_header_hash(deserialized_block.header)

              if block_hash == Base.encode16(peer_block_hash) do
                check_peer_block(peer_uri, peer_block.header.prev_hash,
                  Map.put(state, peer_block_hash, deserialized_block))
              else
                state
              end
            catch
              {:error, _} ->
                state
            end
          :error ->
            state
        end
      true ->
        state
    end
  end
end<|MERGE_RESOLUTION|>--- conflicted
+++ resolved
@@ -151,15 +151,10 @@
       #if we have successfully added less then number_of_peers_to_add peers then try to add another one
       if acc < number_of_peers_to_add do
         case Peers.add_peer(peer) do
-<<<<<<< HEAD
           :ok ->
             acc+1
           _ ->
             acc
-=======
-          :ok -> acc + 1
-          _ -> acc
->>>>>>> 1521208a
         end
       else
         acc
