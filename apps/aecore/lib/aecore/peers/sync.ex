--- conflicted
+++ resolved
@@ -171,15 +171,7 @@
     {:reply, :ok, %{state | peer_block_tasks: updated_tasks}}
   end
 
-<<<<<<< HEAD
-  def handle_call(
-        :get_running_tasks,
-        _from,
-        %{peer_block_tasks: peer_block_tasks} = state
-      ) do
-=======
   def handle_call(:get_running_tasks, _from, %{peer_block_tasks: peer_block_tasks} = state) do
->>>>>>> 6b69e477
     {:reply, peer_block_tasks, state}
   end
 
@@ -300,14 +292,7 @@
     |> Enum.reduce([], fn peer, acc ->
       case HttpClient.get_peers(peer) do
         {:ok, list} ->
-<<<<<<< HEAD
-          Enum.concat(
-            acc,
-            Enum.map(Map.values(list), fn %{"uri" => uri} -> uri end)
-          )
-=======
           Enum.concat(acc, Enum.map(Map.values(list), fn %{"uri" => uri} -> uri end))
->>>>>>> 6b69e477
 
         {:error, message} ->
           Logger.error(fn -> "Couldn't get peers from #{peer}: #{message}" end)
