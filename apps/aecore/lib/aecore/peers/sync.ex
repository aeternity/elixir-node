--- conflicted
+++ resolved
@@ -6,12 +6,7 @@
   alias Aecore.Chain.Worker, as: Chain
   alias Aecore.Txs.Pool.Worker, as: Pool
   alias Aecore.Chain.BlockValidation
-<<<<<<< HEAD
-
-  use GenServer
-=======
   alias Aecore.Peers.PeerBlocksTask
->>>>>>> 8e72ab4a
 
   require Logger
 
@@ -159,28 +154,9 @@
     {:reply, peer_block_tasks, state}
   end
 
-<<<<<<< HEAD
-  def add_unknown_peer_pool_txs(peers) do
-    peer_uris = peers |> Map.values() |> Enum.map(fn(%{uri: uri}) -> uri end)
-    Enum.each(peer_uris, fn(peer) ->
-      case HttpClient.get_pool_txs(peer) do
-        {:ok, deserialized_pool_txs} ->
-          Enum.each(deserialized_pool_txs, fn(tx) ->
-            Pool.add_transaction(tx)
-          end)
-        :error ->
-          Logger.error("Couldn't get pool from peer")
-      end
-    end)
-  end
-
-  def handle_call(:get_state, _from, state) do
-    {:reply, state, state}
-=======
   def handle_call(:get_chain_sync_status, _from,
                   %{chain_sync_running: chain_sync_running} = state) do
     {:reply, chain_sync_running, state}
->>>>>>> 8e72ab4a
   end
 
   def handle_call({:set_chain_sync_status, status}, _from, state) do
@@ -196,11 +172,7 @@
         false ->
           try do
             BlockValidation.single_validate_block!(block)
-<<<<<<< HEAD
-            Map.put(state, block_hash, block)
-=======
             Map.put(peer_blocks, block_hash, block)
->>>>>>> 8e72ab4a
           catch
             {:error, message} ->
               Logger.error(fn -> "Can't add block to Sync state - #{message}" end)
@@ -210,17 +182,9 @@
     {:reply, :ok, %{state | peer_blocks: updated_peer_blocks}}
   end
 
-<<<<<<< HEAD
-  def handle_call({:ask_peers_for_unknown_blocks, peers}, _from, state) do
-    state = Enum.reduce(peers, state, fn ({_, %{uri: uri, latest_block: top_block_hash}}, acc) ->
-        {:ok, top_hash_decoded} = Base.decode16(top_block_hash)
-        Map.merge(acc, check_peer_blocks(uri, top_hash_decoded, %{}))
-      end)
-=======
   def handle_call({:remove_block_from_state, block_hash}, _from,
                    %{peer_blocks: peer_blocks} = state) do
     updated_peer_blocks = Map.delete(peer_blocks, block_hash)
->>>>>>> 8e72ab4a
 
     {:reply, :ok, %{state | peer_blocks: updated_peer_blocks}}
   end
@@ -318,15 +282,6 @@
   defp build_chain(state, block, chain) do
     has_parent_block_in_state = Map.has_key?(state, block.header.prev_hash)
     has_parent_in_chain = Chain.has_block?(block.header.prev_hash)
-<<<<<<< HEAD
-    cond do
-      has_parent_block_in_state ->
-        build_chain(state, state[block.header.prev_hash], [block | chain])
-      has_parent_in_chain ->
-        [block | chain]
-      true ->
-        []
-=======
     block_header_hash = BlockValidation.block_header_hash(block.header)
     if !Chain.has_block?(block_header_hash) do
       cond do
@@ -339,40 +294,11 @@
       end
     else
       chain
->>>>>>> 8e72ab4a
     end
   end
 
   # Adds the given chain to the local chain and
   # deletes the blocks we added from the state
-<<<<<<< HEAD
-  defp add_built_chain(chain, state) do
-    Enum.reduce(chain, state, fn (block, acc) ->
-      Chain.add_block(block)
-      Map.delete(acc, BlockValidation.block_header_hash(block.header))
-    end)
-  end
-
-  # Gets all unknown blocks, starting from the given one
-  defp check_peer_blocks(peer_uri, from_block_hash, state) do
-    case Chain.has_block?(from_block_hash) do
-      false ->
-        case HttpClient.get_raw_blocks({peer_uri, from_block_hash, Chain.top_block_hash()}) do
-          {:ok, blocks} ->
-            if !Enum.empty?(blocks) do
-              state = add_unknown_blocks_to_state(blocks, state)
-              earliest_block = Enum.at(blocks, Enum.count(blocks) - 1)
-              check_peer_blocks(peer_uri, earliest_block.header.prev_hash, state)
-            else
-              state
-            end
-          {:error, _} ->
-            state
-        end
-      true ->
-        state
-    end
-=======
   defp add_built_chain(chain) do
     Enum.each(chain, fn(block) ->
       case Chain.add_block(block) do
@@ -382,26 +308,5 @@
           Logger.info("Block couldn't be added to chain")
       end
     end)
->>>>>>> 8e72ab4a
-  end
-
-  defp add_unknown_blocks_to_state(blocks, state) do
-    Enum.reduce(blocks, state, fn(block, state_acc) ->
-      try do
-        BlockValidation.single_validate_block!(block)
-        peer_block_hash = BlockValidation.block_header_hash(block.header)
-
-        case Chain.has_block?(peer_block_hash) do
-          false ->
-            Map.put(state_acc, peer_block_hash, block)
-          true ->
-            state_acc
-        end
-      catch
-        {:error, _} ->
-          state_acc
-      end
-    end)
-  end
-
+  end
 end