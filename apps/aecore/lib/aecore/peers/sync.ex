defmodule Aecore.Peers.Sync do
  use GenServer

  alias Aecore.Peers.Worker, as: Peers
  alias Aehttpclient.Client, as: HttpClient
  alias Aecore.Chain.Worker, as: Chain
  alias Aecore.Txs.Pool.Worker, as: Pool
  alias Aecore.Chain.BlockValidation
  alias Aecore.Peers.PeerBlocksTask

  require Logger

  @peers_target_count Application.get_env(:aecore, :peers)[:peers_target_count]

  def start_link(_args) do
    GenServer.start_link(__MODULE__, %{peer_blocks: %{},
                                       peer_block_tasks: %{},
                                       chain_sync_running: false},
                         name: __MODULE__)
  end

  def init(state) do
    {:ok, state}
  end

  @spec get_peer_blocks() :: map()
  def get_peer_blocks() do
    GenServer.call(__MODULE__, :get_peer_blocks)
  end

  @spec add_running_task(String.t()) :: :ok
  def add_running_task(peer_uri) do
    GenServer.call(__MODULE__, {:add_running_task, peer_uri})
  end

  @spec remove_running_task(String.t()) :: :ok
  def remove_running_task(peer_uri) do
    GenServer.call(__MODULE__, {:remove_running_task, peer_uri})
  end

  @spec get_running_tasks() :: map()
  def get_running_tasks() do
    GenServer.call(__MODULE__, :get_running_tasks)
  end

  @spec get_chain_sync_status() :: boolean()
  def get_chain_sync_status() do
    GenServer.call(__MODULE__, :get_chain_sync_status)
  end

  @spec set_chain_sync_status(boolean()) :: :ok
  def set_chain_sync_status(status) do
    GenServer.call(__MODULE__, {:set_chain_sync_status, status})
  end

  @spec add_block_to_state(binary(), term()) :: :ok
  def add_block_to_state(block_hash, block) do
    GenServer.call(__MODULE__, {:add_block_to_state, block_hash, block})
  end

<<<<<<< HEAD
  @spec ask_peers_for_unknown_blocks(Peers.peers) :: :ok
=======
  @spec remove_block_from_state(binary()) :: :ok
  def remove_block_from_state(block_hash) do
    GenServer.call(__MODULE__, {:remove_block_from_state, block_hash})
  end

  @spec ask_peers_for_unknown_blocks(map()) :: :ok
>>>>>>> 0c8eef70
  def ask_peers_for_unknown_blocks(peers) do
    Enum.each(peers, fn ({_, %{uri: uri, latest_block: top_block_hash}}) ->
      {:ok, top_hash_decoded} = Base.decode16(top_block_hash)
      if !Map.has_key?(get_running_tasks(), uri) do
        PeerBlocksTask.start_link([uri, top_hash_decoded])
      end
    end)
  end

  @spec add_peer_blocks_to_sync_state(String.t(), binary()) :: :ok
  def add_peer_blocks_to_sync_state(peer_uri, from_block_hash) do
    if !Chain.has_block?(from_block_hash) do
      add_running_task(peer_uri)
      case HttpClient.get_raw_blocks({peer_uri, from_block_hash, Chain.top_block_hash()}) do
        {:ok, blocks} ->
          if !Enum.empty?(blocks) do
            Enum.each(blocks, fn(block) ->
              try do
                BlockValidation.single_validate_block!(block)
                peer_block_hash = BlockValidation.block_header_hash(block.header)
                if !Chain.has_block?(peer_block_hash) do
                  add_block_to_state(peer_block_hash, block)
                end
              catch
                {:error, message} ->
                  Logger.error(fn -> message end)
              end
            end)
            earliest_block = Enum.at(blocks, Enum.count(blocks) - 1)
            add_peer_blocks_to_sync_state(peer_uri, earliest_block.header.prev_hash)
          end
        {:error, message} ->
          Logger.error(fn -> message end)
          remove_running_task(peer_uri)
      end
    else
      remove_running_task(peer_uri)
    end
  end

<<<<<<< HEAD
  @spec add_unknown_peer_pool_txs(Peers.peers) :: :ok
=======
  @spec add_valid_peer_blocks_to_chain(map()) :: :ok
  def add_valid_peer_blocks_to_chain(state) do
    if !get_chain_sync_status() do
      set_chain_sync_status(true)
      Enum.each(state, fn{_, block} ->
          built_chain = build_chain(state, block, [])
          add_built_chain(built_chain)
        end)
      set_chain_sync_status(false)
    end
  end

  @spec add_unknown_peer_pool_txs(map()) :: :ok
>>>>>>> 0c8eef70
  def add_unknown_peer_pool_txs(peers) do
    peer_uris = peers |> Map.values() |> Enum.map(fn(%{uri: uri}) -> uri end)
    Enum.each(peer_uris, fn(peer) ->
      case HttpClient.get_pool_txs(peer) do
        {:ok, deserialized_pool_txs} ->
          Enum.each(deserialized_pool_txs, fn(tx) ->
            Pool.add_transaction(tx)
          end)
        :error ->
          Logger.error("Couldn't get pool from peer")
      end
    end)
  end

  def handle_call(:get_peer_blocks, _from, %{peer_blocks: peer_blocks} = state) do
    {:reply, peer_blocks, state}
  end

  def handle_call({:add_running_task, peer_uri}, from,
                  %{peer_block_tasks: peer_block_tasks} = state) do
    updated_tasks = Map.put(peer_block_tasks, peer_uri, from)

    {:reply, :ok, %{state | peer_block_tasks: updated_tasks}}
  end

  def handle_call({:remove_running_task, peer_uri}, _from,
                  %{peer_block_tasks: peer_block_tasks} = state) do
    updated_tasks = Map.delete(peer_block_tasks, peer_uri)

    {:reply, :ok, %{state | peer_block_tasks: updated_tasks}}
  end

  def handle_call(:get_running_tasks, _from,
                  %{peer_block_tasks: peer_block_tasks} = state) do
    {:reply, peer_block_tasks, state}
  end

  def handle_call(:get_chain_sync_status, _from,
                  %{chain_sync_running: chain_sync_running} = state) do
    {:reply, chain_sync_running, state}
  end

  def handle_call({:set_chain_sync_status, status}, _from, state) do
    {:reply, :ok, %{state | chain_sync_running: status}}
  end

  def handle_call({:add_block_to_state, block_hash, block}, _from,
                   %{peer_blocks: peer_blocks} = state) do
    updated_peer_blocks =
      case Chain.has_block?(block_hash) do
        true ->
          peer_blocks
        false ->
          try do
            BlockValidation.single_validate_block!(block)
            Map.put(peer_blocks, block_hash, block)
          catch
            {:error, message} ->
              Logger.error(fn -> "Can't add block to Sync state - #{message}" end)
              peer_blocks
          end
      end
    {:reply, :ok, %{state | peer_blocks: updated_peer_blocks}}
  end

  def handle_call({:remove_block_from_state, block_hash}, _from,
                   %{peer_blocks: peer_blocks} = state) do
    updated_peer_blocks = Map.delete(peer_blocks, block_hash)

    {:reply, :ok, %{state | peer_blocks: updated_peer_blocks}}
  end

  def handle_info(_any, state) do
    {:noreply, state}
  end

  #To make sure no peer is more popular in network then others,
  #we remove one peer at random if we have at least target_count of peers.
  @spec introduce_variety :: :ok
  def introduce_variety do
    peers_count = map_size(Peers.all_peers())
    if peers_count >= @peers_target_count do
      random_peer = Enum.random(Map.keys(Peers.all_peers()))
      Logger.info(fn -> "Removing #{random_peer} to introduce variety" end)
      Peers.remove_peer(random_peer)
      :ok
    else
      :ok
    end
  end

  #If our peer count is lower then @peers_target_count,
  #we request peers list from all known peers and choose at random
  #min(peers_we_need_to_have_target_count, peers_we_currently_have)
  #new peers to add.
  @spec refill :: :ok | {:error, term()}
  def refill do
    peers_count = map_size(Peers.all_peers())
    cond do
      peers_count == 0 ->
        {:error, "No peers"}
      peers_count < @peers_target_count ->
        all_peers =
          Peers.all_peers()
          |> Map.values()
          |> Enum.map(fn(%{uri: uri}) -> uri end)
        new_count = get_newpeers_and_add(all_peers)
        if new_count > 0 do
          Logger.info(fn -> "Aquired #{new_count} new peers" end)
          :ok
        else
          Logger.debug(fn -> "No new peers added when trying to refill peers" end)
          {:error, "No new peers added"}
        end
      true ->
        :ok
    end
  end

  defp get_newpeers_and_add(known) do
    known_count = length(known)
    known_set = MapSet.new(known)
    number_of_peers_to_add = Enum.min([@peers_target_count - known_count, known_count])
    known
    |> Enum.shuffle
    |> Enum.take(@peers_target_count - known_count)
    |> Enum.reduce([], fn(peer, acc) ->
      case (HttpClient.get_peers(peer)) do
        {:ok, list} ->
          Enum.concat(acc, Enum.map(Map.values(list),
                                    fn(%{"uri" => uri}) -> uri end))
        {:error, message} ->
          Logger.error(fn -> "Couldn't get peers from #{peer}: #{message}" end)
          acc
      end
    end)
    |> Enum.reduce([], fn(peer, acc) ->
      if MapSet.member?(known_set, peer) do
        acc
      else
        [peer | acc]
      end
    end)
    |> Enum.shuffle
    |> Enum.reduce(0, fn(peer, acc) ->
      #if we have successfully added less then number_of_peers_to_add peers then try to add another one
      if acc < number_of_peers_to_add do
        case Peers.add_peer(peer) do
          :ok ->
            acc + 1
          _ ->
            acc
        end
      else
        acc
      end
    end)
  end

  # Builds a chain, starting from the given block,
  # until we reach a block, of which the previous block is the highest in our chain
  # (that means we can add this chain to ours)
  defp build_chain(state, block, chain) do
    has_parent_block_in_state = Map.has_key?(state, block.header.prev_hash)
    has_parent_in_chain = Chain.has_block?(block.header.prev_hash)
    block_header_hash = BlockValidation.block_header_hash(block.header)
    if !Chain.has_block?(block_header_hash) do
      cond do
        has_parent_block_in_state ->
          build_chain(state, state[block.header.prev_hash], [block | chain])
        has_parent_in_chain ->
          [block | chain]
        true ->
          []
      end
    else
      chain
    end
  end

  # Adds the given chain to the local chain and
  # deletes the blocks we added from the state
  defp add_built_chain(chain) do
    Enum.each(chain, fn(block) ->
      case Chain.add_block(block) do
        :ok ->
          remove_block_from_state(BlockValidation.block_header_hash(block.header))
        :error ->
          Logger.info("Block couldn't be added to chain")
      end
    end)
  end
end<|MERGE_RESOLUTION|>--- conflicted
+++ resolved
@@ -57,17 +57,13 @@
   def add_block_to_state(block_hash, block) do
     GenServer.call(__MODULE__, {:add_block_to_state, block_hash, block})
   end
-
-<<<<<<< HEAD
-  @spec ask_peers_for_unknown_blocks(Peers.peers) :: :ok
-=======
+  
   @spec remove_block_from_state(binary()) :: :ok
   def remove_block_from_state(block_hash) do
     GenServer.call(__MODULE__, {:remove_block_from_state, block_hash})
   end
 
-  @spec ask_peers_for_unknown_blocks(map()) :: :ok
->>>>>>> 0c8eef70
+  @spec ask_peers_for_unknown_blocks(Peers.peers) :: :ok
   def ask_peers_for_unknown_blocks(peers) do
     Enum.each(peers, fn ({_, %{uri: uri, latest_block: top_block_hash}}) ->
       {:ok, top_hash_decoded} = Base.decode16(top_block_hash)
@@ -108,23 +104,7 @@
     end
   end
 
-<<<<<<< HEAD
   @spec add_unknown_peer_pool_txs(Peers.peers) :: :ok
-=======
-  @spec add_valid_peer_blocks_to_chain(map()) :: :ok
-  def add_valid_peer_blocks_to_chain(state) do
-    if !get_chain_sync_status() do
-      set_chain_sync_status(true)
-      Enum.each(state, fn{_, block} ->
-          built_chain = build_chain(state, block, [])
-          add_built_chain(built_chain)
-        end)
-      set_chain_sync_status(false)
-    end
-  end
-
-  @spec add_unknown_peer_pool_txs(map()) :: :ok
->>>>>>> 0c8eef70
   def add_unknown_peer_pool_txs(peers) do
     peer_uris = peers |> Map.values() |> Enum.map(fn(%{uri: uri}) -> uri end)
     Enum.each(peer_uris, fn(peer) ->
