--- conflicted
+++ resolved
@@ -1,46 +1,26 @@
 defmodule Aecore.Peers.Worker.Supervisor do
   @moduledoc """
-<<<<<<< HEAD
-    Supervisor for Peers and Sync
-=======
   Supervises the Peers, PeerConnectionSupervisor and ranch acceptor
-  processes with a one_for_all strategy 
->>>>>>> 387f96f0
+  processes with a one_for_all strategy
   """
 
   use Supervisor
 
-<<<<<<< HEAD
   alias Aecore.Peers.Sync
   alias Aecore.Peers.Worker, as: Peers
   alias Aecore.Peers.PeerConnection
   alias Aecore.Peers.Worker.PeerConnectionSupervisor
-=======
-  alias Aecore.Peers.Worker, as: Peers
-  alias Aecore.Peers.PeerConnection
-  alias Aecore.Peers.Worker.PeerConnectionSupervisor
   alias Aecore.Keys.Peer, as: PeerKeys
->>>>>>> 387f96f0
 
   def start_link(_args) do
     Supervisor.start_link(__MODULE__, :ok)
   end
 
   def init(:ok) do
-<<<<<<< HEAD
-    {privkey, pubkey} =
-      {<<160, 201, 72, 107, 212, 95, 216, 197, 145, 103, 254, 171, 105, 50, 65, 129, 67, 86, 101,
-         117, 95, 252, 60, 45, 124, 212, 113, 162, 153, 165, 216, 93>>,
-       <<154, 121, 221, 190, 251, 229, 233, 152, 87, 78, 165, 55, 76, 196, 152, 221, 142, 210, 81,
-         18, 248, 95, 199, 248, 5, 7, 103, 191, 139, 138, 249, 61>>}
+    {pubkey, privkey} = PeerKeys.keypair()
 
     children = [
       Sync,
-=======
-    {pubkey, privkey} = PeerKeys.keypair()
-
-    children = [
->>>>>>> 387f96f0
       PeerConnectionSupervisor,
       Peers,
       :ranch.child_spec(
@@ -67,12 +47,4 @@
   def num_of_acceptors do
     Application.get_env(:aecore, :peers)[:ranch_acceptors]
   end
-
-  def sync_port do
-    Application.get_env(:aecore, :peers)[:sync_port]
-  end
-
-  def num_of_acceptors do
-    Application.get_env(:aecore, :peers)[:ranch_acceptors]
-  end
 end