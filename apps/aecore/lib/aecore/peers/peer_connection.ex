--- conflicted
+++ resolved
@@ -311,262 +311,6 @@
     {:stop, :normal, state}
   end
 
-<<<<<<< HEAD
-  defp do_ping(%{status: {:connected, socket}}) do
-    ping_object = local_ping_object()
-    serialized_ping_object = rlp_encode(@ping, ping_object)
-    msg = <<@ping::16, serialized_ping_object::binary()>>
-    :enoise.send(socket, msg)
-  end
-
-  defp send_response(result, type, pid) do
-    payload =
-      case result do
-        {:ok, object} ->
-          %{result: true, type: type, reason: nil, object: object}
-
-        {:error, reason} ->
-          %{result: false, type: type, reason: reason, object: nil}
-      end
-
-    @p2p_response
-    |> pack_msg(payload)
-    |> send_msg_no_response(pid)
-  end
-
-  defp send_request_msg(msg, pid), do: GenServer.call(pid, {:send_request_msg, msg})
-
-  defp send_msg_no_response(msg, pid) when byte_size(msg) > @max_packet_size - @msg_id_size do
-    number_of_chunks = msg |> byte_size() |> Kernel./(@fragment_size) |> Float.ceil() |> trunc()
-    send_chunks(pid, 1, number_of_chunks, msg)
-  end
-
-  defp send_msg_no_response(msg, pid), do: GenServer.call(pid, {:send_msg_no_response, msg})
-
-  defp send_chunks(pid, fragment_index, total_fragments, msg)
-       when fragment_index == total_fragments do
-    send_fragment(
-      <<@msg_fragment::16, fragment_index::16, total_fragments::16, msg::binary()>>,
-      pid
-    )
-  end
-
-  defp send_chunks(
-         pid,
-         fragment_index,
-         total_fragments,
-         <<chunk::@fragment_size_bits, rest::binary()>>
-       ) do
-    send_fragment(
-      <<@msg_fragment::16, fragment_index::16, total_fragments::16, chunk::@fragment_size_bits>>,
-      pid
-    )
-
-    send_chunks(pid, fragment_index + 1, total_fragments, rest)
-  end
-
-  defp send_fragment(fragment, pid), do: GenServer.call(pid, {:send_msg_no_response, fragment})
-
-  defp pack_msg(type, payload), do: <<type::16, rlp_encode(type, payload)::binary>>
-
-  defp handle_fragment(state, 1, _m, fragment) do
-    {:noreply, Map.put(state, :fragments, [fragment])}
-  end
-
-  defp handle_fragment(%{fragments: fragments} = state, fragment_index, total_fragments, fragment)
-       when fragment_index == total_fragments do
-    msg = [fragment | fragments] |> Enum.reverse() |> :erlang.list_to_binary()
-    send(self(), {:noise, :unused, msg})
-    {:noreply, Map.delete(state, :fragments)}
-  end
-
-  defp handle_fragment(%{fragments: fragments} = state, fragment_index, _m, fragment)
-       when fragment_index == length(fragments) + 1 do
-    {:noreply, %{state | fragments: [fragment | fragments]}}
-  end
-
-  defp handle_ping(payload, conn_pid, %{host: host, r_pubkey: r_pubkey}) do
-    %{
-      peers: peers,
-      port: port
-    } = payload
-
-    if !Peers.have_peer?(r_pubkey) do
-      peer = %{pubkey: r_pubkey, port: port, host: host, connection: conn_pid}
-      Peers.add_peer(peer)
-    end
-
-    handle_ping_msg(payload, conn_pid)
-
-    exclude = Enum.map(peers, fn peer -> peer.pubkey end)
-    response_ping = local_ping_object(exclude)
-
-    send_response({:ok, response_ping}, @ping, conn_pid)
-  end
-
-  defp handle_ping_msg(
-         %{
-           genesis_hash: genesis_hash,
-           best_hash: best_hash,
-           difficulty: difficulty,
-           peers: peers
-         },
-         conn_pid
-       ) do
-    if Genesis.hash() == genesis_hash do
-      cond do
-        best_hash == Chain.top_block_hash() ->
-          # don't sync - same top block
-          :ok
-
-        Chain.total_difficulty() > difficulty ->
-          # don't sync - our difficulty is higher
-          :ok
-
-        true ->
-          Sync.start_sync(conn_pid, best_hash)
-          :ok
-      end
-
-      Enum.each(peers, fn peer ->
-        if !Peers.have_peer?(peer.pubkey) do
-          Peers.try_connect(peer)
-        end
-      end)
-    else
-      Logger.info("Genesis hash mismatch")
-    end
-  end
-
-  defp handle_response(payload, parent, requests) do
-    result = payload.result
-    type = payload.type
-
-    if type == @ping do
-      handle_ping_msg(payload.object, parent)
-    else
-      reply =
-        case result do
-          true ->
-            {:ok, payload.object}
-
-          false ->
-            {:error, payload.reason}
-        end
-
-      GenServer.reply(requests[type], reply)
-
-      clear_request(parent, type)
-    end
-  end
-
-  defp clear_request(pid, type) do
-    GenServer.call(pid, {:clear_request, type})
-  end
-
-  defp handle_get_header_by_hash(payload, pid) do
-    hash = payload.hash
-    result = Chain.get_header_by_hash(hash)
-    send_response(result, @header, pid)
-  end
-
-  defp handle_get_header_by_height(payload, pid) do
-    height = payload.height
-    top_hash = payload.top_hash
-
-    result =
-      case Chain.hash_is_in_main_chain?(top_hash) do
-        true -> Chain.get_header_by_height(height)
-        false -> {:error, :not_on_chain}
-      end
-
-    send_response(result, @header, pid)
-  end
-
-  defp handle_get_n_successors(payload, pid) do
-    starting_hash = payload.starting_hash
-    target_hash = payload.target_hash
-    count = payload.n
-
-    result =
-      with {:ok, headers} <- Chain.get_headers_forward(starting_hash, count),
-           true <- Chain.hash_is_in_main_chain?(target_hash) do
-        header_hashes =
-          Enum.map(headers, fn header ->
-            <<header.height::64, BlockValidation.block_header_hash(header)::binary>>
-          end)
-
-        {:ok, Enum.reverse(header_hashes)}
-      else
-        {:error, _} = error -> error
-        false -> {:error, :not_on_chain}
-      end
-
-    send_response(result, @header_hashes, pid)
-  end
-
-  defp handle_get_block(payload, pid) do
-    hash = payload.hash
-    result = Chain.get_block(hash)
-    send_response(result, @block, pid)
-  end
-
-  defp handle_get_mempool(pid) do
-    txs = Map.values(Pool.get_pool())
-    send_response({:ok, %{txs: txs}}, @mempool, pid)
-  end
-
-  defp handle_new_block(payload) do
-    block = payload.block
-    Chain.add_block(block)
-  end
-
-  defp handle_new_tx(payload) do
-    tx = payload.tx
-    Pool.add_transaction(tx)
-  end
-
-  defp local_ping_object do
-    peers = Peers.get_random(@peer_share_count)
-
-    ping_object(peers)
-  end
-
-  defp local_ping_object(exclude) do
-    peers = Peers.get_random(@peer_share_count, exclude)
-
-    ping_object(peers)
-  end
-
-  defp ping_object(peers) do
-    %{
-      share: 32,
-      genesis_hash: Genesis.hash(),
-      best_hash: Chain.top_block_hash(),
-      difficulty: Chain.total_difficulty(),
-      peers: peers,
-      port: Supervisor.sync_port()
-    }
-  end
-
-  defp noise_opts(privkey, pubkey, r_pubkey, genesis_hash, version) do
-    [
-      {:rs, :enoise_keypair.new(:dh25519, r_pubkey)}
-      | noise_opts(privkey, pubkey, genesis_hash, version)
-    ]
-  end
-
-  defp noise_opts(privkey, pubkey, genesis_hash, version) do
-    [
-      noise: "Noise_XK_25519_ChaChaPoly_BLAKE2b",
-      s: :enoise_keypair.new(:dh25519, privkey, pubkey),
-      prologue: <<version::binary(), genesis_hash::binary()>>,
-      timeout: @noise_timeout
-    ]
-  end
-
-=======
->>>>>>> 76ba9bc9
   # RLP for peer messages
 
   # fragments aren't encoded
