defmodule Aecore.Peers.Worker do
  @moduledoc """
  Peer manager module
  """

  use GenServer

  alias Aehttpclient.Client
  alias Aecore.Structures.Block
  alias Aecore.Structures.SignedTx
  alias Aecore.Chain.BlockValidation
  alias Aehttpclient.Client, as: HttpClient
  alias Aeutil.Serialization

  require Logger

  @mersenne_prime 2_147_483_647
  @peers_max_count Application.get_env(:aecore, :peers)[:peers_max_count]
  @probability_of_peer_remove_when_max 0.5


  def start_link(_args) do
    GenServer.start_link(__MODULE__, %{peers: %{}, nonce: get_peer_nonce()}, name: __MODULE__)
  end

  ## Client side

  @spec add_peer(term) :: :ok | {:error, term()} | :error
  def add_peer(uri) do
    GenServer.call(__MODULE__, {:add_peer, uri})
  end

  @spec remove_peer(term) :: :ok | :error
  def remove_peer(uri) do
    GenServer.call(__MODULE__, {:remove_peer, uri})
  end

  @spec check_peers() :: :ok
  def check_peers() do
    GenServer.call(__MODULE__, :check_peers)
  end

  @spec all_uris() :: list(binary())
  def all_uris() do
    all_peers() 
    |> Map.keys
  end

  @spec all_peers() :: map()
  def all_peers() do
    GenServer.call(__MODULE__, :all_peers)
  end

  @spec genesis_block_header_hash() :: term()
  def genesis_block_header_hash() do
    Block.genesis_block().header
    |> BlockValidation.block_header_hash()
    |> Base.encode16()
  end

<<<<<<< HEAD

  @doc """
  Making async post requests to the users
  `type` is related to the uri e.g. /new_block
  """
  @spec broadcast_to_all({type :: atom(), data :: term()}) :: :ok | :error
  def broadcast_to_all({type, data}) do
    data = prep_data(type, data)
    GenServer.cast(__MODULE__, {:broadcast_to_all, {type, data}})
  end

  @spec schedule_add_peer(uri :: term(), nonce :: integer()) :: term()
  def schedule_add_peer(uri, nonce) do
    GenServer.cast(__MODULE__, {:schedule_add_peer, uri, nonce})
=======
  @spec schedule_add_peer(uri :: term()) :: term()
  def schedule_add_peer(uri) do
    GenServer.cast(__MODULE__, {:schedule_add_peer, uri})
>>>>>>> dcfb1b4d
  end

  @doc """
  Gets a random peer nonce
  """
  @spec get_peer_nonce() :: integer()
  def get_peer_nonce() do
    case :ets.info(:nonce_table) do
      :undefined -> create_nonce_table()
      _ -> :table_created
    end
    case :ets.lookup(:nonce_table, :nonce) do
      [] ->
        nonce = :rand.uniform(@mersenne_prime)
        :ets.insert(:nonce_table, {:nonce, nonce})
        nonce
      _ ->
        :ets.lookup(:nonce_table, :nonce)[:nonce]
    end
  end
 
  @spec broadcast_block(%Block{}) :: :ok
  def broadcast_block(block) do
    spawn fn -> 
      Client.send_block(block, all_uris())
    end
    :ok
  end

  @spec broadcast_tx(%SignedTx{}) :: :ok
  def broadcast_tx(tx) do
    spawn fn ->
      Client.send_tx(tx, all_uris())
    end
    :ok
  end 

  ## Server side

  def init(initial_peers) do
    {:ok, initial_peers}
  end

  def handle_call({:add_peer, uri}, _from, state) do
    add_peer(uri, state)
  end

  def handle_call({:remove_peer, uri}, _from, %{peers: peers} = state) do
    if Map.has_key?(peers, uri) do
      Logger.info(fn -> "Removed #{uri} from the peer list" end)
      {:reply, :ok, %{state | peers: Map.delete(peers, uri)}}
    else
      Logger.error(fn -> "#{uri} is not in the peer list" end)
      {:reply, {:error, "Peer not found"}, %{state | peers: peers}}
    end
  end

  @doc """
  Filters the peers map by checking if the response status from a GET /info
  request is :ok and if the genesis block hash is the same as the one
  in the current node. After that the current block hash for every peer
  is updated if the one in the latest GET /info request is different.
  """
  def handle_call(:check_peers, _from, %{peers: peers} = state) do
    filtered_peers = :maps.filter(fn(_, %{uri: uri}) ->
        case Client.get_info(uri) do
          {:ok, info} ->
            info.genesis_block_hash == genesis_block_header_hash()
          _ ->
            false
        end
      end, peers)
    updated_peers =
      for {nonce, %{uri: uri, latest_block: latest_block}} <- filtered_peers, into: %{} do
        {_, info} = Client.get_info(uri)
        if(info.current_block_hash != latest_block) do
          {nonce, %{uri: uri, latest_block: info.current_block_hash}}
        else
          {nonce, %{uri: uri, latest_block: latest_block}}
        end
      end

    removed_peers_count = Enum.count(peers) - Enum.count(filtered_peers)
    if removed_peers_count > 0 do
      Logger.info(fn -> "#{removed_peers_count} peers were removed after the check" end)
    end

    {:reply, :ok, %{state | peers: updated_peers}}
  end

  def handle_call(:all_peers, _from, %{peers: peers} = state) do
    {:reply, peers, state}
  end

  ## Async operations

<<<<<<< HEAD
  def handle_cast({:broadcast_to_all, {type, data}}, %{peers: peers} = state) do
    peer_uris = peers
      |> Map.values()
      |> Enum.map(fn(%{uri: uri}) -> uri end)
    send_to_peers(type, data, peer_uris)
    {:noreply, state}
  end

  def handle_cast({:schedule_add_peer, uri, nonce}, %{peers: peers} = state) do
    already_have_peer = Map.has_key?(peers, nonce)
    state =
      case already_have_peer do
        true ->
          state
        false ->
          {:reply, _, state} = add_peer(uri, state)
          state
      end

=======
  def handle_cast({:schedule_add_peer, uri}, state) do
    {:reply, _, state} = add_peer(uri, state)
>>>>>>> dcfb1b4d
    {:noreply, state}
  end

  def handle_cast(any, state) do
    Logger.info("[Peers] Unhandled cast message:  #{inspect(any)}")
    {:noreply, state}
  end

  ## Internal functions
  defp add_peer(uri, state) do
    %{peers: peers} = state
    state_has_uri = peers
      |> Map.values()
      |> Enum.map(fn(%{uri: uri}) -> uri end)
      |> Enum.member?(uri)

    if state_has_uri do
      Logger.debug(fn ->
        "Skipped adding #{uri}, already known" end)
      {:reply, {:error, "Peer already known"}, state}
    else
      case check_peer(uri, get_peer_nonce()) do
        {:ok, info} ->
          if(!Map.has_key?(peers, info.peer_nonce)) do
            if should_a_peer_be_added(map_size(peers)) do
              peers_update1 = trim_peers(peers)
              updated_peers =
                Map.put(peers_update1, info.peer_nonce,
                        %{uri: uri, latest_block: info.current_block_hash})
              Logger.info(fn -> "Added #{uri} to the peer list" end)
              {:reply, :ok, %{state | peers: updated_peers}}
            else
              Logger.debug(fn -> "Max peers reached. #{uri} not added" end)
              {:reply, :ok, state}
            end
          else
            Logger.debug(fn ->
              "Skipped adding #{uri}, same nonce already present" end)
            {:reply, {:error, "Peer already known"}, state}
          end
        {:error, "Equal peer nonces"} ->
          {:reply, :ok, state}
        {:error, reason} ->
          Logger.error(fn -> "Failed to add peer. reason=#{reason}" end)
          {:reply, {:error, reason}, state}
      end
    end
  end

  defp trim_peers(peers) do
    if map_size(peers) >= @peers_max_count do
      random_peer = Enum.random(Map.keys(peers))
      Logger.debug(fn -> "Max peers reached. #{random_peer} removed" end)
      Map.delete(peers, random_peer)
    else
      peers
    end
  end

  defp create_nonce_table() do
    :ets.new(:nonce_table, [:named_table])
  end

  defp check_peer(uri, own_nonce) do
    case(Client.get_info(uri)) do
      {:ok, info} ->
        case own_nonce == info.peer_nonce do
          false ->
            cond do
              info.genesis_block_hash != genesis_block_header_hash() ->
                {:error, "Genesis header hash not valid"}
              !Map.has_key?(info, :server) || info.server != "aehttpserver" ->
                {:error, "Peer is not an aehttpserver"}
              true ->
                {:ok, info}
            end
          true ->
            {:error, "Equal peer nonces"}
        end
      :error ->
        {:error, "Request error"}
    end
  end

  defp should_a_peer_be_added peers_count do
    peers_count < @peers_max_count
    || :rand.uniform() < @probability_of_peer_remove_when_max
  end

end<|MERGE_RESOLUTION|>--- conflicted
+++ resolved
@@ -9,8 +9,6 @@
   alias Aecore.Structures.Block
   alias Aecore.Structures.SignedTx
   alias Aecore.Chain.BlockValidation
-  alias Aehttpclient.Client, as: HttpClient
-  alias Aeutil.Serialization
 
   require Logger
 
@@ -42,7 +40,7 @@
 
   @spec all_uris() :: list(binary())
   def all_uris() do
-    all_peers() 
+    all_peers()
     |> Map.keys
   end
 
@@ -58,26 +56,9 @@
     |> Base.encode16()
   end
 
-<<<<<<< HEAD
-
-  @doc """
-  Making async post requests to the users
-  `type` is related to the uri e.g. /new_block
-  """
-  @spec broadcast_to_all({type :: atom(), data :: term()}) :: :ok | :error
-  def broadcast_to_all({type, data}) do
-    data = prep_data(type, data)
-    GenServer.cast(__MODULE__, {:broadcast_to_all, {type, data}})
-  end
-
   @spec schedule_add_peer(uri :: term(), nonce :: integer()) :: term()
   def schedule_add_peer(uri, nonce) do
     GenServer.cast(__MODULE__, {:schedule_add_peer, uri, nonce})
-=======
-  @spec schedule_add_peer(uri :: term()) :: term()
-  def schedule_add_peer(uri) do
-    GenServer.cast(__MODULE__, {:schedule_add_peer, uri})
->>>>>>> dcfb1b4d
   end
 
   @doc """
@@ -98,10 +79,10 @@
         :ets.lookup(:nonce_table, :nonce)[:nonce]
     end
   end
- 
+
   @spec broadcast_block(%Block{}) :: :ok
   def broadcast_block(block) do
-    spawn fn -> 
+    spawn fn ->
       Client.send_block(block, all_uris())
     end
     :ok
@@ -113,7 +94,7 @@
       Client.send_tx(tx, all_uris())
     end
     :ok
-  end 
+  end
 
   ## Server side
 
@@ -173,16 +154,6 @@
   end
 
   ## Async operations
-
-<<<<<<< HEAD
-  def handle_cast({:broadcast_to_all, {type, data}}, %{peers: peers} = state) do
-    peer_uris = peers
-      |> Map.values()
-      |> Enum.map(fn(%{uri: uri}) -> uri end)
-    send_to_peers(type, data, peer_uris)
-    {:noreply, state}
-  end
-
   def handle_cast({:schedule_add_peer, uri, nonce}, %{peers: peers} = state) do
     already_have_peer = Map.has_key?(peers, nonce)
     state =
@@ -194,10 +165,6 @@
           state
       end
 
-=======
-  def handle_cast({:schedule_add_peer, uri}, state) do
-    {:reply, _, state} = add_peer(uri, state)
->>>>>>> dcfb1b4d
     {:noreply, state}
   end
 
