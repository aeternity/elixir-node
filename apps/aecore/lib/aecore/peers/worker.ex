defmodule Aecore.Peers.Worker do
  @moduledoc """
  Contains peer handling functionality.
  """

  use GenServer

  alias Aecore.Peers.Worker.PeerConnectionSupervisor
  alias Aecore.Chain.Block
<<<<<<< HEAD
  alias Aecore.Keys.Peer, as: PeerKeys
=======
  alias Aecore.Tx.SignedTx
  alias Aecore.Chain.Header
  alias Aecore.Chain.BlockValidation
  alias Aecore.Chain.Header
  alias Aecore.Tx.SignedTx
>>>>>>> a1de3ed1

  require Logger

  def start_link(_args) do
    peers = %{}

    {pubkey, privkey} = PeerKeys.keypair()

    local_peer = %{privkey: privkey, pubkey: pubkey}
    state = %{peers: peers, local_peer: local_peer}
    GenServer.start_link(__MODULE__, state, name: __MODULE__)
  end

  def init(state) do
    {:ok, state}
  end

  def state do
    GenServer.call(__MODULE__, :state)
  end

  def all_peers do
    GenServer.call(__MODULE__, :all_peers)
  end

  def all_pids do
    GenServer.call(__MODULE__, :all_pids)
  end

  def add_peer(conn_info) do
    GenServer.call(__MODULE__, {:add_peer, conn_info})
  end

  def remove_peer(pubkey) do
    GenServer.call(__MODULE__, {:remove_peer, pubkey})
  end

  def get_random(count) do
    GenServer.call(__MODULE__, {:get_random, count})
  end

  def get_random(count, exclude) do
    GenServer.call(__MODULE__, {:get_random, count, exclude})
  end

  def have_peer?(peer_pubkey) do
    GenServer.call(__MODULE__, {:have_peer?, peer_pubkey})
  end

  def broadcast_block(%Block{} = block) do
    GenServer.cast(__MODULE__, {:broadcast_block, block})
  end

  def try_connect(peer_info) do
    GenServer.cast(__MODULE__, {:try_connect, peer_info})
  end

  def handle_call(:state, _from, state) do
    {:reply, state, state}
  end

  def handle_call(:all_peers, _from, %{peers: peers} = state) do
    all_peers = peers |> Map.values() |> prepare_peers()
    {:reply, all_peers, state}
  end

  def handle_call(:all_pids, _from, %{peers: peers} = state) do
    pids = for peer <- Map.values(peers), do: peer.connection
    {:reply, pids, state}
  end

  def handle_call(
        {:add_peer, %{pubkey: pubkey} = peer_info},
        _from,
        %{peers: peers} = state
      ) do
    updated_peers = Map.put(peers, pubkey, peer_info)
    updated_state = %{state | peers: updated_peers}
    {:reply, :ok, updated_state}
  end

  def handle_call({:remove_peer, pubkey}, _from, %{peers: peers} = state) do
    updated_peers = Map.delete(peers, pubkey)
    updated_state = %{state | peers: updated_peers}
    {:reply, :ok, updated_state}
  end

  def handle_call({:get_random, count}, _from, %{peers: peers} = state) do
    random_peers =
      peers
      |> Map.values()
      |> Enum.take_random(count)
      |> prepare_peers()

    {:reply, random_peers, state}
  end

  def handle_call({:get_random, count, exclude}, _from, %{peers: peers} = state) do
    filtered_peers =
      peers
      |> Map.values()
      |> Enum.filter(fn peer ->
        !Enum.any?(exclude, fn to_be_excluded -> peer.pubkey == to_be_excluded end)
      end)

    random_peers = filtered_peers |> Enum.take_random(count) |> prepare_peers()
    {:reply, random_peers, state}
  end

  def handle_call({:have_peer?, peer_pubkey}, _from, %{peers: peers} = state) do
    have_peer = Map.has_key?(peers, peer_pubkey)
    {:reply, have_peer, state}
  end

  def handle_cast({:broadcast_block, block}, %{peers: peers} = state) do
    Enum.each(peers, fn peer -> PeerConnection.send_new_block(peer.connection, block) end)
    {:noreply, state}
  end

  def handle_cast(
        {:try_connect, peer_info},
        %{peers: peers, local_peer: %{privkey: privkey, pubkey: pubkey}} = state
      ) do
    if peer_info.pubkey != pubkey do
      case Map.has_key?(peers, peer_info.pubkey) do
        false ->
          conn_info =
            Map.merge(peer_info, %{r_pubkey: peer_info.pubkey, privkey: privkey, pubkey: pubkey})

          {:ok, _pid} = PeerConnectionSupervisor.start_peer_connection(conn_info)
          {:noreply, state}

        true ->
          Logger.info(fn -> "Won't add #{inspect(peer_info)}, already in peer list" end)
          {:noreply, state}
      end
    else
      Logger.info("Can't add ourself")
      {:noreply, state}
    end
  end

  def peer_id(peer_id) when is_binary(peer_id) do
    peer_id
  end

  def peer_id({_, %{connection: peer_id}}) do
    peer_id
  end

  defp prepare_peers(peers) do
    Enum.map(peers, fn peer -> Map.delete(peer, :connection) end)
  end
end<|MERGE_RESOLUTION|>--- conflicted
+++ resolved
@@ -7,15 +7,12 @@
 
   alias Aecore.Peers.Worker.PeerConnectionSupervisor
   alias Aecore.Chain.Block
-<<<<<<< HEAD
   alias Aecore.Keys.Peer, as: PeerKeys
-=======
   alias Aecore.Tx.SignedTx
   alias Aecore.Chain.Header
   alias Aecore.Chain.BlockValidation
   alias Aecore.Chain.Header
   alias Aecore.Tx.SignedTx
->>>>>>> a1de3ed1
 
   require Logger
 
