--- conflicted
+++ resolved
@@ -53,18 +53,9 @@
       :height => block_height,
       :contract_address => identified_contract_address,
       :gas_price => gas_price,
-<<<<<<< HEAD
-      # will be set
-      :gas_used => 0,
-      # in the
-      :return_value => <<>>,
-      # ContractCallTx.new
-      :return_type => :ok
-=======
       :gas_used => 0,         # will be set
       :return_value => <<>>,  # in the
       :return_type => :ok     # ContractCallTx.new
->>>>>>> 7d310f39
     }
   end
 
@@ -103,34 +94,6 @@
         return_value,
         return_type
       ]) do
-<<<<<<< HEAD
-    parsed_return_type =
-      case return_type do
-        return_type when return_type in ["ok", "error", "revert"] ->
-          String.to_atom(return_type)
-
-        _ ->
-          {:error,
-           "#{__MODULE__}: decode_from_list: Invalid return_type: #{inspect(return_type)}"}
-      end
-
-    with {:ok, decoded_caller_address} <- Identifier.decode_from_binary(encoded_caller_address),
-         {:ok, decoded_contract_address} <-
-           Identifier.decode_from_binary(encoded_contract_address) do
-      {:ok,
-       %Call{
-         caller_address: decoded_caller_address,
-         caller_nonce: :binary.decode_unsigned(caller_nonce),
-         height: :binary.decode_unsigned(height),
-         contract_address: decoded_contract_address,
-         gas_price: :binary.decode_unsigned(gas_price),
-         gas_used: :binary.decode_unsigned(gas_used),
-         return_value: return_value,
-         return_type: parsed_return_type
-       }}
-    else
-      {:error, _} = error -> error
-=======
     case return_type do
       return_type when return_type in ["ok", "error", "revert"] ->
         parsed_return_type = String.to_atom(return_type)
@@ -156,7 +119,6 @@
 
       _ ->
         {:error, "#{__MODULE__}: decode_from_list: Invalid return_type: #{inspect(return_type)}"}
->>>>>>> 7d310f39
     end
   end
 
