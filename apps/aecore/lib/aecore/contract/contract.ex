--- conflicted
+++ resolved
@@ -35,7 +35,6 @@
   use ExConstructor
   use Aecore.Util.Serializable
 
-<<<<<<< HEAD
   @spec create(
           binary(),
           non_neg_integer(),
@@ -75,10 +74,7 @@
     Pool.add_transaction(tx)
   end
 
-  @spec new(Keys.pubkey(), non_neg_integer(), byte(), binary(), non_neg_integer()) :: contract()
-=======
   @spec new(Keys.pubkey(), non_neg_integer(), byte(), binary(), non_neg_integer()) :: Contract.t()
->>>>>>> cf8176f4
   def new(owner, nonce, vm_version, code, deposit) do
     contract_id = create_contract_id(owner, nonce)
     identified_contract = Identifier.create_identity(contract_id, :contract)
