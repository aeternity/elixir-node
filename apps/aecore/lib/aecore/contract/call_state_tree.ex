--- conflicted
+++ resolved
@@ -24,13 +24,25 @@
   @spec insert_call(calls_state(), Call.t()) :: calls_state()
   def insert_call(call_tree, %Call{contract_address: contract_address} = call) do
     call_id = Call.id(call)
-    call_tree_id = construct_call_tree_id(contract_address.value, call_id)
+    call_tree_id = construct_call_tree_id(contract_address, call_id)
 
     serialized = Serialization.rlp_encode(call)
     PatriciaMerkleTree.insert(call_tree, call_tree_id, serialized)
   end
 
-  @spec construct_call_tree_id(binary(), binary()) :: binary()
+  @spec get_call(calls_state(), binary()) :: calls_state()
+def get_call(calls_tree, key) do
+  case PatriciaMerkleTree.lookup(calls_tree, key) do
+    {:ok, serialized} ->
+      {:ok, deserialized_call} = Serialization.rlp_decode_anything(serialized)
+      deserialized_call
+
+    _ ->
+      :none
+  end
+end
+
+  @spec construct_call_tree_id(Identifier.t(), binary()) :: binary()
   def construct_call_tree_id(contract_id, call_id) do
     <<contract_id.value::binary, call_id::binary>>
   end
@@ -40,14 +52,8 @@
     deserialized_value
   end
 
-<<<<<<< HEAD
-  @spec construct_call_tree_id(binary(), binary()) :: binary()
-  def construct_call_tree_id(contract_address, call_id) do
-    <<contract_address::binary, call_id::binary>>
-=======
   def process_struct(deserialized_value, _key, _tree) do
     {:error,
      "#{__MODULE__}: Invalid data type: #{deserialized_value.__struct__} but expected %Call{}"}
->>>>>>> b99ff4a7
   end
 end