--- conflicted
+++ resolved
@@ -73,7 +73,6 @@
 
   @spec calculate_total_tokens(map()) :: integer()
   def calculate_total_tokens(chain_state) do
-<<<<<<< HEAD
     Enum.reduce(chain_state, {0, 0, 0}, fn({_account, data}, acc) ->
       {total_tokens, total_unlocked_tokens, total_locked_tokens} = acc
       locked_tokens =
@@ -86,20 +85,11 @@
 
       {new_total_tokens, new_total_unlocked_tokens, new_total_locked_tokens}
     end)
-=======
-    chain_state
-    |> Enum.map(fn{_account, data} -> data.balance end) 
-    |> Enum.sum()
->>>>>>> ed4b4dd2
   end
 
   @spec validate_chain_state(map()) :: boolean()
   def validate_chain_state(chain_state) do
-<<<<<<< HEAD
     chain_state
-=======
-    chain_state 
->>>>>>> ed4b4dd2
     |> Enum.map(fn{_account, data} -> Map.get(data, :balance, 0) >= 0 end)
     |> Enum.all?()
   end
@@ -134,17 +124,12 @@
     block_state_filled_empty =
       cond do
         !Map.has_key?(block_state, account) ->
-<<<<<<< HEAD
           Map.put(block_state, account, %{balance: 0, nonce: 0, locked: []})
 
-=======
-          Map.put(block_state, account, %{balance: 0, nonce: 0})
->>>>>>> ed4b4dd2
         true ->
           block_state
       end
 
-<<<<<<< HEAD
     new_balance = if(add_to_locked) do
       block_state_filled_empty[account].balance
     else
@@ -152,10 +137,6 @@
     end
 
     new_nonce = cond do
-=======
-    new_nonce = 
-      cond do
->>>>>>> ed4b4dd2
       block_state_filled_empty[account].nonce < nonce ->
         nonce
       true ->
