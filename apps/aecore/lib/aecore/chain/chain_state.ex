--- conflicted
+++ resolved
@@ -32,19 +32,13 @@
   def apply_transaction_on_state!(%SignedTx{data: data} = tx, chainstate) do
     cond do
       SignedTx.is_coinbase?(tx) ->
-<<<<<<< HEAD
-        to_acc_state = AccountHandler.get_account_state(chainstate.accounts, data.payload.to_acc)
-        new_to_acc_state = SignedTx.reward(data, to_acc_state)
+        receiver_state =
+          AccountHandler.get_account_state(chainstate.accounts, data.payload.receiver)
+
+        new_receiver_state = SignedTx.reward(data, receiver_state)
 
         new_accounts_state =
-          AccountStateTree.put(chainstate.accounts, data.payload.to_acc, new_to_acc_state)
-=======
-        receiver_state = Map.get(chainstate.accounts, data.payload.receiver, Account.empty())
-        new_receiver_state = SignedTx.reward(data, block_height, receiver_state)
-
-        new_accounts_state =
-          Map.put(chainstate.accounts, data.payload.receiver, new_receiver_state)
->>>>>>> 4926aa8d
+          AccountStateTree.put(chainstate.accounts, data.payload.receiver, new_receiver_state)
 
         Map.put(chainstate, :accounts, new_accounts_state)
 
