--- conflicted
+++ resolved
@@ -5,43 +5,22 @@
   """
 
   alias Aecore.Tx.SignedTx
-  alias Aecore.Account.Account
-  alias Aecore.Account.AccountStateTree
+  alias Aecore.Account.{Account, AccountStateTree}
   alias Aecore.Chain.Chainstate
-  alias Aecore.Naming.NamingStateTree
+  alias Aecore.Naming.{Naming, NamingStateTree}
   alias Aeutil.Bits
-<<<<<<< HEAD
   alias Aecore.Oracle.{Oracle, OracleStateTree}
-  alias Aecore.Naming.Naming
-=======
-  alias Aecore.Oracle.Oracle
->>>>>>> 2a697b61
   alias Aecore.Miner.Worker, as: Miner
   alias Aecore.Wallet.Worker, as: Wallet
 
   require Logger
 
   @type accounts :: AccountStateTree.accounts_state()
-<<<<<<< HEAD
   @type oracles :: OracleStateTree.oracles_state()
-  @type naming :: Naming.state()
-  @type chain_state_types :: :accounts | :oracles | :naming | :none
-
-  @type t :: %Chainstate{
-          accounts: accounts(),
-          oracles: oracles(),
-          naming: naming()
-=======
-  @type oracles :: Oracle.t()
   @type naming :: NamingStateTree.namings_state()
   @type chain_state_types :: :accounts | :oracles | :naming | :none
 
-  @type t :: %Chainstate{
-          accounts: accounts,
-          oracles: oracles,
-          naming: naming
->>>>>>> 2a697b61
-        }
+  @type t :: %Chainstate{accounts: accounts(), oracles: oracles(), naming: naming()}
 
   defstruct [
     :accounts,
@@ -53,13 +32,8 @@
   def init do
     %Chainstate{
       :accounts => AccountStateTree.init_empty(),
-<<<<<<< HEAD
       :oracles => OracleStateTree.init_empty(),
-      :naming => Naming.init_empty()
-=======
-      :oracles => %{registered_oracles: %{}, interaction_objects: %{}},
       :naming => NamingStateTree.init_empty()
->>>>>>> 2a697b61
     }
   end
 
