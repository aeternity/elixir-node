--- conflicted
+++ resolved
@@ -9,24 +9,19 @@
   alias Aecore.Account.AccountStateTree
   alias Aecore.Chain.Chainstate
   alias Aeutil.Bits
-  alias Aecore.Oracle.Oracle
-<<<<<<< HEAD
-  alias Aecore.Account.Tx.SpendTx
-  alias Aecore.Oracle.OracleStateTree
-=======
+  alias Aecore.Oracle.{Oracle, OracleStateTree}
   alias Aecore.Naming.Naming
->>>>>>> f73d0d8c
 
   require Logger
 
+  @type accounts :: AccountStateTree.accounts_state()
+  @type oracles :: OracleStateTree.oracles_state()
+  @type naming :: Naming.state()
+
   @type t :: %Chainstate{
-          accounts: AccountStateTree.accounts_state(),
-<<<<<<< HEAD
-          oracles: OracleStateTree.oracle_state()
-=======
-          oracles: Oracle.t(),
-          naming: Naming.state()
->>>>>>> f73d0d8c
+          accounts: accounts(),
+          oracles: oracles(),
+          naming: naming()
         }
 
   defstruct [
@@ -39,12 +34,8 @@
   def init do
     %Chainstate{
       :accounts => AccountStateTree.init_empty(),
-<<<<<<< HEAD
-      :oracles => OracleStateTree.init_empty()
-=======
-      :oracles => %{registered_oracles: %{}, interaction_objects: %{}},
+      :oracles => OracleStateTree.init_empty(),
       :naming => Naming.init_empty()
->>>>>>> f73d0d8c
     }
   end
 
@@ -66,8 +57,7 @@
       %Chainstate{} = new_chainstate ->
         {:ok,
          new_chainstate
-         |> Oracle.remove_expired_oracles(block_height)
-         |> Oracle.remove_expired_interaction_objects(block_height)}
+         |> Oracle.prune(block_height)}
 
       error ->
         {:error, error}
