--- conflicted
+++ resolved
@@ -7,11 +7,7 @@
   alias Aecore.Chain.{Chainstate, Genesis}
   alias Aecore.Channel.ChannelStateTree
   alias Aecore.Contract.{CallStateTree, ContractStateTree}
-<<<<<<< HEAD
-  alias Aecore.Miner.Worker, as: Miner
-=======
   alias Aecore.Governance.{GenesisConstants, GovernanceConstants}
->>>>>>> cf8176f4
   alias Aecore.Keys
   alias Aecore.Miner.Worker, as: Miner
   alias Aecore.Naming.NamingStateTree
