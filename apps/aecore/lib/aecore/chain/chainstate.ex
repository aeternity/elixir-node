defmodule Aecore.Chain.Chainstate do
  @moduledoc """
  Module used for calculating the block and chain states.
  The chain state is a map, telling us what amount of tokens each account has.
  """

  alias Aecore.Tx.SignedTx
  alias Aecore.Account.Account
  alias Aecore.Account.AccountStateTree
  alias Aecore.Chain.Chainstate
  alias Aecore.Naming.NamingStateTree
  alias Aeutil.Bits
  alias Aecore.Oracle.Oracle
<<<<<<< HEAD
  alias Aecore.Naming.Naming
  alias Aecore.Channel.Worker, as: Channel
=======
>>>>>>> 698896bc
  alias Aecore.Miner.Worker, as: Miner
  alias Aecore.Keys.Wallet

  require Logger

  @type accounts :: AccountStateTree.accounts_state()
  @type oracles :: Oracle.t()
  @type naming :: NamingStateTree.namings_state()
  @type chain_state_types :: :accounts | :oracles | :naming | :none

  @type t :: %Chainstate{
<<<<<<< HEAD
          accounts: accounts(),
          oracles: oracles(),
          naming: naming(),
          channels: Channel.channels_onchain()
=======
          accounts: accounts,
          oracles: oracles,
          naming: naming
>>>>>>> 698896bc
        }

  defstruct [
    :accounts,
    :oracles,
    :naming,
    :channels
  ]

  @spec init :: t()
  def init do
    %Chainstate{
      :accounts => AccountStateTree.init_empty(),
      :oracles => %{registered_oracles: %{}, interaction_objects: %{}},
<<<<<<< HEAD
      :naming => Naming.init_empty(),
      :channels => %{}
=======
      :naming => NamingStateTree.init_empty()
>>>>>>> 698896bc
    }
  end

  @spec calculate_and_validate_chain_state(
          list(),
          t(),
          non_neg_integer(),
          Wallet.pubkey()
        ) :: {:ok, t()} | {:error, String.t()}
  def calculate_and_validate_chain_state(txs, chainstate, block_height, miner) do
    chainstate_with_coinbase =
      calculate_chain_state_coinbase(txs, chainstate, block_height, miner)

    updated_chainstate =
      Enum.reduce_while(txs, chainstate_with_coinbase, fn tx, chainstate_acc ->
        case apply_transaction_on_state(chainstate_acc, block_height, tx) do
          {:ok, updated_chainstate} ->
            {:cont, updated_chainstate}

          {:error, reason} ->
            {:halt, reason}
        end
      end)

    case updated_chainstate do
      %Chainstate{} = new_chainstate ->
        {:ok,
         new_chainstate
         |> Oracle.remove_expired_oracles(block_height)
         |> Oracle.remove_expired_interaction_objects(block_height)}

      error ->
        {:error, error}
    end
  end

  defp calculate_chain_state_coinbase(txs, chainstate, block_height, miner) do
    case miner do
      <<0::256>> ->
        chainstate

      miner_pubkey ->
        accounts_state_with_coinbase =
          AccountStateTree.update(chainstate.accounts, miner_pubkey, fn acc ->
            Account.apply_transfer!(
              acc,
              block_height,
              Miner.coinbase_transaction_amount() + Miner.calculate_total_fees(txs)
            )
          end)

        %{chainstate | accounts: accounts_state_with_coinbase}
    end
  end

  @spec apply_transaction_on_state(t(), non_neg_integer(), SignedTx.t()) ::
          t() | {:error, String.t()}
  def apply_transaction_on_state(chainstate, block_height, tx) do
    case SignedTx.validate(tx, block_height) do
      :ok ->
        SignedTx.process_chainstate(chainstate, block_height, tx)

      err ->
        err
    end
  end

  @doc """
  Create the root hash of the tree.
  """
  @spec calculate_root_hash(t()) :: binary()
  def calculate_root_hash(chainstate) do
    AccountStateTree.root_hash(chainstate.accounts)
  end

  @doc """
  Goes through all the transactions and only picks the valid ones
  """
  @spec get_valid_txs(list(), t(), non_neg_integer()) :: list()
  def get_valid_txs(txs_list, chainstate, block_height) do
    {txs_list, _} =
      List.foldl(txs_list, {[], chainstate}, fn tx, {valid_txs_list, chainstate} ->
        case apply_transaction_on_state(chainstate, block_height, tx) do
          {:ok, updated_chainstate} ->
            {[tx | valid_txs_list], updated_chainstate}

          {:error, reason} ->
            Logger.error(reason)
            {valid_txs_list, chainstate}
        end
      end)

    Enum.reverse(txs_list)
  end

  def base58c_encode(bin) do
    Bits.encode58c("bs", bin)
  end

  def base58c_decode(<<"bs$", payload::binary>>) do
    Bits.decode58(payload)
  end

  def base58c_decode(bin) do
    {:error, "#{__MODULE__}: Wrong data: #{inspect(bin)}"}
  end
end<|MERGE_RESOLUTION|>--- conflicted
+++ resolved
@@ -11,11 +11,7 @@
   alias Aecore.Naming.NamingStateTree
   alias Aeutil.Bits
   alias Aecore.Oracle.Oracle
-<<<<<<< HEAD
-  alias Aecore.Naming.Naming
   alias Aecore.Channel.Worker, as: Channel
-=======
->>>>>>> 698896bc
   alias Aecore.Miner.Worker, as: Miner
   alias Aecore.Keys.Wallet
 
@@ -27,16 +23,10 @@
   @type chain_state_types :: :accounts | :oracles | :naming | :none
 
   @type t :: %Chainstate{
-<<<<<<< HEAD
-          accounts: accounts(),
-          oracles: oracles(),
-          naming: naming(),
-          channels: Channel.channels_onchain()
-=======
           accounts: accounts,
           oracles: oracles,
-          naming: naming
->>>>>>> 698896bc
+          naming: naming,
+          channels: Channel.channels_onchain()
         }
 
   defstruct [
@@ -51,12 +41,8 @@
     %Chainstate{
       :accounts => AccountStateTree.init_empty(),
       :oracles => %{registered_oracles: %{}, interaction_objects: %{}},
-<<<<<<< HEAD
-      :naming => Naming.init_empty(),
+      :naming => NamingStateTree.init_empty(),
       :channels => %{}
-=======
-      :naming => NamingStateTree.init_empty()
->>>>>>> 698896bc
     }
   end
 
