--- conflicted
+++ resolved
@@ -17,12 +17,8 @@
   alias Aecore.Peers.Worker, as: Peers
   alias Aecore.Peers.Events
   alias Aecore.Persistence.Worker, as: Persistence
+  alias Aecore.Chain.Target
   alias Aecore.Keys.Wallet
-  alias Aecore.Chain.Target
-<<<<<<< HEAD
-=======
-  alias Aecore.Keys.Wallet
->>>>>>> 41f304e9
   alias Aehttpserver.Web.Notify
   alias Aeutil.Serialization
   alias Aeutil.Hash
@@ -136,12 +132,8 @@
   def get_headers_forward(starting_header, count) do
     case get_header(starting_header) do
       {:ok, header} ->
-<<<<<<< HEAD
         blocks_to_get = min(top_height() - header.height, count)
         get_headers_forward([], header.height, blocks_to_get + 1)
-=======
-        get_headers_forward([], header.height, count)
->>>>>>> 41f304e9
 
       {:error, reason} ->
         {:error, reason}
