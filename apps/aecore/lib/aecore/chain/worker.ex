--- conflicted
+++ resolved
@@ -24,14 +24,7 @@
     genesis_chain_state = ChainState.calculate_block_state(Block.genesis_block().txs)
     latest_block_chain_state = %{genesis_block_hash => genesis_chain_state}
     txs_index = %{}
-
-<<<<<<< HEAD
     initial_state = {genesis_block_map, latest_block_chain_state, txs_index}
-    GenServer.start_link(__MODULE__, initial_state, name: __MODULE__)
-  end
-=======
-    initial_state = {genesis_block_map, latest_block_chain_state}
->>>>>>> cc7d42b6
 
     {:ok, initial_state}
   end
@@ -99,7 +92,7 @@
   end
 
   def handle_call({:get_block_by_hex_hash, hash}, _from, state) do
-    {chain, _} = state
+    {chain, _, _} = state
     case(Enum.find(chain, fn{block_hash, _block} ->
       block_hash |> Base.encode16() == hash end)) do
       {_, block} ->
@@ -116,28 +109,16 @@
     new_chain_state =
       ChainState.calculate_chain_state(new_block_state, prev_block_chain_state)
 
-<<<<<<< HEAD
     new_block_txs_index = acc_txs_info(block)
     new_txs_index = update_txs_index(txs_index, new_block_txs_index)
-
-    BlockValidation.validate_block!(block, block_map[block.header.prev_hash], new_chain_state)
-=======
     try do
-      BlockValidation.validate_block!(block, chain[block.header.prev_hash], new_chain_state)
->>>>>>> cc7d42b6
+      BlockValidation.validate_block!(block, block_map[block.header.prev_hash], new_chain_state)
 
       Enum.each(block.txs, fn(tx) -> Pool.remove_transaction(tx) end)
 
-<<<<<<< HEAD
-    block_hash = BlockValidation.block_header_hash(block.header)
-    updated_block_map = Map.put(block_map, block_hash, block)
-    has_prev_block = Map.has_key?(latest_block_chain_state, block.header.prev_hash)
-=======
-      {block_map, latest_block_chain_state} = state
       block_hash = BlockValidation.block_header_hash(block.header)
       updated_block_map = Map.put(block_map, block_hash, block)
       has_prev_block = Map.has_key?(latest_block_chain_state, block.header.prev_hash)
->>>>>>> cc7d42b6
 
       {deleted_latest_chain_state, prev_chain_state} = case has_prev_block do
         true ->
@@ -147,15 +128,8 @@
           {latest_block_chain_state, %{}}
       end
 
-<<<<<<< HEAD
-    updated_latest_block_chainstate =
-      Map.put(deleted_latest_chain_state, block_hash, new_chain_state)
-=======
-      new_block_state = ChainState.calculate_block_state(block.txs)
-      new_chain_state = ChainState.calculate_chain_state(new_block_state, prev_chain_state)
-
-      updated_latest_block_chainstate = Map.put(deleted_latest_chain_state, block_hash, new_chain_state)
->>>>>>> cc7d42b6
+      updated_latest_block_chainstate =
+        Map.put(deleted_latest_chain_state, block_hash, new_chain_state)
 
       total_tokens = ChainState.calculate_total_tokens(new_chain_state)
 
@@ -168,10 +142,7 @@
       ## Block was validated, now we can send it to other peers
       Peers.broadcast_to_all({:new_block, block})
 
-<<<<<<< HEAD
-    {:reply, :ok, {updated_block_map, updated_latest_block_chainstate, new_txs_index}}
-=======
-      {:reply, :ok, {updated_block_map, updated_latest_block_chainstate}}
+      {:reply, :ok, {updated_block_map, updated_latest_block_chainstate, new_txs_index}}
     catch
       {:error, message} ->
         Logger.error(fn ->
@@ -179,7 +150,6 @@
         end)
       {:reply, :error, state}
     end
->>>>>>> cc7d42b6
   end
 
   def handle_call({:chain_state, latest_block_hash}, _from, state) do
