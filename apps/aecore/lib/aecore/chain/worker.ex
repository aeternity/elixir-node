defmodule Aecore.Chain.Worker do
  @moduledoc """
  Module for working with chain
  """

  use GenServer
  use Bitwise

  alias Aecore.Chain.Block
  alias Aecore.Account.Tx.SpendTx
  alias Aecore.Oracle.Oracle
  alias Aecore.Oracle.Tx.OracleQueryTx
  alias Aecore.Chain.Header
  alias Aecore.Account.Tx.SpendTx
  alias Aecore.Tx.Pool.Worker, as: Pool
  alias Aecore.Chain.BlockValidation
  alias Aecore.Peers.Worker, as: Peers
  alias Aecore.Peers.Events
  alias Aecore.Persistence.Worker, as: Persistence
  alias Aecore.Chain.Target
  alias Aecore.Keys.Wallet
  alias Aehttpserver.Web.Notify
  alias Aeutil.Serialization
  alias Aeutil.Hash
  alias Aeutil.Scientific
  alias Aecore.Chain.Chainstate
  alias Aecore.Account.Account
  alias Aecore.Account.AccountStateTree
  alias Aecore.Naming.Tx.NameTransferTx
  alias Aeutil.PatriciaMerkleTree

  require Logger

  @type txs_index :: %{binary() => [{binary(), binary()}]}
  @type reason :: atom()

  # upper limit for number of blocks is 2^max_refs
  @max_refs 30

  def start_link(_args) do
    GenServer.start_link(__MODULE__, {}, name: __MODULE__)
  end

  def init(_) do
    genesis_block_header = Block.genesis_block().header
    genesis_block_hash = BlockValidation.block_header_hash(genesis_block_header)

    {:ok, genesis_chain_state} =
      Chainstate.calculate_and_validate_chain_state(
        Block.genesis_block().txs,
        build_chain_state(),
        genesis_block_header.height,
        genesis_block_header.miner
      )

    blocks_data_map = %{
      genesis_block_hash => %{
        block: Block.genesis_block(),
        chain_state: genesis_chain_state,
        refs: []
      }
    }

    txs_index = calculate_block_acc_txs_info(Block.genesis_block())

    {:ok,
     %{
       blocks_data_map: blocks_data_map,
       txs_index: txs_index,
       top_hash: genesis_block_hash,
       top_height: 0,
       total_diff: Persistence.get_total_difficulty()
     }, 0}
  end

  def clear_state, do: GenServer.call(__MODULE__, :clear_state)

  @spec top_block() :: Block.t()
  def top_block do
    GenServer.call(__MODULE__, :top_block_info).block
  end

  @spec current_state() :: Block.t()
  def current_state do
    GenServer.call(__MODULE__, :current_state)
  end

  @spec top_block_chain_state() :: Chainstate.t()
  def top_block_chain_state do
    GenServer.call(__MODULE__, :top_block_info).chain_state
  end

  @spec top_block_hash() :: binary()
  def top_block_hash do
    GenServer.call(__MODULE__, :top_block_hash)
  end

  @spec top_height() :: non_neg_integer()
  def top_height do
    GenServer.call(__MODULE__, :top_height)
  end

  @spec get_header_by_base58_hash(String.t()) :: Header.t() | {:error, reason()}
  def get_header_by_base58_hash(hash) do
    decoded_hash = Header.base58c_decode(hash)
    get_header(decoded_hash)
  rescue
    _ ->
      {:error, :invalid_hash}
  end

  @spec lowest_valid_nonce() :: non_neg_integer()
  def lowest_valid_nonce do
    GenServer.call(__MODULE__, :lowest_valid_nonce)
  end

<<<<<<< HEAD
  @spec total_difficulty() :: non_neg_integer()
  def total_difficulty do
    GenServer.call(__MODULE__, :total_difficulty)
  end

  @spec get_block_by_base58_hash(String.t()) :: {:ok, Block.t()} | {:error, String.t()}
=======
  @spec get_block_by_base58_hash(String.t()) :: {:ok, Block.t()} | {:error, String.t() | atom()}
>>>>>>> a1de3ed1
  def get_block_by_base58_hash(hash) do
    decoded_hash = Header.base58c_decode(hash)
    get_block(decoded_hash)
  rescue
    _ ->
      {:error, :invalid_hash}
  end

  @spec get_headers_forward(binary(), non_neg_integer()) ::
          {:ok, list(Header.t())} | {:error, atom()}
  def get_headers_forward(starting_header, count) do
    case get_header(starting_header) do
      {:ok, header} ->
        blocks_to_get = min(top_height() - header.height, count)
        get_headers_forward([], header.height, blocks_to_get + 1)

      {:error, reason} ->
        {:error, reason}
    end
  end

  @spec get_header(binary()) :: Block.t() | {:error, reason()}
  def get_header(header_hash) do
    case GenServer.call(__MODULE__, {:get_block_info_from_memory_unsafe, header_hash}) do
      {:error, _reason} ->
        {:error, :header_not_found}

      %{block: nil} ->
        case Persistence.get_block_by_hash(header_hash) do
          {:ok, block} -> {:ok, block.header}
          _ -> {:error, :header_not_found}
        end

      block_info ->
        {:ok, block_info.block.header}
    end
  end

  @spec get_header_by_height(non_neg_integer()) :: Header.t() | {:error, reason()}
  def get_header_by_height(height) do
    case get_block_info_by_height(height, nil) do
      {:error, :chain_too_short} -> {:error, :chain_too_short}
      info -> {:ok, info.block.header}
    end
  end

  @spec get_block(binary()) :: {:ok, Block.t()} | {:error, String.t() | atom()}
  def get_block(block_hash) do
    ## At first we are making attempt to get the block from the chain state.
    ## If there is no such block then we check into the db.
    case GenServer.call(__MODULE__, {:get_block_info_from_memory_unsafe, block_hash}) do
      {:error, _} = err ->
        err

      %{block: nil} ->
        case Persistence.get_block_by_hash(block_hash) do
          {:ok, block} ->
            {:ok, block}

          _ ->
            {:error, "#{__MODULE__}: Block not found for hash [#{block_hash}]"}
        end

      block_info ->
        {:ok, block_info.block}
    end
  end

  @spec get_block_by_height(non_neg_integer(), binary() | nil) ::
          {:ok, Block.t()} | {:error, binary()}
  def get_block_by_height(height, chain_hash \\ nil) do
    case get_block_info_by_height(height, chain_hash) do
      {:error, _} = error -> error
      info -> {:ok, info.block}
    end
  end

  @spec has_block?(binary()) :: boolean()
  def has_block?(hash) do
    case get_block(hash) do
      {:ok, _block} -> true
      {:error, _} -> false
    end
  end

  @spec get_blocks(binary(), non_neg_integer()) :: list(Block.t())
  def get_blocks(start_block_hash, count) do
    Enum.reverse(get_blocks([], start_block_hash, nil, count))
  end

  @spec get_blocks(binary(), binary(), non_neg_integer()) :: list(Block.t())
  def get_blocks(start_block_hash, final_block_hash, count) do
    Enum.reverse(get_blocks([], start_block_hash, final_block_hash, count))
  end

  @spec get_chain_state_by_height(non_neg_integer(), binary() | nil) ::
          Chainstate.t() | {:error, String.t()}
  def get_chain_state_by_height(height, chain_hash \\ nil) do
    case get_block_info_by_height(height, chain_hash) do
      {:error, _} = error ->
        error

      %{chain_state: chain_state} ->
        chain_state

      _ ->
        {:error, "#{__MODULE__}: Chainstate was delated"}
    end
  end

  @spec add_block(Block.t()) :: :ok | {:error, String.t()}
  def add_block(%Block{} = block) do
    with {:ok, prev_block} <- get_block(block.header.prev_hash),
         {:ok, prev_block_chain_state} <- chain_state(block.header.prev_hash),
         blocks_for_target_calculation =
           get_blocks(block.header.prev_hash, Target.get_number_of_blocks()),
         {:ok, new_chain_state} <-
           BlockValidation.calculate_and_validate_block(
             block,
             prev_block,
             prev_block_chain_state,
             blocks_for_target_calculation
           ) do
      add_validated_block(block, new_chain_state)
    else
      err -> err
    end
  end

  @spec add_validated_block(Block.t(), Chainstate.t()) :: :ok
  defp add_validated_block(%Block{} = block, chain_state) do
    GenServer.call(__MODULE__, {:add_validated_block, block, chain_state})
  end

  @spec chain_state(binary()) :: {:ok, Chainstate.t()} | {:error, String.t()}
  def chain_state(block_hash) do
    case GenServer.call(__MODULE__, {:get_block_info_from_memory_unsafe, block_hash}) do
      {:error, _} = err ->
        err

      %{chain_state: chain_state} ->
        {:ok, chain_state}

      _ ->
        {:error, "#{__MODULE__}: Chainstate was deleted"}
    end
  end

  @spec registered_oracles() :: Oracle.registered_oracles()
  def registered_oracles do
    GenServer.call(__MODULE__, :registered_oracles)
  end

  @spec oracle_interaction_objects() :: Oracle.interaction_objects()
  def oracle_interaction_objects do
    GenServer.call(__MODULE__, :oracle_interaction_objects)
  end

  @spec chain_state() :: Chainstate.t()
  def chain_state do
    top_block_chain_state()
  end

  @spec txs_index() :: txs_index()
  def txs_index do
    GenServer.call(__MODULE__, :txs_index)
  end

  @spec longest_blocks_chain() :: list(Block.t())
  def longest_blocks_chain do
    get_blocks(top_block_hash(), top_height() + 1)
  end

  ## Server side

  def handle_call(:clear_state, _from, _state) do
    {:ok, new_state, _} = init(:empty)
    {:reply, :ok, new_state}
  end

  def handle_call(:current_state, _from, state) do
    {:reply, state, state}
  end

  def handle_call(
        :top_block_info,
        _from,
        %{blocks_data_map: blocks_data_map, top_hash: top_hash} = state
      ) do
    {:reply, blocks_data_map[top_hash], state}
  end

  def handle_call(:top_block_hash, _from, %{top_hash: top_hash} = state) do
    {:reply, top_hash, state}
  end

  def handle_call(:top_height, _from, %{top_height: top_height} = state) do
    {:reply, top_height, state}
  end

  def handle_call(
        :lowest_valid_nonce,
        _from,
        %{blocks_data_map: blocks_data_map, top_hash: top_hash} = state
      ) do
    pubkey = Wallet.get_public_key()
    accounts_state_tree = blocks_data_map[top_hash].chain_state.accounts

    lowest_valid_nonce =
      if AccountStateTree.has_key?(accounts_state_tree, pubkey) do
        Account.nonce(accounts_state_tree, pubkey) + 1
      else
        1
      end

    {:reply, lowest_valid_nonce, state}
  end

  def handle_call(:total_difficulty, _from, %{total_diff: total_diff} = state) do
    {:reply, total_diff, state}
  end

  def handle_call(
        {:get_block_info_from_memory_unsafe, block_hash},
        _from,
        %{blocks_data_map: blocks_data_map} = state
      ) do
    case Map.fetch(blocks_data_map, block_hash) do
      {:ok, block_info} ->
        {:reply, block_info, state}

      :error ->
        {:reply, {:error, "#{__MODULE__}: Block not found with hash [#{block_hash}]"}, state}
    end
  end

  def handle_call(
        {:add_validated_block, %Block{} = new_block, new_chain_state},
        _from,
        %{
          blocks_data_map: blocks_data_map,
          txs_index: txs_index,
          top_height: top_height,
          total_diff: total_diff
        } = state
      ) do
    new_block_txs_index = calculate_block_acc_txs_info(new_block)
    new_txs_index = update_txs_index(txs_index, new_block_txs_index)
    Enum.each(new_block.txs, fn tx -> Pool.remove_transaction(tx) end)
    new_block_hash = BlockValidation.block_header_hash(new_block.header)

    # refs_list is generated so it contains n-th prev blocks for n-s beeing a power of two.
    # So for chain A<-B<-C<-D<-E<-F<-G<-H. H refs will be [G,F,D,A].
    # This allows for log n findning of block with given height.
    new_refs =
      0..@max_refs
      |> Enum.reduce([new_block.header.prev_hash], fn i, [prev | _] = acc ->
        with true <- Map.has_key?(blocks_data_map, prev),
             {:ok, hash} <- Enum.fetch(blocks_data_map[prev].refs, i) do
          [hash | acc]
        else
          :error ->
            acc

          _ ->
            Logger.error("#{__MODULE__}: Missing block with hash #{prev}")
            acc
        end
      end)
      |> Enum.reverse()

    updated_blocks_data_map =
      Map.put(blocks_data_map, new_block_hash, %{
        block: new_block,
        chain_state: new_chain_state,
        refs: new_refs
      })

    hundred_blocks_data_map =
      remove_old_block_data_from_map(updated_blocks_data_map, new_block_hash)

    Logger.info(fn ->
      "#{__MODULE__}: Added block ##{new_block.header.height}
      with hash #{Header.base58c_encode(new_block_hash)}"
    end)

    state_update = %{
      state
      | blocks_data_map: hundred_blocks_data_map,
        txs_index: new_txs_index
    }

    new_total_diff = total_diff + Scientific.target_to_difficulty(new_block.header.target)

    if top_height < new_block.header.height do
      Persistence.batch_write(%{
        ## Transfrom from chain state
        :chain_state => %{
          :chain_state => transfrom_chainstate(:from_chainstate, Map.from_struct(new_chain_state))
        },
        :block => %{new_block_hash => new_block},
        :latest_block_info => %{
          :top_hash => new_block_hash,
          :top_height => new_block.header.height
        },
        :block_info => %{new_block_hash => %{refs: new_refs}},
        :total_diff => %{:total_difficulty => new_total_diff}
      })

      ## We send the block to others only if it extends the longest chain
      if Enum.empty?(Peers.all_pids()) do
        Logger.debug(fn -> "Peer list empty" end)
      else
        Events.publish(:block_created, new_block)
      end

      # Broadcasting notifications for new block added to chain and new mined transaction
      Notify.broadcast_new_block_added_to_chain_and_new_mined_tx(new_block)

      {:reply, :ok,
       %{
         state_update
         | top_hash: new_block_hash,
           top_height: new_block.header.height,
           total_diff: new_total_diff
       }}
    else
      Persistence.batch_write(%{
        :chain_state => %{:chain_state => new_chain_state},
        :block => %{new_block_hash => new_block},
        :block_info => %{new_block_hash => %{refs: new_refs}}
      })

      {:reply, :ok, state_update}
    end
  end

  def handle_call(:txs_index, _from, %{txs_index: txs_index} = state) do
    {:reply, txs_index, state}
  end

  def handle_call(
        :registered_oracles,
        _from,
        %{blocks_data_map: blocks_data_map, top_hash: top_hash} = state
      ) do
    registered_oracles = blocks_data_map[top_hash].chain_state.oracles.registered_oracles
    {:reply, registered_oracles, state}
  end

  def handle_call(
        :oracle_interaction_objects,
        _from,
        %{blocks_data_map: blocks_data_map, top_hash: top_hash} = state
      ) do
    interaction_objects = blocks_data_map[top_hash].chain_state.oracles.interaction_objects
    {:reply, interaction_objects, state}
  end

  def handle_call(:blocks_data_map, _from, %{blocks_data_map: blocks_data_map} = state) do
    {:reply, blocks_data_map, state}
  end

  def handle_info(:timeout, state) do
    {top_hash, top_height} =
      case Persistence.get_latest_block_height_and_hash() do
        :not_found -> {state.top_hash, state.top_height}
        {:ok, latest_block} -> {latest_block.hash, latest_block.height}
      end

    chain_states = Persistence.get_all_chainstates()

    is_empty_chain_state = chain_states |> Serialization.remove_struct() |> Enum.empty?()

    top_chain_state =
      if is_empty_chain_state do
        state.blocks_data_map[top_hash].chain_state
      else
        struct(Chainstate, transfrom_chainstate(:to_chainstate, chain_states))
      end

    blocks_map = Persistence.get_blocks(number_of_blocks_in_memory())
    blocks_info = Persistence.get_all_blocks_info()

    if Enum.empty?(blocks_map) do
      [block_hash] = Map.keys(state.blocks_data_map)
      Persistence.add_block_by_hash(block_hash, state.blocks_data_map[block_hash])
    end

    is_empty_block_info = blocks_info |> Serialization.remove_struct() |> Enum.empty?()

    blocks_data_map =
      if is_empty_block_info do
        state.blocks_data_map
      else
        blocks_info
        |> Map.merge(blocks_map, fn _hash, info, block ->
          Map.put(info, :block, block)
        end)
        |> Map.update!(top_hash, fn info ->
          Map.put(info, :chain_state, top_chain_state)
        end)
      end

    {:noreply,
     %{state | blocks_data_map: blocks_data_map, top_hash: top_hash, top_height: top_height}}
  end

  defp remove_old_block_data_from_map(block_map, top_hash) do
    if block_map[top_hash].block.header.height > number_of_blocks_in_memory() do
      hash_to_remove = get_nth_prev_hash(number_of_blocks_in_memory(), top_hash, block_map)
      Logger.info("#{__MODULE__}: Block ##{hash_to_remove} has been removed from memory")

      Map.update!(block_map, hash_to_remove, fn info ->
        %{info | block: nil, chain_state: nil}
      end)
    else
      block_map
    end
  end

  defp calculate_block_acc_txs_info(block) do
    block_hash = BlockValidation.block_header_hash(block.header)

    accounts_unique =
      block.txs
      |> Enum.map(fn tx ->
        case tx.data.type do
          SpendTx ->
            [tx.data.payload.receiver | tx.data.senders]

          OracleQueryTx ->
            [tx.data.payload.oracle_address | tx.data.senders]

          NameTransferTx ->
            [tx.data.payload.target | tx.data.senders]

          _ ->
            tx.data.senders
        end
      end)
      |> List.flatten()
      |> Enum.uniq()
      |> List.delete(nil)

    for account <- accounts_unique, into: %{} do
      # txs associated with the given account
      tx_tuples =
        block.txs
        |> Enum.filter(fn tx ->
          case tx.data.type do
            SpendTx ->
              tx.data.senders == [account] || tx.data.payload.receiver == account

            _ ->
              tx.data.senders == [account]
          end
        end)
        |> Enum.map(fn filtered_tx ->
          tx_bin = Serialization.rlp_encode(filtered_tx, :signedtx)
          hash = Hash.hash(tx_bin)
          {block_hash, hash}
        end)

      {account, tx_tuples}
    end
  end

  defp update_txs_index(prev_txs_index, new_txs_index) do
    Map.merge(prev_txs_index, new_txs_index, fn _, current_txs_index, new_txs_index ->
      current_txs_index ++ new_txs_index
    end)
  end

  defp get_blocks(blocks_acc, next_block_hash, final_block_hash, count) do
    if next_block_hash != final_block_hash && count > 0 do
      case get_block(next_block_hash) do
        {:ok, block} ->
          updated_blocks_acc = [block | blocks_acc]
          prev_block_hash = block.header.prev_hash
          next_count = count - 1

          get_blocks(
            updated_blocks_acc,
            prev_block_hash,
            final_block_hash,
            next_count
          )

        {:error, _} ->
          blocks_acc
      end
    else
      blocks_acc
    end
  end

  defp number_of_blocks_in_memory do
    Application.get_env(:aecore, :persistence)[:number_of_blocks_in_memory]
  end

  defp get_headers_forward(headers, next_header_height, count) when count > 0 do
    case get_header_by_height(next_header_height) do
      {:ok, header} ->
        get_headers_forward([header | headers], header.height + 1, count - 1)

      {:error, reason} ->
        {:error, reason}
    end
  end

  defp get_headers_forward(headers, _next_header_height, count) when count == 0 do
    {:ok, headers}
  end

  defp get_block_info_by_height(height, chain_hash) do
    begin_hash =
      if chain_hash == nil do
        top_block_hash()
      else
        chain_hash
      end

    blocks_data_map = GenServer.call(__MODULE__, :blocks_data_map)
    n = blocks_data_map[begin_hash].block.header.height - height

    if n < 0 do
      {:error, :chain_too_short}
    else
      block_hash = get_nth_prev_hash(n, begin_hash, blocks_data_map)

      case blocks_data_map[block_hash] do
        %{block: nil} = block_info ->
          case Persistence.get_block_by_hash(block_hash) do
            {:ok, block} -> %{block_info | block: block}
            _ -> block_info
          end

        block_info ->
          block_info
      end
    end
  end

  # get_nth_prev_hash - traverses block_data_map using the refs.
  # Becouse refs contain hashes of 1,2,4,8,16,... prev blocks we can do it fast.
  # Lets look at the height difference as a binary representation.
  # Eg. Lets say we want to go 10110 blocks back in the tree.
  # Instead of using prev_block 10110 times we can go back by 2 blocks then by 4 and by 16.
  # We can go back by such numbers of blocks becouse we have the refs.
  # This way we did 3 operations instead of 22. In general we do O(log n) operations
  # to go back by n blocks.
  defp get_nth_prev_hash(n, begin_hash, blocks_data_map) do
    get_nth_prev_hash(n, 0, begin_hash, blocks_data_map)
  end

  defp get_nth_prev_hash(0, _exponent, hash, _blocks_data_map) do
    hash
  end

  defp get_nth_prev_hash(n, exponent, hash, blocks_data_map) do
    if (n &&& 1 <<< exponent) != 0 do
      get_nth_prev_hash(
        n - (1 <<< exponent),
        exponent + 1,
        Enum.at(blocks_data_map[hash].refs, exponent),
        blocks_data_map
      )
    else
      get_nth_prev_hash(n, exponent + 1, hash, blocks_data_map)
    end
  end

  defp build_chain_state, do: Chainstate.init()

  def transfrom_chainstate(strategy, chainstate) do
    Enum.reduce(chainstate, %{}, get_persist_strategy(strategy))
  end

  defp get_persist_strategy(:to_chainstate) do
    fn
      {key = :accounts, root_hash}, acc_state ->
        Map.put(acc_state, key, PatriciaMerkleTree.new(key, root_hash))

      # TODO
      # This workaround was made until the Oracles were converted to PatriciaMerkleTree #GH-349
      {key, value}, acc_state ->
        Map.put(acc_state, key, value)
    end
  end

  defp get_persist_strategy(:from_chainstate) do
    fn
      {key = :accounts, value}, acc_state ->
        Map.put(acc_state, key, value.root_hash)

      # TODO
      # This workaround was made until the Oracles were converted to PatriciaMerkleTree #GH-349
      {key, value}, acc_state ->
        Map.put(acc_state, key, value)
    end
  end
end<|MERGE_RESOLUTION|>--- conflicted
+++ resolved
@@ -114,16 +114,12 @@
     GenServer.call(__MODULE__, :lowest_valid_nonce)
   end
 
-<<<<<<< HEAD
   @spec total_difficulty() :: non_neg_integer()
   def total_difficulty do
     GenServer.call(__MODULE__, :total_difficulty)
   end
 
-  @spec get_block_by_base58_hash(String.t()) :: {:ok, Block.t()} | {:error, String.t()}
-=======
   @spec get_block_by_base58_hash(String.t()) :: {:ok, Block.t()} | {:error, String.t() | atom()}
->>>>>>> a1de3ed1
   def get_block_by_base58_hash(hash) do
     decoded_hash = Header.base58c_decode(hash)
     get_block(decoded_hash)
