defmodule Aecore.Chain.Worker do
  @moduledoc """
  Module for working with chain
  """

  use GenServer
  use Bitwise

  alias Aecore.Chain.Block
  alias Aecore.Account.Tx.SpendTx
  alias Aecore.Oracle.Oracle
  alias Aecore.Oracle.Tx.OracleQueryTx
  alias Aecore.Chain.Header
  alias Aecore.Account.Tx.SpendTx
  alias Aecore.Tx.Pool.Worker, as: Pool
  alias Aecore.Chain.BlockValidation
  alias Aecore.Peers.Worker, as: Peers
  alias Aecore.Persistence.Worker, as: Persistence
  alias Aecore.Chain.Target
  alias Aecore.Wallet.Worker, as: Wallet
  alias Aehttpserver.Web.Notify
  alias Aeutil.Serialization
  alias Aeutil.Hash
  alias Aecore.Chain.Chainstate
  alias Aecore.Account.Account
  alias Aecore.Account.AccountStateTree
  alias Aecore.Naming.Tx.NameTransferTx
  alias Aeutil.PatriciaMerkleTree

  require Logger

  @type txs_index :: %{binary() => [{binary(), binary()}]}
  @type reason :: atom()

  # upper limit for number of blocks is 2^max_refs
  @max_refs 30

  def start_link(_args) do
    GenServer.start_link(__MODULE__, {}, name: __MODULE__)
  end

  def init(_) do
    genesis_block_header = Block.genesis_block().header
    genesis_block_hash = BlockValidation.block_header_hash(genesis_block_header)

    {:ok, genesis_chain_state} =
      Chainstate.calculate_and_validate_chain_state(
        Block.genesis_block().txs,
        build_chain_state(),
        genesis_block_header.height,
        genesis_block_header.miner
      )

    blocks_data_map = %{
      genesis_block_hash => %{
        block: Block.genesis_block(),
        chain_state: genesis_chain_state,
        refs: []
      }
    }

    txs_index = calculate_block_acc_txs_info(Block.genesis_block())

    {:ok,
     %{
       blocks_data_map: blocks_data_map,
       txs_index: txs_index,
       top_hash: genesis_block_hash,
       top_height: 0
     }, 0}
  end

  def clear_state, do: GenServer.call(__MODULE__, :clear_state)

  @spec top_block() :: Block.t()
  def top_block do
    GenServer.call(__MODULE__, :top_block_info).block
  end

  @spec current_state() :: Block.t()
  def current_state do
    GenServer.call(__MODULE__, :current_state)
  end

  @spec top_block_chain_state() :: Chainstate.t()
  def top_block_chain_state do
    GenServer.call(__MODULE__, :top_block_info).chain_state
  end

  @spec top_block_hash() :: binary()
  def top_block_hash do
    GenServer.call(__MODULE__, :top_block_hash)
  end

  @spec top_height() :: non_neg_integer()
  def top_height do
    GenServer.call(__MODULE__, :top_height)
  end

  @spec get_header_by_base58_hash(String.t()) :: Header.t() | {:error, reason()}
  def get_header_by_base58_hash(hash) do
    decoded_hash = Header.base58c_decode(hash)
    get_header(decoded_hash)
  rescue
    _ ->
      {:error, :invalid_hash}
  end

  @spec lowest_valid_nonce() :: non_neg_integer()
  def lowest_valid_nonce do
    GenServer.call(__MODULE__, :lowest_valid_nonce)
  end

  @spec get_block_by_base58_hash(String.t()) :: {:ok, Block.t()} | {:error, String.t() | atom()}
  def get_block_by_base58_hash(hash) do
    decoded_hash = Header.base58c_decode(hash)
    get_block(decoded_hash)
  rescue
    _ ->
      {:error, :invalid_hash}
  end

  @spec get_header(binary()) :: Block.t() | {:error, reason()}
  def get_header(header_hash) do
    case GenServer.call(__MODULE__, {:get_block_info_from_memory_unsafe, header_hash}) do
      {:error, _reason} ->
        {:error, :header_not_found}

      %{block: nil} ->
        case Persistence.get_block_by_hash(header_hash) do
          {:ok, block} -> {:ok, block.header}
          _ -> {:error, :header_not_found}
        end

      block_info ->
        {:ok, block_info.block.header}
    end
  end

  @spec get_header_by_height(non_neg_integer()) :: Header.t() | {:error, reason()}
  def get_header_by_height(height) do
    case get_block_info_by_height(height, nil) do
      {:error, :chain_too_short} -> {:error, :chain_too_short}
      info -> {:ok, info.block.header}
    end
  end

  @spec get_block(binary()) :: {:ok, Block.t()} | {:error, String.t() | atom()}
  def get_block(block_hash) do
    ## At first we are making attempt to get the block from the chain state.
    ## If there is no such block then we check into the db.
    case GenServer.call(__MODULE__, {:get_block_info_from_memory_unsafe, block_hash}) do
      {:error, _} = err ->
        err

      %{block: nil} ->
        case Persistence.get_block_by_hash(block_hash) do
          {:ok, block} ->
            {:ok, block}

          _ ->
            {:error, "#{__MODULE__}: Block not found for hash [#{block_hash}]"}
        end

      block_info ->
        {:ok, block_info.block}
    end
  end

  @spec get_block_by_height(non_neg_integer(), binary() | nil) :: Block.t() | {:error, binary()}
  def get_block_by_height(height, chain_hash \\ nil) do
    case get_block_info_by_height(height, chain_hash) do
      {:error, _} = error -> error
      info -> {:ok, info.block}
    end
  end

  @spec has_block?(binary()) :: boolean()
  def has_block?(hash) do
    case get_block(hash) do
      {:ok, _block} -> true
      {:error, _} -> false
    end
  end

  @spec get_blocks(binary(), non_neg_integer()) :: list(Block.t())
  def get_blocks(start_block_hash, count) do
    Enum.reverse(get_blocks([], start_block_hash, nil, count))
  end

  @spec get_blocks(binary(), binary(), non_neg_integer()) :: list(Block.t())
  def get_blocks(start_block_hash, final_block_hash, count) do
    Enum.reverse(get_blocks([], start_block_hash, final_block_hash, count))
  end

  @spec get_chain_state_by_height(non_neg_integer(), binary() | nil) ::
          Chainstate.t() | {:error, String.t()}
  def get_chain_state_by_height(height, chain_hash \\ nil) do
    case get_block_info_by_height(height, chain_hash) do
      {:error, _} = error ->
        error

      %{chain_state: chain_state} ->
        chain_state

      _ ->
        {:error, "#{__MODULE__}: Chainstate was delated"}
    end
  end

  @spec add_block(Block.t()) :: :ok | {:error, String.t()}
  def add_block(%Block{} = block) do
    with {:ok, prev_block} <- get_block(block.header.prev_hash),
         {:ok, prev_block_chain_state} <- chain_state(block.header.prev_hash),
         blocks_for_target_calculation =
           get_blocks(block.header.prev_hash, Target.get_number_of_blocks()),
         {:ok, new_chain_state} <-
           BlockValidation.calculate_and_validate_block(
             block,
             prev_block,
             prev_block_chain_state,
             blocks_for_target_calculation
           ) do
      add_validated_block(block, new_chain_state)
    else
      err -> err
    end
  end

  @spec add_validated_block(Block.t(), Chainstate.t()) :: :ok
  defp add_validated_block(%Block{} = block, chain_state) do
    GenServer.call(__MODULE__, {:add_validated_block, block, chain_state})
  end

  @spec chain_state(binary()) :: {:ok, Chainstate.t()} | {:error, String.t()}
  def chain_state(block_hash) do
    case GenServer.call(__MODULE__, {:get_block_info_from_memory_unsafe, block_hash}) do
      {:error, _} = err ->
        err

      %{chain_state: chain_state} ->
        {:ok, chain_state}

      _ ->
        {:error, "#{__MODULE__}: Chainstate was deleted"}
    end
  end

  @spec registered_oracles() :: Oracle.registered_oracles()
  def registered_oracles do
    GenServer.call(__MODULE__, :registered_oracles)
  end

  @spec oracle_interaction_objects() :: Oracle.interaction_objects()
  def oracle_interaction_objects do
    GenServer.call(__MODULE__, :oracle_interaction_objects)
  end

  @spec chain_state() :: Chainstate.t()
  def chain_state do
    top_block_chain_state()
  end

  @spec txs_index() :: txs_index()
  def txs_index do
    GenServer.call(__MODULE__, :txs_index)
  end

  @spec longest_blocks_chain() :: list(Block.t())
  def longest_blocks_chain do
    get_blocks(top_block_hash(), top_height() + 1)
  end

  ## Server side

  def handle_call(:clear_state, _from, _state) do
    {:ok, new_state, _} = init(:empty)
    {:reply, :ok, new_state}
  end

  def handle_call(:current_state, _from, state) do
    {:reply, state, state}
  end

  def handle_call(
        :top_block_info,
        _from,
        %{blocks_data_map: blocks_data_map, top_hash: top_hash} = state
      ) do
    {:reply, blocks_data_map[top_hash], state}
  end

  def handle_call(:top_block_hash, _from, %{top_hash: top_hash} = state) do
    {:reply, top_hash, state}
  end

  def handle_call(:top_height, _from, %{top_height: top_height} = state) do
    {:reply, top_height, state}
  end

  def handle_call(
        :lowest_valid_nonce,
        _from,
        %{blocks_data_map: blocks_data_map, top_hash: top_hash} = state
      ) do
    pubkey = Wallet.get_public_key()
    accounts_state_tree = blocks_data_map[top_hash].chain_state.accounts

    lowest_valid_nonce =
      if AccountStateTree.has_key?(accounts_state_tree, pubkey) do
        Account.nonce(accounts_state_tree, pubkey) + 1
      else
        1
      end

    {:reply, lowest_valid_nonce, state}
  end

  def handle_call(
        {:get_block_info_from_memory_unsafe, block_hash},
        _from,
        %{blocks_data_map: blocks_data_map} = state
      ) do
    case Map.fetch(blocks_data_map, block_hash) do
      {:ok, block_info} ->
        {:reply, block_info, state}

      :error ->
        {:reply, {:error, "#{__MODULE__}: Block not found with hash [#{block_hash}]"}, state}
    end
  end

  def handle_call(
        {:add_validated_block, %Block{} = new_block, new_chain_state},
        _from,
        %{
          blocks_data_map: blocks_data_map,
          txs_index: txs_index,
          top_height: top_height
        } = state
      ) do
    new_block_txs_index = calculate_block_acc_txs_info(new_block)
    new_txs_index = update_txs_index(txs_index, new_block_txs_index)
    Enum.each(new_block.txs, fn tx -> Pool.remove_transaction(tx) end)
    new_block_hash = BlockValidation.block_header_hash(new_block.header)

    # refs_list is generated so it contains n-th prev blocks for n-s beeing a power of two.
    # So for chain A<-B<-C<-D<-E<-F<-G<-H. H refs will be [G,F,D,A].
    # This allows for log n findning of block with given height.
    new_refs =
      0..@max_refs
      |> Enum.reduce([new_block.header.prev_hash], fn i, [prev | _] = acc ->
        with true <- Map.has_key?(blocks_data_map, prev),
             {:ok, hash} <- Enum.fetch(blocks_data_map[prev].refs, i) do
          [hash | acc]
        else
          :error ->
            acc

          _ ->
            Logger.error("#{__MODULE__}: Missing block with hash #{prev}")
            acc
        end
      end)
      |> Enum.reverse()

    updated_blocks_data_map =
      Map.put(blocks_data_map, new_block_hash, %{
        block: new_block,
        chain_state: new_chain_state,
        refs: new_refs
      })

    hundred_blocks_data_map =
      remove_old_block_data_from_map(updated_blocks_data_map, new_block_hash)

    Logger.info(fn ->
      "#{__MODULE__}: Added block ##{new_block.header.height}
      with hash #{Header.base58c_encode(new_block_hash)}"
    end)

    state_update = %{
      state
      | blocks_data_map: hundred_blocks_data_map,
        txs_index: new_txs_index
    }

    if top_height < new_block.header.height do
      Persistence.batch_write(%{
        ## Transfrom from chain state
        :chain_state => %{
          :chain_state => transfrom_chainstate(:from_chainstate, Map.from_struct(new_chain_state))
        },
        :block => %{new_block_hash => new_block},
        :latest_block_info => %{
          :top_hash => new_block_hash,
          :top_height => new_block.header.height
        },
        :block_info => %{new_block_hash => %{refs: new_refs}}
      })

      ## We send the block to others only if it extends the longest chain
      Peers.broadcast_block(new_block)

      # Broadcasting notifications for new block added to chain and new mined transaction
      Notify.broadcast_new_block_added_to_chain_and_new_mined_tx(new_block)

      {:reply, :ok,
       %{state_update | top_hash: new_block_hash, top_height: new_block.header.height}}
    else
      Persistence.batch_write(%{
        :chain_state => %{:chain_state => new_chain_state},
        :block => %{new_block_hash => new_block},
        :block_info => %{new_block_hash => %{refs: new_refs}}
      })

      {:reply, :ok, state_update}
    end
  end

  def handle_call(:txs_index, _from, %{txs_index: txs_index} = state) do
    {:reply, txs_index, state}
  end

  def handle_call(
        :registered_oracles,
        _from,
        %{blocks_data_map: blocks_data_map, top_hash: top_hash} = state
      ) do
    registered_oracles = blocks_data_map[top_hash].chain_state.oracles.registered_oracles
    {:reply, registered_oracles, state}
  end

  def handle_call(
        :oracle_interaction_objects,
        _from,
        %{blocks_data_map: blocks_data_map, top_hash: top_hash} = state
      ) do
    interaction_objects = blocks_data_map[top_hash].chain_state.oracles.interaction_objects
    {:reply, interaction_objects, state}
  end

  def handle_call(:blocks_data_map, _from, %{blocks_data_map: blocks_data_map} = state) do
    {:reply, blocks_data_map, state}
  end

  def handle_info(:timeout, state) do
    {top_hash, top_height} =
      case Persistence.get_latest_block_height_and_hash() do
        :not_found -> {state.top_hash, state.top_height}
        {:ok, latest_block} -> {latest_block.hash, latest_block.height}
      end

    chain_states = Persistence.get_all_chainstates()

    is_empty_chain_state = chain_states |> Serialization.remove_struct() |> Enum.empty?()

    top_chain_state =
      if is_empty_chain_state do
        state.blocks_data_map[top_hash].chain_state
      else
        struct(Chainstate, transfrom_chainstate(:to_chainstate, chain_states))
      end

    blocks_map = Persistence.get_blocks(number_of_blocks_in_memory())
    blocks_info = Persistence.get_all_blocks_info()

    if Enum.empty?(blocks_map) do
      [block_hash] = Map.keys(state.blocks_data_map)
      Persistence.add_block_by_hash(block_hash, state.blocks_data_map[block_hash])
    end

    is_empty_block_info = blocks_info |> Serialization.remove_struct() |> Enum.empty?()

    blocks_data_map =
      if is_empty_block_info do
        state.blocks_data_map
      else
        blocks_info
        |> Map.merge(blocks_map, fn _hash, info, block ->
          Map.put(info, :block, block)
        end)
        |> Map.update!(top_hash, fn info ->
          Map.put(info, :chain_state, top_chain_state)
        end)
      end

    {:noreply,
     %{state | blocks_data_map: blocks_data_map, top_hash: top_hash, top_height: top_height}}
  end

  defp remove_old_block_data_from_map(block_map, top_hash) do
    if block_map[top_hash].block.header.height > number_of_blocks_in_memory() do
      hash_to_remove = get_nth_prev_hash(number_of_blocks_in_memory(), top_hash, block_map)
      Logger.info("#{__MODULE__}: Block ##{hash_to_remove} has been removed from memory")

      Map.update!(block_map, hash_to_remove, fn info ->
        %{info | block: nil, chain_state: nil}
      end)
    else
      block_map
    end
  end

  defp calculate_block_acc_txs_info(block) do
    block_hash = BlockValidation.block_header_hash(block.header)

    accounts_unique =
      block.txs
      |> Enum.map(fn tx ->
        case tx.data.type do
          SpendTx ->
            [tx.data.payload.receiver | tx.data.senders]

          OracleQueryTx ->
            [tx.data.payload.oracle_address | tx.data.senders]

          NameTransferTx ->
            [tx.data.payload.target | tx.data.senders]

          _ ->
            tx.data.senders
        end
      end)
      |> List.flatten()
      |> Enum.uniq()
      |> List.delete(nil)

    for account <- accounts_unique, into: %{} do
      # txs associated with the given account
      tx_tuples =
        block.txs
        |> Enum.filter(fn tx ->
          case tx.data.type do
            SpendTx ->
              tx.data.senders == [account] || tx.data.payload.receiver == account

            _ ->
              tx.data.senders == [account]
          end
        end)
        |> Enum.map(fn filtered_tx ->
          tx_bin = Serialization.rlp_encode(filtered_tx, :signedtx)
          hash = Hash.hash(tx_bin)
          {block_hash, hash}
        end)

      {account, tx_tuples}
    end
  end

  defp update_txs_index(prev_txs_index, new_txs_index) do
    Map.merge(prev_txs_index, new_txs_index, fn _, current_txs_index, new_txs_index ->
      current_txs_index ++ new_txs_index
    end)
  end

  defp get_blocks(blocks_acc, next_block_hash, final_block_hash, count) do
    if next_block_hash != final_block_hash && count > 0 do
      case get_block(next_block_hash) do
        {:ok, block} ->
          updated_blocks_acc = [block | blocks_acc]
          prev_block_hash = block.header.prev_hash
          next_count = count - 1

          get_blocks(
            updated_blocks_acc,
            prev_block_hash,
            final_block_hash,
            next_count
          )

        {:error, _} ->
          blocks_acc
      end
    else
      blocks_acc
    end
  end

  defp number_of_blocks_in_memory do
    Application.get_env(:aecore, :persistence)[:number_of_blocks_in_memory]
  end

  defp get_block_info_by_height(height, chain_hash) do
    begin_hash =
      if chain_hash == nil do
        top_block_hash()
      else
        chain_hash
      end

    blocks_data_map = GenServer.call(__MODULE__, :blocks_data_map)
    n = blocks_data_map[begin_hash].block.header.height - height

    if n < 0 do
      {:error, :chain_too_short}
    else
      block_hash = get_nth_prev_hash(n, begin_hash, blocks_data_map)

      case blocks_data_map[block_hash] do
        %{block: nil} = block_info ->
          case Persistence.get_block_by_hash(block_hash) do
            {:ok, block} -> %{block_info | block: block}
            _ -> block_info
          end

        block_info ->
          block_info
      end
    end
  end

  # get_nth_prev_hash - traverses block_data_map using the refs.
  # Becouse refs contain hashes of 1,2,4,8,16,... prev blocks we can do it fast.
  # Lets look at the height difference as a binary representation.
  # Eg. Lets say we want to go 10110 blocks back in the tree.
  # Instead of using prev_block 10110 times we can go back by 2 blocks then by 4 and by 16.
  # We can go back by such numbers of blocks becouse we have the refs.
  # This way we did 3 operations instead of 22. In general we do O(log n) operations
  # to go back by n blocks.
  defp get_nth_prev_hash(n, begin_hash, blocks_data_map) do
    get_nth_prev_hash(n, 0, begin_hash, blocks_data_map)
  end

  defp get_nth_prev_hash(0, _exponent, hash, _blocks_data_map) do
    hash
  end

  defp get_nth_prev_hash(n, exponent, hash, blocks_data_map) do
    if (n &&& 1 <<< exponent) != 0 do
      get_nth_prev_hash(
        n - (1 <<< exponent),
        exponent + 1,
        Enum.at(blocks_data_map[hash].refs, exponent),
        blocks_data_map
      )
    else
      get_nth_prev_hash(n, exponent + 1, hash, blocks_data_map)
    end
  end

  defp build_chain_state, do: Chainstate.init()

  def transfrom_chainstate(strategy, chainstate) do
    Enum.reduce(chainstate, %{}, get_persist_strategy(strategy))
  end

  defp get_persist_strategy(:to_chainstate) do
    fn
<<<<<<< HEAD
      {key = :naming, root_hash}, acc_state ->
=======
      {key = :accounts, root_hash}, acc_state ->
>>>>>>> a1de3ed1
        Map.put(acc_state, key, PatriciaMerkleTree.new(key, root_hash))

      # TODO
      # This workaround was made until the Oracles were converted to PatriciaMerkleTree #GH-349
      {key, value}, acc_state ->
        Map.put(acc_state, key, value)
    end
  end

  defp get_persist_strategy(:from_chainstate) do
    fn
<<<<<<< HEAD
      {key = :naming, value}, acc_state ->
=======
      {key = :accounts, value}, acc_state ->
>>>>>>> a1de3ed1
        Map.put(acc_state, key, value.root_hash)

      # TODO
      # This workaround was made until the Oracles were converted to PatriciaMerkleTree #GH-349
      {key, value}, acc_state ->
        Map.put(acc_state, key, value)
    end
  end
end<|MERGE_RESOLUTION|>--- conflicted
+++ resolved
@@ -648,11 +648,10 @@
 
   defp get_persist_strategy(:to_chainstate) do
     fn
-<<<<<<< HEAD
       {key = :naming, root_hash}, acc_state ->
-=======
+        Map.put(acc_state, key, PatriciaMerkleTree.new(key, root_hash))
+
       {key = :accounts, root_hash}, acc_state ->
->>>>>>> a1de3ed1
         Map.put(acc_state, key, PatriciaMerkleTree.new(key, root_hash))
 
       # TODO
@@ -664,11 +663,10 @@
 
   defp get_persist_strategy(:from_chainstate) do
     fn
-<<<<<<< HEAD
       {key = :naming, value}, acc_state ->
-=======
+        Map.put(acc_state, key, value.root_hash)
+
       {key = :accounts, value}, acc_state ->
->>>>>>> a1de3ed1
         Map.put(acc_state, key, value.root_hash)
 
       # TODO
