--- conflicted
+++ resolved
@@ -24,14 +24,8 @@
   alias Aecore.Chain.Chainstate
   alias Aecore.Account.Account
   alias Aecore.Account.AccountStateTree
-<<<<<<< HEAD
   alias Aeutil.PatriciaMerkleTree
   alias Aecore.Oracle.OracleStateTree
-  alias Aecore.Naming.Tx.NamePreClaimTx
-  alias Aecore.Naming.Tx.NameClaimTx
-  alias Aecore.Naming.Tx.NameUpdateTx
-=======
->>>>>>> 3e57f184
   alias Aecore.Naming.Tx.NameTransferTx
 
   require Logger
@@ -278,7 +272,23 @@
     get_blocks(top_block_hash(), top_height() + 1)
   end
 
+  @spec get_accounts_chainstate() :: Chainstate.accounts()
+  def get_accounts_chainstate do
+    GenServer.call(__MODULE__, {:get_chainstate, :accounts})
+  end
+
+  @spec get_oracles_chainstate() :: Chainstate.oracles()
+  def get_oracles_chainstate do
+    GenServer.call(__MODULE__, {:get_chainstate, :oracles})
+  end
+
   ## Server side
+
+  def handle_call({:get_chainstate, type}, _from, state) when is_atom(type) do
+    root_hash = Persistence.get_chainstates()[type]
+    chainstate = transfrom_chainstate(:to_chainstate, %{type => root_hash})
+    {:reply, chainstate[type], state}
+  end
 
   def handle_call(:clear_state, _from, _state) do
     {:ok, new_state, _} = init(:empty)
@@ -456,7 +466,7 @@
         {:ok, latest_block} -> {latest_block.hash, latest_block.height}
       end
 
-    chain_states = Persistence.get_all_chainstates()
+    chain_states = Persistence.get_chainstates()
 
     is_empty_chain_state = chain_states |> Serialization.remove_struct() |> Enum.empty?()
 
