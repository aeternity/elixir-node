defmodule Aecore.Chain.Worker do
  @moduledoc """
  Module for working with chain
  """

  use GenServer
  use Bitwise

  alias Aecore.Structures.Block
  alias Aecore.Structures.SpendTx
<<<<<<< HEAD
  alias Aecore.Structures.OracleRegistrationTxData
  alias Aecore.Structures.OracleQueryTxData
  alias Aecore.Structures.OracleResponseTxData
  alias Aecore.Structures.OracleExtendTxData
  alias Aecore.Structures.SignedTx
=======
  alias Aecore.Structures.DataTx
>>>>>>> 6b69e477
  alias Aecore.Structures.Header
  alias Aecore.Oracle.Oracle
  alias Aecore.Chain.ChainState
  alias Aecore.Txs.Pool.Worker, as: Pool
  alias Aecore.Chain.BlockValidation
  alias Aecore.Peers.Worker, as: Peers
  alias Aecore.Persistence.Worker, as: Persistence
  alias Aecore.Chain.Difficulty
  alias Aecore.Keys.Worker, as: Keys
  alias Aehttpserver.Web.Notify
  alias Aeutil.Bits

  require Logger

  @type txs_index :: %{binary() => [{binary(), binary()}]}
  # upper limit for number of blocks is 2^max_refs
  @max_refs 30

  def start_link(_args) do
    GenServer.start_link(__MODULE__, {}, name: __MODULE__)
  end

  def init(_) do
    genesis_block_hash = BlockValidation.block_header_hash(Block.genesis_block().header)

<<<<<<< HEAD
    genesis_block_map = %{genesis_block_hash => Block.genesis_block()}

    genesis_chain_state =
      ChainState.calculate_and_validate_chain_state!(
        Block.genesis_block().txs,
        %{},
        0
      )

    chain_states = %{genesis_block_hash => genesis_chain_state}

    txs_index = calculate_block_acc_txs_info(Block.genesis_block())

    registered_oracles = generate_registered_oracles_map(Block.genesis_block(), %{})

    oracle_interaction_objects =
      generate_oracle_interaction_objects_map(Block.genesis_block(), %{})

    {:ok,
     %{
       blocks_map: genesis_block_map,
       chain_states: chain_states,
       txs_index: txs_index,
       registered_oracles: registered_oracles,
       oracle_interaction_objects: oracle_interaction_objects,
       top_hash: genesis_block_hash,
       top_height: 0
     }}
=======
    genesis_chain_state =
      ChainState.calculate_and_validate_chain_state!(
        Block.genesis_block().txs,
        build_chain_state(),
        0
      )

    blocks_data_map = %{
      genesis_block_hash => %{
        block: Block.genesis_block(),
        chain_state: genesis_chain_state,
        refs: []
      }
    }

    txs_index = calculate_block_acc_txs_info(Block.genesis_block())

    {:ok,
     %{
       blocks_data_map: blocks_data_map,
       txs_index: txs_index,
       top_hash: genesis_block_hash,
       top_height: 0
     }, 0}
>>>>>>> 6b69e477
  end

  def clear_state(), do: GenServer.call(__MODULE__, :clear_state)

  @spec top_block() :: Block.t()
  def top_block() do
    GenServer.call(__MODULE__, :top_block_info).block
  end

  @spec top_block_chain_state() :: ChainState.account_chainstate()
  def top_block_chain_state() do
    GenServer.call(__MODULE__, :top_block_info).chain_state
  end

  @spec top_block_hash() :: binary()
  def top_block_hash() do
    GenServer.call(__MODULE__, :top_block_hash)
  end

  @spec top_height() :: integer()
  def top_height() do
    GenServer.call(__MODULE__, :top_height)
  end

<<<<<<< HEAD
  @spec lowest_valid_nonce() :: integer()
  def lowest_valid_nonce() do
    GenServer.call(__MODULE__, :lowest_valid_nonce)
  end

  @spec get_block_by_bech32_hash(String.t()) :: Block.t()
=======
  @spec get_block_by_bech32_hash(String.t()) :: Block.t() | {:error, binary()}
>>>>>>> 6b69e477
  def get_block_by_bech32_hash(hash) do
    decoded_hash = Bits.bech32_decode(hash)
    get_block(decoded_hash)
  end

  @spec get_block(binary()) :: Block.t() | {:error, binary()}
  def get_block(block_hash) do
    ## At first we are making attempt to get the block from the chain state.
    ## If there is no such block then we check into the db.
    block =
<<<<<<< HEAD
      case GenServer.call(
             __MODULE__,
             {:get_block_from_memory_unsafe, block_hash}
           ) do
        {:error, _} ->
=======
      case GenServer.call(__MODULE__, {:get_block_info_from_memory_unsafe, block_hash}) do
        {:error, _} ->
          nil

        %{block: nil} ->
>>>>>>> 6b69e477
          case Persistence.get_block_by_hash(block_hash) do
            {:ok, block} -> block
            _ -> nil
          end

<<<<<<< HEAD
        block ->
          block
=======
        block_info ->
          block_info.block
>>>>>>> 6b69e477
      end

    if block != nil do
      block
    else
      {:error, "Block not found"}
    end
  end

  @spec get_block_by_height(non_neg_integer(), binary() | nil) :: Block.t() | {:error, binary()}
  def get_block_by_height(height, chain_hash \\ nil) do
    case get_block_info_by_height(height, chain_hash) do
      {:error, _} = error -> error
      info -> info.block
    end
  end

  @spec has_block?(binary()) :: boolean()
  def has_block?(hash) do
    case get_block(hash) do
      {:error, _} -> false
<<<<<<< HEAD
      _ -> true
=======
      _block -> true
>>>>>>> 6b69e477
    end
  end

  @spec get_blocks(binary(), integer()) :: list(Block.t())
  def get_blocks(start_block_hash, count) do
    Enum.reverse(get_blocks([], start_block_hash, nil, count))
  end

  @spec get_blocks(binary(), binary(), integer()) :: list(Block.t())
  def get_blocks(start_block_hash, final_block_hash, count) do
    Enum.reverse(get_blocks([], start_block_hash, final_block_hash, count))
  end

  @spec get_block_by_height(non_neg_integer(), binary() | nil) ::
          ChainState.account_chainstate() | {:error, binary()}
  def get_chain_state_by_height(height, chain_hash \\ nil) do
    case get_block_info_by_height(height, chain_hash) do
      {:error, _} = error -> error
      %{chain_state: chain_state} -> chain_state
      _ -> {:error, "Chainstate was delated"}
    end
  end

  @spec add_block(Block.t()) :: :ok | {:error, binary()}
  def add_block(%Block{} = block) do
    # TODO: catch error
    prev_block = get_block(block.header.prev_hash)
    prev_block_chain_state = chain_state(block.header.prev_hash)

    blocks_for_difficulty_calculation =
      get_blocks(block.header.prev_hash, Difficulty.get_number_of_blocks())

<<<<<<< HEAD
    try do
      new_chain_state =
        BlockValidation.calculate_and_validate_block!(
          block,
          prev_block,
          prev_block_chain_state,
          blocks_for_difficulty_calculation
        )

      add_validated_block(block, new_chain_state)
    catch
      {:error, message} ->
        Logger.error(fn -> "Failed to add block, #{message}" end)
        {:error, message}
    end
=======
    new_chain_state =
      BlockValidation.calculate_and_validate_block!(
        block,
        prev_block,
        prev_block_chain_state,
        blocks_for_difficulty_calculation
      )

    add_validated_block(block, new_chain_state)
>>>>>>> 6b69e477
  end

  @spec add_validated_block(Block.t(), map()) :: :ok
  defp add_validated_block(%Block{} = block, chain_state) do
    GenServer.call(__MODULE__, {:add_validated_block, block, chain_state})
  end

  @spec chain_state(binary()) :: ChainState.account_chainstate() | {:error, binary()}
  def chain_state(block_hash) do
    case GenServer.call(__MODULE__, {:get_block_info_from_memory_unsafe, block_hash}) do
      error = {:error, _} ->
        error

      %{chain_state: chain_state} ->
        chain_state

      _ ->
        {:error, "Chainstate was deleted"}
    end
  end

  @spec registered_oracles() :: map()
  def registered_oracles() do
    GenServer.call(__MODULE__, :registered_oracles)
  end

  @spec oracle_interaction_objects() :: map()
  def oracle_interaction_objects() do
    GenServer.call(__MODULE__, :oracle_interaction_objects)
  end

  def chain_state() do
    top_block_chain_state()
  end

  @spec txs_index() :: txs_index()
  def txs_index() do
    GenServer.call(__MODULE__, :txs_index)
  end

  @spec longest_blocks_chain() :: list(Block.t())
  def longest_blocks_chain() do
    get_blocks(top_block_hash(), top_height() + 1)
  end

  ## Server side

  def handle_call(:clear_state, _from, _state) do
    {:ok, new_state, _} = init(:empty)
    {:reply, :ok, new_state}
  end

  def handle_call(:current_state, _from, state) do
    {:reply, state, state}
  end

  def handle_call(
<<<<<<< HEAD
        :top_block,
        _from,
        %{blocks_map: blocks_map, top_hash: top_hash} = state
      ) do
    {:reply, blocks_map[top_hash], state}
=======
        :top_block_info,
        _from,
        %{blocks_data_map: blocks_data_map, top_hash: top_hash} = state
      ) do
    {:reply, blocks_data_map[top_hash], state}
>>>>>>> 6b69e477
  end

  def handle_call(:top_block_hash, _from, %{top_hash: top_hash} = state) do
    {:reply, top_hash, state}
  end

<<<<<<< HEAD
  def handle_call(
        :top_block_chain_state,
        _from,
        %{chain_states: chain_states, top_hash: top_hash} = state
      ) do
    {:reply, chain_states[top_hash], state}
  end

=======
>>>>>>> 6b69e477
  def handle_call(:top_height, _from, %{top_height: top_height} = state) do
    {:reply, top_height, state}
  end

  def handle_call(
<<<<<<< HEAD
        :lowest_valid_nonce,
        _from,
        %{chain_states: chain_states, top_hash: top_hash} = state
      ) do
    {:ok, pubkey} = Keys.pubkey()
    chain_state = chain_states[top_hash]

    lowest_valid_nonce =
      if Map.has_key?(chain_state, pubkey) do
        chain_state[pubkey].nonce + 1
      else
        1
      end

    {:reply, lowest_valid_nonce, state}
  end

  def handle_call(
        {:get_block_from_memory_unsafe, block_hash},
        _from,
        %{blocks_map: blocks_map} = state
      ) do
    block = blocks_map[block_hash]
=======
        {:get_block_info_from_memory_unsafe, block_hash},
        _from,
        %{blocks_data_map: blocks_data_map} = state
      ) do
    block_info = blocks_data_map[block_hash]
>>>>>>> 6b69e477

    if block_info != nil do
      {:reply, block_info, state}
    else
      {:reply, {:error, "Block not found"}, state}
    end
  end

  def handle_call(
        {:add_validated_block, %Block{} = new_block, new_chain_state},
        _from,
<<<<<<< HEAD
        %{
          blocks_map: blocks_map,
          chain_states: chain_states,
          txs_index: txs_index,
          registered_oracles: registered_oracles,
          oracle_interaction_objects: oracle_interaction_objects,
          top_height: top_height
        } = state
      ) do
    new_block_txs_index = calculate_block_acc_txs_info(new_block)
    new_txs_index = update_txs_index(txs_index, new_block_txs_index)

    Enum.each(new_block.txs, fn tx -> Pool.remove_transaction(tx) end)

    new_block_hash = BlockValidation.block_header_hash(new_block.header)
    updated_blocks_map = Map.put(blocks_map, new_block_hash, new_block)
    hundred_blocks_map = discard_blocks_from_memory(updated_blocks_map)

    updated_oracles =
      remove_expired_oracles(
        registered_oracles,
        new_block.header.height,
        new_txs_index,
        hundred_blocks_map
      )

    extended_oracles = handle_oracle_extend_transactions(new_block, updated_oracles)

    updated_oracle_interaction_objects =
      remove_expired_interaction_objects(
        oracle_interaction_objects,
        new_block.header.height,
        new_txs_index,
        hundred_blocks_map
      )

    new_registered_oracles = generate_registered_oracles_map(new_block, extended_oracles)

    new_oracle_interaction_objects =
      generate_oracle_interaction_objects_map(
        new_block,
        updated_oracle_interaction_objects
      )
=======
        %{blocks_data_map: blocks_data_map, txs_index: txs_index, top_height: top_height} = state
      ) do
    new_block_txs_index = calculate_block_acc_txs_info(new_block)
    new_txs_index = update_txs_index(txs_index, new_block_txs_index)
    Enum.each(new_block.txs, fn tx -> Pool.remove_transaction(tx) end)
    new_block_hash = BlockValidation.block_header_hash(new_block.header)

    # refs_list is generated so it contains n-th prev blocks for n-s beeing a power of two. So for chain A<-B<-C<-D<-E<-F<-G<-H. H refs will be [G,F,D,A]. This allows for log n findning of block with given height.
    new_refs =
      Enum.reduce(0..@max_refs, [new_block.header.prev_hash], fn i, [prev | _] = acc ->
        case Enum.at(blocks_data_map[prev].refs, i) do
          nil ->
            acc
>>>>>>> 6b69e477

          hash ->
            [hash | acc]
        end
      end)
      |> Enum.reverse()

    updated_blocks_data_map =
      Map.put(blocks_data_map, new_block_hash, %{
        block: new_block,
        chain_state: new_chain_state,
        refs: new_refs
      })

    hundred_blocks_data_map =
      remove_old_block_data_from_map(updated_blocks_data_map, new_block_hash)

    total_tokens = ChainState.calculate_total_tokens(new_chain_state)

    Logger.info(fn ->
      "Added block ##{new_block.header.height} with hash #{Header.bech32_encode(new_block_hash)}, total tokens: #{
        inspect(total_tokens)
      }"
    end)

<<<<<<< HEAD
    state_update1 = %{
      state
      | blocks_map: hundred_blocks_map,
        chain_states: updated_chain_states,
        txs_index: new_txs_index,
        registered_oracles: new_registered_oracles,
        oracle_interaction_objects: new_oracle_interaction_objects
    }

    if top_height < new_block.header.height do
      Persistence.batch_write(%{
        :chain_state => new_chain_state,
        :block => %{new_block_hash => new_block},
        :latest_block_info => %{
          "top_hash" => new_block_hash,
          "top_height" => new_block.header.height
        }
=======
    state_update = %{state | blocks_data_map: hundred_blocks_data_map, txs_index: new_txs_index}

    if top_height < new_block.header.height do
      Persistence.batch_write(%{
        :chain_state => %{:chain_state => new_chain_state},
        :block => %{new_block_hash => new_block},
        :latest_block_info => %{
          :top_hash => new_block_hash,
          :top_height => new_block.header.height
        },
        :block_info => %{new_block_hash => %{refs: new_refs}}
>>>>>>> 6b69e477
      })

      ## We send the block to others only if it extends the longest chain
      Peers.broadcast_block(new_block)

      # Broadcasting notifications for new block added to chain and new mined transaction
<<<<<<< HEAD
      # Notify.broadcast_new_block_added_to_chain_and_new_mined_tx(new_block)

      {:reply, :ok,
       %{
         state_update1
         | top_hash: new_block_hash,
           top_height: new_block.header.height
       }}
    else
      Persistence.batch_write(%{
        :chain_state => new_chain_state,
        :block => %{new_block_hash => new_block}
      })

      {:reply, :ok, state_update1}
    end
  end

  def handle_call(
        {:chain_state, block_hash},
        _from,
        %{chain_states: chain_states} = state
      ) do
    {:reply, chain_states[block_hash], state}
=======
      Notify.broadcast_new_block_added_to_chain_and_new_mined_tx(new_block)

      {:reply, :ok,
       %{state_update | top_hash: new_block_hash, top_height: new_block.header.height}}
    else
      Persistence.batch_write(%{
        :chain_state => %{:chain_state => new_chain_state},
        :block => %{new_block_hash => new_block},
        :block_info => %{new_block_hash => %{refs: new_refs}}
      })

      {:reply, :ok, state_update}
    end
>>>>>>> 6b69e477
  end

  def handle_call(:txs_index, _from, %{txs_index: txs_index} = state) do
    {:reply, txs_index, state}
  end

<<<<<<< HEAD
  def handle_call(
        :registered_oracles,
        _from,
        %{registered_oracles: registered_oracles} = state
      ) do
    {:reply, registered_oracles, state}
  end

  def handle_call(
        :oracle_interaction_objects,
        _from,
        %{oracle_interaction_objects: oracle_interaction_objects} = state
      ) do
    {:reply, oracle_interaction_objects, state}
=======
  def handle_call(:blocks_data_map, _from, %{blocks_data_map: blocks_data_map} = state) do
    {:reply, blocks_data_map, state}
>>>>>>> 6b69e477
  end

  def handle_info(:timeout, state) do
    {top_hash, top_height} =
      case Persistence.get_latest_block_height_and_hash() do
        :not_found -> {state.top_hash, state.top_height}
        {:ok, latest_block} -> {latest_block.hash, latest_block.height}
      end

    top_chain_state =
      case Persistence.get_all_accounts_chain_states() do
        chain_states when chain_states == %{} -> state.blocks_data_map[top_hash].chain_state
        chain_states -> chain_states
      end

    blocks_map =
      case Persistence.get_blocks(number_of_blocks_in_memory()) do
        blocks_map when blocks_map == %{} -> %{}
        blocks_map -> blocks_map
      end

<<<<<<< HEAD
    {:noreply,
     %{
       state
       | chain_states: chain_states,
         blocks_map: blocks_map,
         top_hash: top_hash,
         top_height: top_height
     }}
  end

  # Handle info coming from the asynchronous post we make to the oracle server.
  def handle_info(_, state) do
    {:noreply, state}
  end

  defp discard_blocks_from_memory(block_map) do
    if map_size(block_map) > number_of_blocks_in_memory() do
      [genesis_block, {_, b} | sorted_blocks] =
        Enum.sort(block_map, fn {_, b1}, {_, b2} ->
          b1.header.height < b2.header.height
        end)

      Logger.info("Block ##{b.header.height} has been removed from memory")
      Enum.into([genesis_block | sorted_blocks], %{})
=======
    blocks_data_map =
      case Persistence.get_all_blocks_info() do
        blocks_info_map when blocks_info_map == %{} ->
          state.blocks_data_map

        blocks_info_map ->
          blocks_info_map
          |> Map.merge(blocks_map, fn _hash, info, block ->
            Map.put(info, :block, block)
          end)
          |> Map.update!(top_hash, fn info ->
            Map.put(info, :chain_state, top_chain_state)
          end)
      end

    {:noreply,
     %{state | blocks_data_map: blocks_data_map, top_hash: top_hash, top_height: top_height}}
  end

  defp remove_old_block_data_from_map(block_map, top_hash) do
    if block_map[top_hash].block.header.height > number_of_blocks_in_memory() do
      hash_to_remove = get_nth_prev_hash(number_of_blocks_in_memory(), top_hash, block_map)
      Logger.info("Block ##{hash_to_remove} has been removed from memory")

      Map.update!(block_map, hash_to_remove, fn info ->
        %{info | block: nil, chain_state: nil}
      end)
>>>>>>> 6b69e477
    else
      block_map
    end
  end

  defp calculate_block_acc_txs_info(block) do
    block_hash = BlockValidation.block_header_hash(block.header)

    accounts =
      for tx <- block.txs do
        case tx.data do
          %SpendTx{} ->
            [tx.data.from_acc, tx.data.to_acc]

<<<<<<< HEAD
          %OracleRegistrationTxData{} ->
            tx.data.operator

          %OracleResponseTxData{} ->
            tx.data.operator

          %OracleQueryTxData{} ->
            tx.data.sender

          %OracleExtendTxData{} ->
            tx.data.oracle_address
=======
          %DataTx{} ->
            tx.data.from_acc
>>>>>>> 6b69e477
        end
      end

    accounts_unique = accounts |> List.flatten() |> Enum.uniq() |> List.delete(nil)

    for account <- accounts_unique, into: %{} do
      acc_txs =
        Enum.filter(block.txs, fn tx ->
          case tx.data do
            %SpendTx{} ->
              tx.data.from_acc == account || tx.data.to_acc == account

<<<<<<< HEAD
            %OracleRegistrationTxData{} ->
              tx.data.operator == account

            %OracleResponseTxData{} ->
              tx.data.operator == account

            %OracleQueryTxData{} ->
              tx.data.sender == account

            %OracleExtendTxData{} ->
              tx.data.oracle_address == account
=======
            %DataTx{} ->
              tx.data.from_acc == account
>>>>>>> 6b69e477
          end
        end)

      tx_hashes =
        Enum.map(acc_txs, fn tx ->
<<<<<<< HEAD
          SignedTx.hash_tx(tx)
=======
          tx_bin = Serialization.pack_binary(tx)
          :crypto.hash(:sha256, tx_bin)
>>>>>>> 6b69e477
        end)

      tx_tuples =
        Enum.map(tx_hashes, fn hash ->
          {block_hash, hash}
        end)

      {account, tx_tuples}
    end
  end

<<<<<<< HEAD
  defp get_tx_block_height_included(
         address,
         initial_hash,
         txs_index,
         blocks_map
       ) do
    {block_hash, _tx_hash} =
      Enum.find(txs_index[address], fn {_block_hash, tx_hash} ->
        initial_hash == tx_hash
      end)

    block = Map.get(blocks_map, block_hash, Persistence.get_block_by_hash(block_hash))

    block.header.height
  end

  defp update_txs_index(prev_txs_index, new_txs_index) do
    Map.merge(prev_txs_index, new_txs_index, fn _, current_txs_index, new_txs_index ->
      current_txs_index ++ new_txs_index
    end)
  end

  defp generate_registered_oracles_map(block, current_registered_oracles_map) do
    Enum.reduce(block.txs, current_registered_oracles_map, fn tx, acc ->
      if match?(%OracleRegistrationTxData{}, tx.data) do
        Map.put_new(acc, tx.data.operator, %{
          tx: tx.data,
          initial_hash: SignedTx.hash_tx(tx)
        })
      else
        acc
      end
    end)
  end

  def handle_oracle_extend_transactions(block, registered_oracles_map) do
    Enum.reduce(block.txs, registered_oracles_map, fn tx, acc ->
      if match?(%OracleExtendTxData{}, tx.data) do
        entry_ttl = get_in(acc, [tx.data.oracle_address, :tx, Access.key(:ttl)])

        put_in(acc, [tx.data.oracle_address, :tx, Access.key(:ttl)], %{
          entry_ttl
          | ttl: entry_ttl.ttl + tx.data.ttl
        })
      else
        acc
      end
    end)
  end

  defp remove_expired_oracles(oracles, block_height, txs_index, blocks_map) do
    Enum.reduce(oracles, oracles, fn {address, %{tx: tx, initial_hash: initial_hash}}, acc ->
      tx_block_height_included =
        get_tx_block_height_included(
          tx.operator,
          initial_hash,
          txs_index,
          blocks_map
        )

      if Oracle.calculate_absolute_ttl(tx.ttl, tx_block_height_included) == block_height do
        Map.delete(acc, address)
      else
        acc
      end
    end)
  end

  defp generate_oracle_interaction_objects_map(
         block,
         current_oracle_interaction_objects_map
       ) do
    Enum.reduce(block.txs, current_oracle_interaction_objects_map, fn tx, acc ->
      case tx.data do
        %OracleQueryTxData{} ->
          interaction_object_id = OracleQueryTxData.id(tx)

          Map.put(acc, interaction_object_id, %{
            query: tx.data,
            response: nil,
            query_initial_hash: SignedTx.hash_tx(tx),
            response_initial_hash: nil
          })

        %OracleResponseTxData{} ->
          if Map.has_key?(acc, tx.data.query_id) do
            interaction_object = Map.get(acc, tx.data.query_id)

            if interaction_object.response == nil do
              Map.put(acc, tx.data.query_id, %{
                interaction_object
                | response: tx.data,
                  response_initial_hash: SignedTx.hash_tx(tx)
              })
            else
              acc
            end
          else
            acc
          end

        _ ->
          acc
      end
    end)
  end

  defp remove_expired_interaction_objects(
         oracle_interaction_objects,
         block_height,
         txs_index,
         blocks_map
       ) do
    Enum.reduce(oracle_interaction_objects, oracle_interaction_objects, fn {query_tx_hash,
                                                                            %{
                                                                              query: query,
                                                                              response: response,
                                                                              query_initial_hash:
                                                                                query_initial_hash,
                                                                              response_initial_hash:
                                                                                response_initial_hash
                                                                            }},
                                                                           acc ->
      query_tx_block_height_included =
        get_tx_block_height_included(
          query.sender,
          query_initial_hash,
          txs_index,
          blocks_map
        )

      query_absolute_ttl =
        Oracle.calculate_absolute_ttl(
          query.query_ttl,
          query_tx_block_height_included
        )

      query_has_expired = query_absolute_ttl == block_height && response == nil

      response_has_expired =
        if response != nil do
          response_tx_block_height_included =
            get_tx_block_height_included(
              response.operator,
              response_initial_hash,
              txs_index,
              blocks_map
            )

          response_absolute_ttl =
            Oracle.calculate_absolute_ttl(
              query.query_ttl,
              response_tx_block_height_included
            )

          response_absolute_ttl == block_height
        else
          false
        end

      cond do
        query_has_expired ->
          Map.delete(acc, query_tx_hash)

        response_has_expired ->
          Map.delete(acc, query_tx_hash)

        true ->
          acc
      end
=======
  defp update_txs_index(current_txs_index, new_block_txs_index) do
    Map.merge(current_txs_index, new_block_txs_index, fn _, current_list, new_block_list ->
      current_list ++ new_block_list
>>>>>>> 6b69e477
    end)
  end

  defp get_blocks(blocks_acc, next_block_hash, final_block_hash, count) do
    if next_block_hash != final_block_hash && count > 0 do
      case get_block(next_block_hash) do
        {:error, _} ->
          blocks_acc

        block ->
          updated_blocks_acc = [block | blocks_acc]
          prev_block_hash = block.header.prev_hash
          next_count = count - 1

          get_blocks(
            updated_blocks_acc,
            prev_block_hash,
            final_block_hash,
            next_count
          )
      end
    else
      blocks_acc
    end
  end

  defp number_of_blocks_in_memory() do
    Application.get_env(:aecore, :persistence)[:number_of_blocks_in_memory]
  end

  defp get_block_info_by_height(height, chain_hash) do
    begin_hash =
      if chain_hash == nil do
        top_block_hash()
      else
        chain_hash
      end

    blocks_data_map = GenServer.call(__MODULE__, :blocks_data_map)
    n = blocks_data_map[begin_hash].block.header.height - height

    if n < 0 do
      {:error, "Height higher then chain_hash height"}
    else
      block_hash = get_nth_prev_hash(n, begin_hash, blocks_data_map)

      case blocks_data_map[block_hash] do
        %{block: nil} = block_info ->
          case Persistence.get_block_by_hash(block_hash) do
            {:ok, block} -> %{block_info | block: block}
            _ -> block_info
          end

        block_info ->
          block_info
      end
    end
  end

  # get_nth_prev_hash - traverses block_data_map using the refs. Becouse refs contain hashes of 1,2,4,8,16,... prev blocks we can do it fast. Lets look at the height difference as a binary representation. Eg. Lets say we want to go 10110 blocks back in the tree. Instead of using prev_block 10110 times we can go back by 2 blocks then by 4 and by 16. We can go back by such numbers of blocks becouse we have the refs. This way we did 3 operations instead of 22. In general we do O(log n) operations to go back by n blocks.
  defp get_nth_prev_hash(n, begin_hash, blocks_data_map) do
    get_nth_prev_hash(n, 0, begin_hash, blocks_data_map)
  end

  defp get_nth_prev_hash(0, _exponent, hash, _blocks_data_map) do
    hash
  end

  defp get_nth_prev_hash(n, exponent, hash, blocks_data_map) do
    if (n &&& 1 <<< exponent) != 0 do
      get_nth_prev_hash(
        n - (1 <<< exponent),
        exponent + 1,
        Enum.at(blocks_data_map[hash].refs, exponent),
        blocks_data_map
      )
    else
      get_nth_prev_hash(n, exponent + 1, hash, blocks_data_map)
    end
  end

  defp build_chain_state(), do: %{accounts: %{}}
end<|MERGE_RESOLUTION|>--- conflicted
+++ resolved
@@ -8,15 +8,11 @@
 
   alias Aecore.Structures.Block
   alias Aecore.Structures.SpendTx
-<<<<<<< HEAD
   alias Aecore.Structures.OracleRegistrationTxData
   alias Aecore.Structures.OracleQueryTxData
   alias Aecore.Structures.OracleResponseTxData
   alias Aecore.Structures.OracleExtendTxData
-  alias Aecore.Structures.SignedTx
-=======
   alias Aecore.Structures.DataTx
->>>>>>> 6b69e477
   alias Aecore.Structures.Header
   alias Aecore.Oracle.Oracle
   alias Aecore.Chain.ChainState
@@ -25,9 +21,10 @@
   alias Aecore.Peers.Worker, as: Peers
   alias Aecore.Persistence.Worker, as: Persistence
   alias Aecore.Chain.Difficulty
-  alias Aecore.Keys.Worker, as: Keys
+  alias Aecore.Wallet.Worker, as: Wallet
   alias Aehttpserver.Web.Notify
   alias Aeutil.Bits
+  alias Aeutil.Serialization
 
   require Logger
 
@@ -42,36 +39,6 @@
   def init(_) do
     genesis_block_hash = BlockValidation.block_header_hash(Block.genesis_block().header)
 
-<<<<<<< HEAD
-    genesis_block_map = %{genesis_block_hash => Block.genesis_block()}
-
-    genesis_chain_state =
-      ChainState.calculate_and_validate_chain_state!(
-        Block.genesis_block().txs,
-        %{},
-        0
-      )
-
-    chain_states = %{genesis_block_hash => genesis_chain_state}
-
-    txs_index = calculate_block_acc_txs_info(Block.genesis_block())
-
-    registered_oracles = generate_registered_oracles_map(Block.genesis_block(), %{})
-
-    oracle_interaction_objects =
-      generate_oracle_interaction_objects_map(Block.genesis_block(), %{})
-
-    {:ok,
-     %{
-       blocks_map: genesis_block_map,
-       chain_states: chain_states,
-       txs_index: txs_index,
-       registered_oracles: registered_oracles,
-       oracle_interaction_objects: oracle_interaction_objects,
-       top_hash: genesis_block_hash,
-       top_height: 0
-     }}
-=======
     genesis_chain_state =
       ChainState.calculate_and_validate_chain_state!(
         Block.genesis_block().txs,
@@ -96,7 +63,6 @@
        top_hash: genesis_block_hash,
        top_height: 0
      }, 0}
->>>>>>> 6b69e477
   end
 
   def clear_state(), do: GenServer.call(__MODULE__, :clear_state)
@@ -121,16 +87,12 @@
     GenServer.call(__MODULE__, :top_height)
   end
 
-<<<<<<< HEAD
   @spec lowest_valid_nonce() :: integer()
   def lowest_valid_nonce() do
     GenServer.call(__MODULE__, :lowest_valid_nonce)
   end
 
-  @spec get_block_by_bech32_hash(String.t()) :: Block.t()
-=======
   @spec get_block_by_bech32_hash(String.t()) :: Block.t() | {:error, binary()}
->>>>>>> 6b69e477
   def get_block_by_bech32_hash(hash) do
     decoded_hash = Bits.bech32_decode(hash)
     get_block(decoded_hash)
@@ -141,31 +103,18 @@
     ## At first we are making attempt to get the block from the chain state.
     ## If there is no such block then we check into the db.
     block =
-<<<<<<< HEAD
-      case GenServer.call(
-             __MODULE__,
-             {:get_block_from_memory_unsafe, block_hash}
-           ) do
-        {:error, _} ->
-=======
       case GenServer.call(__MODULE__, {:get_block_info_from_memory_unsafe, block_hash}) do
         {:error, _} ->
           nil
 
         %{block: nil} ->
->>>>>>> 6b69e477
           case Persistence.get_block_by_hash(block_hash) do
             {:ok, block} -> block
             _ -> nil
           end
 
-<<<<<<< HEAD
-        block ->
-          block
-=======
         block_info ->
           block_info.block
->>>>>>> 6b69e477
       end
 
     if block != nil do
@@ -187,11 +136,7 @@
   def has_block?(hash) do
     case get_block(hash) do
       {:error, _} -> false
-<<<<<<< HEAD
-      _ -> true
-=======
       _block -> true
->>>>>>> 6b69e477
     end
   end
 
@@ -224,23 +169,6 @@
     blocks_for_difficulty_calculation =
       get_blocks(block.header.prev_hash, Difficulty.get_number_of_blocks())
 
-<<<<<<< HEAD
-    try do
-      new_chain_state =
-        BlockValidation.calculate_and_validate_block!(
-          block,
-          prev_block,
-          prev_block_chain_state,
-          blocks_for_difficulty_calculation
-        )
-
-      add_validated_block(block, new_chain_state)
-    catch
-      {:error, message} ->
-        Logger.error(fn -> "Failed to add block, #{message}" end)
-        {:error, message}
-    end
-=======
     new_chain_state =
       BlockValidation.calculate_and_validate_block!(
         block,
@@ -250,7 +178,6 @@
       )
 
     add_validated_block(block, new_chain_state)
->>>>>>> 6b69e477
   end
 
   @spec add_validated_block(Block.t(), map()) :: :ok
@@ -308,52 +235,32 @@
   end
 
   def handle_call(
-<<<<<<< HEAD
-        :top_block,
-        _from,
-        %{blocks_map: blocks_map, top_hash: top_hash} = state
-      ) do
-    {:reply, blocks_map[top_hash], state}
-=======
         :top_block_info,
         _from,
         %{blocks_data_map: blocks_data_map, top_hash: top_hash} = state
       ) do
     {:reply, blocks_data_map[top_hash], state}
->>>>>>> 6b69e477
   end
 
   def handle_call(:top_block_hash, _from, %{top_hash: top_hash} = state) do
     {:reply, top_hash, state}
   end
 
-<<<<<<< HEAD
-  def handle_call(
-        :top_block_chain_state,
-        _from,
-        %{chain_states: chain_states, top_hash: top_hash} = state
-      ) do
-    {:reply, chain_states[top_hash], state}
-  end
-
-=======
->>>>>>> 6b69e477
   def handle_call(:top_height, _from, %{top_height: top_height} = state) do
     {:reply, top_height, state}
   end
 
   def handle_call(
-<<<<<<< HEAD
         :lowest_valid_nonce,
         _from,
-        %{chain_states: chain_states, top_hash: top_hash} = state
+        %{blocks_data_map: blocks_data_map, top_hash: top_hash} = state
       ) do
-    {:ok, pubkey} = Keys.pubkey()
-    chain_state = chain_states[top_hash]
+    pubkey = Wallet.get_public_key()
+    accounts = blocks_data_map[top_hash].chain_state.accounts
 
     lowest_valid_nonce =
-      if Map.has_key?(chain_state, pubkey) do
-        chain_state[pubkey].nonce + 1
+      if Map.has_key?(accounts, pubkey) do
+        accounts[pubkey].nonce + 1
       else
         1
       end
@@ -362,18 +269,11 @@
   end
 
   def handle_call(
-        {:get_block_from_memory_unsafe, block_hash},
-        _from,
-        %{blocks_map: blocks_map} = state
-      ) do
-    block = blocks_map[block_hash]
-=======
         {:get_block_info_from_memory_unsafe, block_hash},
         _from,
         %{blocks_data_map: blocks_data_map} = state
       ) do
     block_info = blocks_data_map[block_hash]
->>>>>>> 6b69e477
 
     if block_info != nil do
       {:reply, block_info, state}
@@ -385,52 +285,11 @@
   def handle_call(
         {:add_validated_block, %Block{} = new_block, new_chain_state},
         _from,
-<<<<<<< HEAD
         %{
-          blocks_map: blocks_map,
-          chain_states: chain_states,
+          blocks_data_map: blocks_data_map,
           txs_index: txs_index,
-          registered_oracles: registered_oracles,
-          oracle_interaction_objects: oracle_interaction_objects,
           top_height: top_height
         } = state
-      ) do
-    new_block_txs_index = calculate_block_acc_txs_info(new_block)
-    new_txs_index = update_txs_index(txs_index, new_block_txs_index)
-
-    Enum.each(new_block.txs, fn tx -> Pool.remove_transaction(tx) end)
-
-    new_block_hash = BlockValidation.block_header_hash(new_block.header)
-    updated_blocks_map = Map.put(blocks_map, new_block_hash, new_block)
-    hundred_blocks_map = discard_blocks_from_memory(updated_blocks_map)
-
-    updated_oracles =
-      remove_expired_oracles(
-        registered_oracles,
-        new_block.header.height,
-        new_txs_index,
-        hundred_blocks_map
-      )
-
-    extended_oracles = handle_oracle_extend_transactions(new_block, updated_oracles)
-
-    updated_oracle_interaction_objects =
-      remove_expired_interaction_objects(
-        oracle_interaction_objects,
-        new_block.header.height,
-        new_txs_index,
-        hundred_blocks_map
-      )
-
-    new_registered_oracles = generate_registered_oracles_map(new_block, extended_oracles)
-
-    new_oracle_interaction_objects =
-      generate_oracle_interaction_objects_map(
-        new_block,
-        updated_oracle_interaction_objects
-      )
-=======
-        %{blocks_data_map: blocks_data_map, txs_index: txs_index, top_height: top_height} = state
       ) do
     new_block_txs_index = calculate_block_acc_txs_info(new_block)
     new_txs_index = update_txs_index(txs_index, new_block_txs_index)
@@ -443,7 +302,6 @@
         case Enum.at(blocks_data_map[prev].refs, i) do
           nil ->
             acc
->>>>>>> 6b69e477
 
           hash ->
             [hash | acc]
@@ -469,26 +327,11 @@
       }"
     end)
 
-<<<<<<< HEAD
-    state_update1 = %{
+    state_update = %{
       state
-      | blocks_map: hundred_blocks_map,
-        chain_states: updated_chain_states,
-        txs_index: new_txs_index,
-        registered_oracles: new_registered_oracles,
-        oracle_interaction_objects: new_oracle_interaction_objects
+      | blocks_data_map: hundred_blocks_data_map,
+        txs_index: new_txs_index
     }
-
-    if top_height < new_block.header.height do
-      Persistence.batch_write(%{
-        :chain_state => new_chain_state,
-        :block => %{new_block_hash => new_block},
-        :latest_block_info => %{
-          "top_hash" => new_block_hash,
-          "top_height" => new_block.header.height
-        }
-=======
-    state_update = %{state | blocks_data_map: hundred_blocks_data_map, txs_index: new_txs_index}
 
     if top_height < new_block.header.height do
       Persistence.batch_write(%{
@@ -499,39 +342,12 @@
           :top_height => new_block.header.height
         },
         :block_info => %{new_block_hash => %{refs: new_refs}}
->>>>>>> 6b69e477
       })
 
       ## We send the block to others only if it extends the longest chain
       Peers.broadcast_block(new_block)
 
       # Broadcasting notifications for new block added to chain and new mined transaction
-<<<<<<< HEAD
-      # Notify.broadcast_new_block_added_to_chain_and_new_mined_tx(new_block)
-
-      {:reply, :ok,
-       %{
-         state_update1
-         | top_hash: new_block_hash,
-           top_height: new_block.header.height
-       }}
-    else
-      Persistence.batch_write(%{
-        :chain_state => new_chain_state,
-        :block => %{new_block_hash => new_block}
-      })
-
-      {:reply, :ok, state_update1}
-    end
-  end
-
-  def handle_call(
-        {:chain_state, block_hash},
-        _from,
-        %{chain_states: chain_states} = state
-      ) do
-    {:reply, chain_states[block_hash], state}
-=======
       Notify.broadcast_new_block_added_to_chain_and_new_mined_tx(new_block)
 
       {:reply, :ok,
@@ -545,32 +361,32 @@
 
       {:reply, :ok, state_update}
     end
->>>>>>> 6b69e477
   end
 
   def handle_call(:txs_index, _from, %{txs_index: txs_index} = state) do
     {:reply, txs_index, state}
   end
 
-<<<<<<< HEAD
   def handle_call(
         :registered_oracles,
         _from,
-        %{registered_oracles: registered_oracles} = state
+        %{blocks_data_map: blocks_data_map, top_hash: top_hash} = state
       ) do
+    registered_oracles = blocks_data_map[top_hash].chain_state.oracles.registered_oracles
     {:reply, registered_oracles, state}
   end
 
   def handle_call(
         :oracle_interaction_objects,
         _from,
-        %{oracle_interaction_objects: oracle_interaction_objects} = state
+        %{blocks_data_map: blocks_data_map, top_hash: top_hash} = state
       ) do
-    {:reply, oracle_interaction_objects, state}
-=======
+    interaction_objects = blocks_data_map[top_hash].chain_state.oracles.interaction_objects
+    {:reply, interaction_objects, state}
+  end
+
   def handle_call(:blocks_data_map, _from, %{blocks_data_map: blocks_data_map} = state) do
     {:reply, blocks_data_map, state}
->>>>>>> 6b69e477
   end
 
   def handle_info(:timeout, state) do
@@ -592,32 +408,6 @@
         blocks_map -> blocks_map
       end
 
-<<<<<<< HEAD
-    {:noreply,
-     %{
-       state
-       | chain_states: chain_states,
-         blocks_map: blocks_map,
-         top_hash: top_hash,
-         top_height: top_height
-     }}
-  end
-
-  # Handle info coming from the asynchronous post we make to the oracle server.
-  def handle_info(_, state) do
-    {:noreply, state}
-  end
-
-  defp discard_blocks_from_memory(block_map) do
-    if map_size(block_map) > number_of_blocks_in_memory() do
-      [genesis_block, {_, b} | sorted_blocks] =
-        Enum.sort(block_map, fn {_, b1}, {_, b2} ->
-          b1.header.height < b2.header.height
-        end)
-
-      Logger.info("Block ##{b.header.height} has been removed from memory")
-      Enum.into([genesis_block | sorted_blocks], %{})
-=======
     blocks_data_map =
       case Persistence.get_all_blocks_info() do
         blocks_info_map when blocks_info_map == %{} ->
@@ -645,7 +435,6 @@
       Map.update!(block_map, hash_to_remove, fn info ->
         %{info | block: nil, chain_state: nil}
       end)
->>>>>>> 6b69e477
     else
       block_map
     end
@@ -660,7 +449,6 @@
           %SpendTx{} ->
             [tx.data.from_acc, tx.data.to_acc]
 
-<<<<<<< HEAD
           %OracleRegistrationTxData{} ->
             tx.data.operator
 
@@ -672,10 +460,9 @@
 
           %OracleExtendTxData{} ->
             tx.data.oracle_address
-=======
+
           %DataTx{} ->
             tx.data.from_acc
->>>>>>> 6b69e477
         end
       end
 
@@ -684,37 +471,28 @@
     for account <- accounts_unique, into: %{} do
       acc_txs =
         Enum.filter(block.txs, fn tx ->
-          case tx.data do
+          case tx.data.payload do
             %SpendTx{} ->
-              tx.data.from_acc == account || tx.data.to_acc == account
-
-<<<<<<< HEAD
+              tx.data.from_acc == account || tx.data.payload.to_acc == account
+
             %OracleRegistrationTxData{} ->
-              tx.data.operator == account
+              tx.data.from_acc == account
 
             %OracleResponseTxData{} ->
-              tx.data.operator == account
+              tx.data.from_acc == account
 
             %OracleQueryTxData{} ->
-              tx.data.sender == account
+              tx.data.from_acc == account || tx.data.payload.oracle_address == account
 
             %OracleExtendTxData{} ->
-              tx.data.oracle_address == account
-=======
-            %DataTx{} ->
               tx.data.from_acc == account
->>>>>>> 6b69e477
           end
         end)
 
       tx_hashes =
         Enum.map(acc_txs, fn tx ->
-<<<<<<< HEAD
-          SignedTx.hash_tx(tx)
-=======
           tx_bin = Serialization.pack_binary(tx)
           :crypto.hash(:sha256, tx_bin)
->>>>>>> 6b69e477
         end)
 
       tx_tuples =
@@ -726,182 +504,9 @@
     end
   end
 
-<<<<<<< HEAD
-  defp get_tx_block_height_included(
-         address,
-         initial_hash,
-         txs_index,
-         blocks_map
-       ) do
-    {block_hash, _tx_hash} =
-      Enum.find(txs_index[address], fn {_block_hash, tx_hash} ->
-        initial_hash == tx_hash
-      end)
-
-    block = Map.get(blocks_map, block_hash, Persistence.get_block_by_hash(block_hash))
-
-    block.header.height
-  end
-
   defp update_txs_index(prev_txs_index, new_txs_index) do
     Map.merge(prev_txs_index, new_txs_index, fn _, current_txs_index, new_txs_index ->
       current_txs_index ++ new_txs_index
-    end)
-  end
-
-  defp generate_registered_oracles_map(block, current_registered_oracles_map) do
-    Enum.reduce(block.txs, current_registered_oracles_map, fn tx, acc ->
-      if match?(%OracleRegistrationTxData{}, tx.data) do
-        Map.put_new(acc, tx.data.operator, %{
-          tx: tx.data,
-          initial_hash: SignedTx.hash_tx(tx)
-        })
-      else
-        acc
-      end
-    end)
-  end
-
-  def handle_oracle_extend_transactions(block, registered_oracles_map) do
-    Enum.reduce(block.txs, registered_oracles_map, fn tx, acc ->
-      if match?(%OracleExtendTxData{}, tx.data) do
-        entry_ttl = get_in(acc, [tx.data.oracle_address, :tx, Access.key(:ttl)])
-
-        put_in(acc, [tx.data.oracle_address, :tx, Access.key(:ttl)], %{
-          entry_ttl
-          | ttl: entry_ttl.ttl + tx.data.ttl
-        })
-      else
-        acc
-      end
-    end)
-  end
-
-  defp remove_expired_oracles(oracles, block_height, txs_index, blocks_map) do
-    Enum.reduce(oracles, oracles, fn {address, %{tx: tx, initial_hash: initial_hash}}, acc ->
-      tx_block_height_included =
-        get_tx_block_height_included(
-          tx.operator,
-          initial_hash,
-          txs_index,
-          blocks_map
-        )
-
-      if Oracle.calculate_absolute_ttl(tx.ttl, tx_block_height_included) == block_height do
-        Map.delete(acc, address)
-      else
-        acc
-      end
-    end)
-  end
-
-  defp generate_oracle_interaction_objects_map(
-         block,
-         current_oracle_interaction_objects_map
-       ) do
-    Enum.reduce(block.txs, current_oracle_interaction_objects_map, fn tx, acc ->
-      case tx.data do
-        %OracleQueryTxData{} ->
-          interaction_object_id = OracleQueryTxData.id(tx)
-
-          Map.put(acc, interaction_object_id, %{
-            query: tx.data,
-            response: nil,
-            query_initial_hash: SignedTx.hash_tx(tx),
-            response_initial_hash: nil
-          })
-
-        %OracleResponseTxData{} ->
-          if Map.has_key?(acc, tx.data.query_id) do
-            interaction_object = Map.get(acc, tx.data.query_id)
-
-            if interaction_object.response == nil do
-              Map.put(acc, tx.data.query_id, %{
-                interaction_object
-                | response: tx.data,
-                  response_initial_hash: SignedTx.hash_tx(tx)
-              })
-            else
-              acc
-            end
-          else
-            acc
-          end
-
-        _ ->
-          acc
-      end
-    end)
-  end
-
-  defp remove_expired_interaction_objects(
-         oracle_interaction_objects,
-         block_height,
-         txs_index,
-         blocks_map
-       ) do
-    Enum.reduce(oracle_interaction_objects, oracle_interaction_objects, fn {query_tx_hash,
-                                                                            %{
-                                                                              query: query,
-                                                                              response: response,
-                                                                              query_initial_hash:
-                                                                                query_initial_hash,
-                                                                              response_initial_hash:
-                                                                                response_initial_hash
-                                                                            }},
-                                                                           acc ->
-      query_tx_block_height_included =
-        get_tx_block_height_included(
-          query.sender,
-          query_initial_hash,
-          txs_index,
-          blocks_map
-        )
-
-      query_absolute_ttl =
-        Oracle.calculate_absolute_ttl(
-          query.query_ttl,
-          query_tx_block_height_included
-        )
-
-      query_has_expired = query_absolute_ttl == block_height && response == nil
-
-      response_has_expired =
-        if response != nil do
-          response_tx_block_height_included =
-            get_tx_block_height_included(
-              response.operator,
-              response_initial_hash,
-              txs_index,
-              blocks_map
-            )
-
-          response_absolute_ttl =
-            Oracle.calculate_absolute_ttl(
-              query.query_ttl,
-              response_tx_block_height_included
-            )
-
-          response_absolute_ttl == block_height
-        else
-          false
-        end
-
-      cond do
-        query_has_expired ->
-          Map.delete(acc, query_tx_hash)
-
-        response_has_expired ->
-          Map.delete(acc, query_tx_hash)
-
-        true ->
-          acc
-      end
-=======
-  defp update_txs_index(current_txs_index, new_block_txs_index) do
-    Map.merge(current_txs_index, new_block_txs_index, fn _, current_list, new_block_list ->
-      current_list ++ new_block_list
->>>>>>> 6b69e477
     end)
   end
 
@@ -983,5 +588,6 @@
     end
   end
 
-  defp build_chain_state(), do: %{accounts: %{}}
+  defp build_chain_state(),
+    do: %{accounts: %{}, oracles: %{registered_oracles: %{}, interaction_objects: %{}}}
 end