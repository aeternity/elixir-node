--- conflicted
+++ resolved
@@ -24,11 +24,8 @@
   alias Aecore.Chain.Chainstate
   alias Aecore.Account.Account
   alias Aecore.Account.AccountStateTree
-<<<<<<< HEAD
   alias Aecore.Naming.Tx.NameTransferTx
-=======
   alias Aeutil.PatriciaMerkleTree
->>>>>>> 35db2ab8
 
   require Logger
 
@@ -259,10 +256,7 @@
     GenServer.call(__MODULE__, :oracle_interaction_objects)
   end
 
-  @spec chain_state() :: %{
-          :accounts => Chainstate.accounts(),
-          :oracles => Oracle.t()
-        }
+  @spec chain_state() :: Chainstate.t()
   def chain_state do
     top_block_chain_state()
   end
@@ -654,7 +648,7 @@
 
   defp get_persist_strategy(:to_chainstate) do
     fn
-      {key = :accounts, root_hash}, acc_state ->
+      {key = :naming, root_hash}, acc_state ->
         Map.put(acc_state, key, PatriciaMerkleTree.new(key, root_hash))
 
       # TODO
@@ -666,7 +660,7 @@
 
   defp get_persist_strategy(:from_chainstate) do
     fn
-      {key = :accounts, value}, acc_state ->
+      {key = :naming, value}, acc_state ->
         Map.put(acc_state, key, value.root_hash)
 
       # TODO
