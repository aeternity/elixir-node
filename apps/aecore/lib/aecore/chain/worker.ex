--- conflicted
+++ resolved
@@ -6,12 +6,9 @@
   use GenServer
 
   alias Aecore.Structures.Block
-<<<<<<< HEAD
   alias Aecore.Structures.SpendTx
   alias Aecore.Structures.DataTx
-=======
   alias Aecore.Structures.Header
->>>>>>> 74783299
   alias Aecore.Chain.ChainState
   alias Aecore.Txs.Pool.Worker, as: Pool
   alias Aecore.Chain.BlockValidation
@@ -193,39 +190,32 @@
     hundred_blocks_map  = discard_blocks_from_memory(updated_blocks_map)
 
     updated_chain_states = Map.put(chain_states, new_block_hash, new_chain_state)
-    
+
     total_tokens = ChainState.calculate_total_tokens(new_chain_state)
     Logger.info(fn ->
       "Added block ##{new_block.header.height} with hash #{Header.bech32_encode(new_block_hash)}, total tokens: #{inspect(total_tokens)}"
     end)
-<<<<<<< HEAD
-    
-    state_update1 = %{state | blocks_map: updated_blocks_map,
-                      chain_states: updated_chain_states,
-                      txs_index: new_txs_index}
-=======
-
-    state_update1 = %{state | blocks_map: hundred_blocks_map,
+
+    state_update = %{state | blocks_map: hundred_blocks_map,
                               chain_states: updated_chain_states,
                               txs_index: new_txs_index}
->>>>>>> 74783299
+
     if top_height < new_block.header.height do
       Persistence.batch_write(%{:chain_state => %{:chain_state => new_chain_state},
                                 :block => %{new_block_hash => new_block},
                                 :latest_block_info => %{:top_hash => new_block_hash,
                                                         :top_height => new_block.header.height}})
-      
-      
+
       ## We send the block to others only if it extends the longest chain
       Peers.broadcast_block(new_block)
       # Broadcasting notifications for new block added to chain and new mined transaction
       Notify.broadcast_new_block_added_to_chain_and_new_mined_tx(new_block)
-      {:reply, :ok, %{state_update1 | top_hash: new_block_hash,
+      {:reply, :ok, %{state_update | top_hash: new_block_hash,
                       top_height: new_block.header.height}}
     else
         Persistence.batch_write(%{:chain_state => new_chain_state,
                                   :block => %{new_block_hash => new_block}})
-        {:reply, :ok, state_update1}
+        {:reply, :ok, state_update}
     end
   end
 
