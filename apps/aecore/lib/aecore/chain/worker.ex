--- conflicted
+++ resolved
@@ -72,11 +72,7 @@
   end
 
   @spec add_block(Block.t()) :: :ok | {:error, binary()}
-<<<<<<< HEAD
-  def add_block(block) do
-=======
   def add_block(%Block{} = block) do
->>>>>>> 0ef12a20
     prev_block = get_block(block.header.prev_hash) #TODO: catch error
     prev_block_chain_state = chain_state(block.header.prev_hash)
 
@@ -87,11 +83,7 @@
   end
 
   @spec add_validated_block(Block.t(), map()) :: :ok
-<<<<<<< HEAD
-  defp add_validated_block(block, chain_state) do
-=======
   defp add_validated_block(%Block{} = block, chain_state) do
->>>>>>> 0ef12a20
     GenServer.call(__MODULE__, {:add_validated_block, block, chain_state})
   end
 
