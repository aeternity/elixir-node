--- conflicted
+++ resolved
@@ -24,11 +24,8 @@
   alias Aecore.Chain.Chainstate
   alias Aecore.Account.Account
   alias Aecore.Account.AccountStateTree
-<<<<<<< HEAD
   alias Aeutil.PatriciaMerkleTree
-=======
   alias Aecore.Oracle.OracleStateTree
->>>>>>> 25877946
 
   require Logger
 
@@ -636,38 +633,14 @@
   end
 
   defp get_persist_strategy(:to_chainstate) do
-    fn
-      {key = :accounts, root_hash}, acc_state ->
-        Map.put(acc_state, key, PatriciaMerkleTree.new(key, root_hash))
-
-      ## TODO
-      ## This workaround was made until the Oracles were converted to PatriciaMerkleTree #GH-349
-      ## Use this when the oracles are ready:
-      ##
-      ## ```
-      ## {key, root_hash}, acc_state ->
-      ## Map.put(acc_state, key, PatriciaMerkleTree.new(key, root_hash))
-      ## ```
-      {key, value}, acc_state ->
-        Map.put(acc_state, key, value)
+    fn {key, root_hash}, acc_state ->
+      Map.put(acc_state, key, PatriciaMerkleTree.new(key, root_hash))
     end
   end
 
   defp get_persist_strategy(:from_chainstate) do
-    fn
-      {key = :accounts, value}, acc_state ->
-        Map.put(acc_state, key, value.root_hash)
-
-      ## TODO
-      ## This workaround was made until the Oracles were converted to PatriciaMerkleTree #GH-349
-      ## Use this when the oracles are ready:
-      ##
-      ## ```
-      ## {key, root_hash}, acc_state ->
-      ## Map.put(acc_state, key, value.root_hash)
-      ## ```
-      {key, value}, acc_state ->
-        Map.put(acc_state, key, value)
+    fn {key, value}, acc_state ->
+      Map.put(acc_state, key, value.root_hash)
     end
   end
 end