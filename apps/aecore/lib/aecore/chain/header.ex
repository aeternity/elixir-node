--- conflicted
+++ resolved
@@ -16,12 +16,7 @@
   @pow_size 168
   @header_nonce_size 64
   @header_time_size 64
-<<<<<<< HEAD
-  # Should be adjusted to 32 after key algorithm change
-=======
->>>>>>> a4b47675
   @pubkey_size 32
-
   @pow_element_size 4
   @pow_element_size_bits @pow_element_size * 8
   @pow_length 42
