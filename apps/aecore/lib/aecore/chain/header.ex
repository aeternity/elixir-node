--- conflicted
+++ resolved
@@ -3,17 +3,10 @@
   Module defining the structure of the block header
   """
 
-<<<<<<< HEAD
   alias Aecore.Chain.Header
   alias Aeutil.{Hash, Bits}
   alias Aecore.Keys
   alias Aeutil.Bits
-=======
-  alias __MODULE__
-  alias Aecore.Keys
-  alias Aeutil.Bits
-  alias Aeutil.Hash
->>>>>>> 3b418d39
 
   @header_version_size 64
   @header_height_size 64
