--- conflicted
+++ resolved
@@ -101,41 +101,38 @@
   def validate_block_transactions(block) do
     block.txs
     |> Enum.map(fn tx ->
-      SignedTx.is_coinbase?(tx) ||  SignedTx.validate(tx)
+      SignedTx.is_coinbase?(tx) ||  SignedTx.is_valid?(tx)
     end)
   end
 
-<<<<<<< HEAD
-=======
-  @spec filter_invalid_transactions_chainstate(list(SignedTx.t()), map(), integer()) :: list(SignedTx.t())
-  def filter_invalid_transactions_chainstate(txs_list, chain_state, block_height) do
-    {valid_txs_list, _} = List.foldl(
-      txs_list,
-      {[], chain_state},
-      fn (tx, {valid_txs_list, chain_state_acc}) ->
-        {{is_valid, reason}, updated_chain_state} = validate_transaction_chainstate(tx, chain_state_acc, block_height)
-        if is_valid do
-          {valid_txs_list ++ [tx], updated_chain_state}
-        else
-          Logger.warn("Filtering out invalid tx. Reason: #{reason}")
-          {valid_txs_list, chain_state_acc}
-        end
-      end
-    )
-
-    valid_txs_list
-  end
-
-  @spec validate_transaction_chainstate(SignedTx.t(), ChainState.account_chainstate(), integer()) :: {true, map()} | {{false, binary()}, map()}
-  defp validate_transaction_chainstate(tx, chain_state, block_height) do
-    try do
-      {{true, nil}, ChainState.apply_tx!(tx, chain_state, block_height)}
-    catch
-      {:error, reason} -> {{false, reason}, chain_state}
-    end
-  end
-
->>>>>>> 60bb5f8c
+  # @spec filter_invalid_transactions_chainstate(list(SignedTx.t()), map(), integer()) :: list(SignedTx.t())
+  # def filter_invalid_transactions_chainstate(txs_list, chain_state, block_height) do
+  #   {valid_txs_list, _} = List.foldl(
+  #     txs_list,
+  #     {[], chain_state},
+  #     fn (tx, {valid_txs_list, chain_state_acc}) ->
+  #       {{is_valid, reason}, updated_chain_state} = validate_transaction_chainstate(tx, chain_state_acc, block_height)
+  #       if is_valid do
+  #         {valid_txs_list ++ [tx], updated_chain_state}
+  #       else
+  #         Logger.warn("Filtering out invalid tx. Reason: #{reason}")
+  #         {valid_txs_list, chain_state_acc}
+  #       end
+  #     end
+  #   )
+
+  #   valid_txs_list
+  # end
+
+  # @spec validate_transaction_chainstate(SignedTx.t(), ChainState.account_chainstate(), integer()) :: {true, map()} | {{false, binary()}, map()}
+  # defp validate_transaction_chainstate(tx, chain_state, block_height) do
+  #   try do
+  #     {{true, nil}, ChainState.apply_tx!(tx, chain_state, block_height)}
+  #   catch
+  #     {:error, reason} -> {{false, reason}, chain_state}
+  #   end
+  # end
+
   @spec calculate_root_hash(list(SignedTx.t())) :: binary()
   def calculate_root_hash(txs) when txs == [] do
     <<0::256>>
