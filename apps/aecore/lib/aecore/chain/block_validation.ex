--- conflicted
+++ resolved
@@ -115,7 +115,7 @@
 
   @spec block_header_hash(Header.t()) :: binary()
   def block_header_hash(%Header{} = header) do
-    block_header_bin = Header.encode_to_binary(header)
+    block_header_bin = Serialization.header_to_binary(header)
     Hash.hash(block_header_bin)
   end
 
@@ -135,23 +135,11 @@
   end
 
   @spec build_merkle_tree(list(SignedTx.t())) :: tree()
-<<<<<<< HEAD
-  def build_merkle_tree(txs) do
-    if Enum.empty?(txs) do
-      <<0::256>>
-    else
-      merkle_tree =
-        for transaction <- txs do
-          transaction_data_bin = DataTx.rlp_encode(transaction.data)
-          {Hash.hash(transaction_data_bin), transaction_data_bin}
-        end
-=======
   def build_merkle_tree([]), do: <<0::256>>
->>>>>>> 255e3604
 
   def build_merkle_tree(txs) do
     Enum.reduce(txs, PatriciaMerkleTree.new(:txs), fn tx, trie ->
-      encoded_tx = tx.data |> Serialization.rlp_encode(:tx)
+      encoded_tx = tx.data |> DataTx.rlp_encode()
       PatriciaMerkleTree.enter(trie, encoded_tx |> Hash.hash(), encoded_tx)
     end)
   end
