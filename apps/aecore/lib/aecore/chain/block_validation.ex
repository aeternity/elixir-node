defmodule Aecore.Chain.BlockValidation do
  @moduledoc """
  Contains functions used to validate data inside of the block structure
  """

  alias Aecore.Pow.Cuckoo
  alias Aecore.Miner.Worker, as: Miner
  alias Aecore.Chain.Block
  alias Aecore.Chain.Header
  alias Aecore.Tx.SignedTx
  alias Aecore.Account.Tx.SpendTx
  alias Aecore.Chain.Chainstate
  alias Aecore.Chain.Difficulty
  alias Aeutil.Serialization
  alias Aeutil.Hash

  @time_validation_future_limit_ms 30 * 60 * 1000

  @opaque tree :: :gb_merkle_trees.tree()

  @spec calculate_and_validate_block!(
          Block.t(),
          Block.t(),
<<<<<<< HEAD
          ChainState.chainstate(),
          list(Block.t())
        ) :: {:error, term()} | ChainState.chainstate()
=======
          Chainstate.account_chainstate(),
          list(Block.t())
        ) :: {:error, term()} | :ok

>>>>>>> 6831b093
  def calculate_and_validate_block!(
        new_block,
        previous_block,
        old_chain_state,
        blocks_for_target_calculation
      ) do
    single_validate_block!(new_block)
    is_genesis = new_block == Block.genesis_block() && previous_block == nil

    new_chain_state =
      Chainstate.calculate_and_validate_chain_state!(
        new_block.txs,
        old_chain_state,
        new_block.header.height
      )

    root_hash = Chainstate.calculate_root_hash(new_chain_state)

    target =
      Difficulty.calculate_next_difficulty(
        new_block.header.time,
        blocks_for_target_calculation
      )

    cond do
      # do not check previous block hash for genesis block, there is none
      !(is_genesis || check_prev_hash?(new_block, previous_block)) ->
        throw({:error, "Incorrect previous hash"})

      # do not check previous block height for genesis block, there is none
      !(is_genesis || check_correct_height?(new_block, previous_block)) ->
        throw({:error, "Incorrect height"})

      new_block.header.root_hash != root_hash ->
        throw({:error, "Root hash not matching"})

      target != new_block.header.target ->
        throw({:error, "Invalid block target"})

      true ->
        new_chain_state
    end
  end

  @spec single_validate_block!(Block.t()) :: {:error, term()} | :ok
  def single_validate_block!(block) do
    coinbase_transactions_sum = sum_coinbase_transactions(block)
    total_fees = Miner.calculate_total_fees(block.txs)
    server = self()
    work = fn -> Cuckoo.verify(block.header) end

    spawn(fn ->
      send(server, {:worker_reply, self(), work.()})
    end)

    is_target_met =
      receive do
        {:worker_reply, _from, verified?} -> verified?
      end

    block_txs_count = length(block.txs)
    max_txs_for_block = Application.get_env(:aecore, :tx_data)[:max_txs_per_block]

    cond do
      block.header.txs_hash != calculate_txs_hash(block.txs) ->
        throw({:error, "Root hash of transactions does not match the one in header"})

      !(block |> validate_block_transactions() |> Enum.all?()) ->
        throw({:error, "One or more transactions not valid"})

      coinbase_transactions_sum > Miner.coinbase_transaction_amount() + total_fees ->
        throw(
          {:error,
           "Sum of coinbase transactions amounts exceeds the maximum coinbase transactions amount"}
        )

      block.header.version != Block.current_block_version() ->
        throw({:error, "Invalid block version"})

      block_txs_count > max_txs_for_block ->
        throw({:error, "Too many transactions"})

      !valid_header_time?(block) ->
        throw({:error, "Invalid header time"})

      !is_target_met ->
        throw({:error, "Header hash doesnt meet the target"})

      true ->
        :ok
    end
  end

  @spec block_header_hash(Header.t()) :: binary()
  def block_header_hash(%Header{} = header) do
    block_header_bin = Serialization.pack_binary(header)
    Hash.hash(block_header_bin)
  end

  @spec validate_block_transactions(Block.t()) :: list(boolean())
  def validate_block_transactions(block) do
    block.txs
    |> Enum.map(fn tx ->
      SignedTx.is_coinbase?(tx) || SignedTx.is_valid?(tx)
    end)
  end

  @spec calculate_txs_hash([]) :: binary()
  def calculate_txs_hash(txs) when txs == [] do
    <<0::256>>
  end

  @spec calculate_txs_hash(nonempty_list(SignedTx.t())) :: binary()
  def calculate_txs_hash(txs) do
    txs
    |> build_merkle_tree()
    |> :gb_merkle_trees.root_hash()
  end

  @spec build_merkle_tree(list(SignedTx.t())) :: tree()
  def build_merkle_tree(txs) do
    if Enum.empty?(txs) do
      <<0::256>>
    else
      merkle_tree =
        for transaction <- txs do
          transaction_data_bin = Serialization.pack_binary(transaction.data)
          {Hash.hash(transaction_data_bin), transaction_data_bin}
        end

      merkle_tree
      |> List.foldl(:gb_merkle_trees.empty(), fn node, merkle_tree ->
        :gb_merkle_trees.enter(elem(node, 0), elem(node, 1), merkle_tree)
      end)
    end
  end

  @spec sum_coinbase_transactions(Block.t()) :: non_neg_integer()
  defp sum_coinbase_transactions(block) do
    txs_list_only_spend_txs =
      Enum.filter(block.txs, fn tx ->
        match?(%SpendTx{}, tx.data)
      end)

    txs_list_only_spend_txs
    |> Enum.map(fn tx ->
      if SignedTx.is_coinbase?(tx) do
        tx.data.payload.amount
      else
        0
      end
    end)
    |> Enum.sum()
  end

  @spec check_prev_hash?(Block.t(), Block.t()) :: boolean()
  defp check_prev_hash?(new_block, previous_block) do
    prev_block_header_hash = block_header_hash(previous_block.header)
    new_block.header.prev_hash == prev_block_header_hash
  end

  @spec check_correct_height?(Block.t(), Block.t()) :: boolean()
  defp check_correct_height?(new_block, previous_block) do
    previous_block.header.height + 1 == new_block.header.height
  end

  @spec valid_header_time?(Block.t()) :: boolean()
  defp valid_header_time?(%Block{header: new_block_header}) do
    new_block_header.time < System.system_time(:milliseconds) + @time_validation_future_limit_ms
  end
end<|MERGE_RESOLUTION|>--- conflicted
+++ resolved
@@ -21,16 +21,10 @@
   @spec calculate_and_validate_block!(
           Block.t(),
           Block.t(),
-<<<<<<< HEAD
-          ChainState.chainstate(),
-          list(Block.t())
-        ) :: {:error, term()} | ChainState.chainstate()
-=======
           Chainstate.account_chainstate(),
           list(Block.t())
         ) :: {:error, term()} | :ok
 
->>>>>>> 6831b093
   def calculate_and_validate_block!(
         new_block,
         previous_block,
