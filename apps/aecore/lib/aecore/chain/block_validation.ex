defmodule Aecore.Chain.BlockValidation do
  alias Aecore.Pow.Cuckoo
  alias Aecore.Miner.Worker, as: Miner
  alias Aecore.Structures.Block
  alias Aecore.Structures.Header
  alias Aecore.Structures.SignedTx
  alias Aecore.Structures.SpendTx
  alias Aecore.Chain.ChainState
  alias Aecore.Chain.Difficulty
  alias Aeutil.Serialization

  @time_validation_future_limit_ms 30 * 60 * 1000

  @spec calculate_and_validate_block!(
          Block.t(),
          Block.t(),
          ChainState.account_chainstate(),
          list(Block.t())
        ) :: {:error, term()} | :ok
  def calculate_and_validate_block!(
        new_block,
        previous_block,
        old_chain_state,
        blocks_for_target_calculation
      ) do
    single_validate_block!(new_block)
    is_genesis = new_block == Block.genesis_block() && previous_block == nil

    new_chain_state =
      ChainState.calculate_and_validate_chain_state!(
        new_block.txs,
        old_chain_state,
        new_block.header.height
      )

    root_hash = ChainState.calculate_root_hash(new_chain_state)

<<<<<<< HEAD
    target = Difficulty.calculate_next_target(blocks_for_target_calculation)
=======
    server = self()
    work = fn -> Cuckoo.verify(new_block.header) end

    spawn(fn ->
      send(server, {:worker_reply, self(), work.()})
    end)

    is_target_met =
      receive do
        {:worker_reply, _from, verified?} -> verified?
      end

    target =
      Difficulty.calculate_next_difficulty(
        new_block.header.time,
        blocks_for_target_calculation
      )
>>>>>>> a6cad686

    cond do
      # do not check previous block hash for genesis block, there is none
      !(is_genesis || check_prev_hash?(new_block, previous_block)) ->
        throw({:error, "Incorrect previous hash"})

      # do not check previous block height for genesis block, there is none
      !(is_genesis || check_correct_height?(new_block, previous_block)) ->
        throw({:error, "Incorrect height"})

      new_block.header.root_hash != root_hash ->
        throw({:error, "Root hash not matching"})

      target != new_block.header.target ->
        throw({:error, "Invalid block target"})

      true ->
        new_chain_state
    end
  end

  @spec single_validate_block!(Block.t()) :: {:error, term()} | :ok
  def single_validate_block!(block) do
    coinbase_transactions_sum = sum_coinbase_transactions(block)
    total_fees = Miner.calculate_total_fees(block.txs)
    server = self()
    work = fn -> Cuckoo.verify(block.header) end

    spawn(fn ->
      send(server, {:worker_reply, self(), work.()})
    end)

    is_target_met =
      receive do
        {:worker_reply, _from, verified?} -> verified?
      end

    block_txs_count = length(block.txs)
    max_txs_for_block = Application.get_env(:aecore, :tx_data)[:max_txs_per_block]

    cond do
      block.header.txs_hash != calculate_txs_hash(block.txs) ->
        throw({:error, "Root hash of transactions does not match the one in header"})

      !(block |> validate_block_transactions() |> Enum.all?()) ->
        throw({:error, "One or more transactions not valid"})

      coinbase_transactions_sum > Miner.coinbase_transaction_amount() + total_fees ->
        throw(
          {:error,
           "Sum of coinbase transactions amounts exceeds the maximum coinbase transactions amount"}
        )

      block.header.version != Block.current_block_version() ->
        throw({:error, "Invalid block version"})

      block_txs_count > max_txs_for_block ->
        throw({:error, "Too many transactions"})

      !valid_header_time?(block) ->
        throw({:error, "Invalid header time"})

      !is_target_met ->
        throw({:error, "Header hash doesnt meet the target"})

      true ->
        :ok
    end
  end

  @spec block_header_hash(Header.t()) :: binary()
  def block_header_hash(%Header{} = header) do
    block_header_bin = Serialization.pack_binary(header)
    :crypto.hash(:sha256, block_header_bin)
  end

  @spec validate_block_transactions(Block.t()) :: list(boolean())
  def validate_block_transactions(block) do
    block.txs
    |> Enum.map(fn tx ->
      SignedTx.is_coinbase?(tx) || SignedTx.is_valid?(tx)
    end)
  end

  @spec calculate_txs_hash(list(SignedTx.t())) :: binary()
  def calculate_txs_hash(txs) when txs == [] do
    <<0::256>>
  end

  @spec calculate_txs_hash(list(SignedTx.t())) :: binary()
  def calculate_txs_hash(txs) do
    txs
    |> build_merkle_tree()
    |> :gb_merkle_trees.root_hash()
  end

  @spec build_merkle_tree(list(SignedTx.t())) :: tuple()
  def build_merkle_tree(txs) do
    if Enum.empty?(txs) do
      <<0::256>>
    else
      merkle_tree =
        for transaction <- txs do
          transaction_data_bin = Serialization.pack_binary(transaction.data)
          {:crypto.hash(:sha256, transaction_data_bin), transaction_data_bin}
        end

      merkle_tree
      |> List.foldl(:gb_merkle_trees.empty(), fn node, merkle_tree ->
        :gb_merkle_trees.enter(elem(node, 0), elem(node, 1), merkle_tree)
      end)
    end
  end

  @spec sum_coinbase_transactions(Block.t()) :: non_neg_integer()
  defp sum_coinbase_transactions(block) do
    txs_list_only_spend_txs =
      Enum.filter(block.txs, fn tx ->
        match?(%SpendTx{}, tx.data)
      end)

    txs_list_only_spend_txs
    |> Enum.map(fn tx ->
      if SignedTx.is_coinbase?(tx) do
        tx.data.payload.amount
      else
        0
      end
    end)
    |> Enum.sum()
  end

  @spec check_prev_hash?(Block.t(), Block.t()) :: boolean()
  defp check_prev_hash?(new_block, previous_block) do
    prev_block_header_hash = block_header_hash(previous_block.header)
    new_block.header.prev_hash == prev_block_header_hash
  end

  @spec check_correct_height?(Block.t(), Block.t()) :: boolean()
  defp check_correct_height?(new_block, previous_block) do
    previous_block.header.height + 1 == new_block.header.height
  end

  @spec valid_header_time?(Block.t()) :: boolean()
  defp valid_header_time?(%Block{header: new_block_header}) do
    new_block_header.time < System.system_time(:milliseconds) + @time_validation_future_limit_ms
  end
end<|MERGE_RESOLUTION|>--- conflicted
+++ resolved
@@ -35,9 +35,6 @@
 
     root_hash = ChainState.calculate_root_hash(new_chain_state)
 
-<<<<<<< HEAD
-    target = Difficulty.calculate_next_target(blocks_for_target_calculation)
-=======
     server = self()
     work = fn -> Cuckoo.verify(new_block.header) end
 
@@ -55,7 +52,6 @@
         new_block.header.time,
         blocks_for_target_calculation
       )
->>>>>>> a6cad686
 
     cond do
       # do not check previous block hash for genesis block, there is none
