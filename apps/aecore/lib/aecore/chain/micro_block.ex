defmodule Aecore.Chain.MicroBlock do
  @moduledoc """
  Module defining the MicroBlock structure
  """
  alias Aecore.Chain.{MicroBlock, MicroHeader, KeyBlock, KeyHeader, BlockValidation}
  alias Aecore.Chain.Worker, as: Chain
  alias Aecore.Governance.GovernanceConstants
  alias Aecore.Tx.SignedTx
  alias Aecore.Keys

  @type t :: %MicroBlock{
          header: MicroHeader.t(),
          txs: list(SignedTx.t())
        }

  defstruct [:header, :txs]
<<<<<<< HEAD
  @rlp_tag 101

  def encode_to_binary(%MicroBlock{header: header, txs: txs}) do
    encoded_header = MicroHeader.encode_to_binary(header)

    encoded_txs =
      for tx <- txs do
        SignedTx.rlp_encode(tx)
      end

    # TODO implement PoF
    encoded_pof = <<>>
    encoded_rest_data = ExRLP.encode([@rlp_tag, header.version, encoded_txs, encoded_pof])
    <<encoded_header::binary, encoded_rest_data::binary>>
=======

  @spec validate(MicroBlock.t(), KeyBlock.t() | MicroBlock.t()) :: :ok | {:error, String.t()}
  def validate(
        %MicroBlock{
          header: %MicroHeader{time: new_time, signature: signature, txs_hash: txs_hash} = header,
          txs: txs
        },
        %{
          header: %{time: prev_block_time, prev_key_hash: prev_key_hash} = prev_header
        } = prev_block
      ) do
    prev_key_block =
      case prev_block do
        %KeyBlock{} ->
          prev_block

        %MicroBlock{} ->
          {:ok, key_block} = Chain.get_block(prev_key_hash)
          key_block
      end

    # header was signed with this signature in mining
    header_with_zero_signature = %{header | signature: <<0::512>>}

    is_signature_valid =
      header_with_zero_signature
      |> MicroHeader.encode_to_binary()
      |> Keys.verify(signature, prev_key_block.header.miner)

    is_minimum_distance_met =
      case prev_header do
        %KeyHeader{} ->
          new_time > prev_block_time

        %MicroHeader{} ->
          new_time >= prev_block_time + GovernanceConstants.micro_block_distance()
      end

    cond do
      !is_minimum_distance_met ->
        {:error, "#{__MODULE__}: Micro block too close to previous block"}

      !is_signature_valid ->
        {:error, "#{__MODULE__}: Invalid micro block signature"}

      txs_hash != BlockValidation.calculate_txs_hash(txs) ->
        {:error, "#{__MODULE__}: Root hash of transactions does not match the one in header"}

      true ->
        :ok
    end
>>>>>>> fefe1f7b
  end
end<|MERGE_RESOLUTION|>--- conflicted
+++ resolved
@@ -14,7 +14,7 @@
         }
 
   defstruct [:header, :txs]
-<<<<<<< HEAD
+
   @rlp_tag 101
 
   def encode_to_binary(%MicroBlock{header: header, txs: txs}) do
@@ -29,7 +29,7 @@
     encoded_pof = <<>>
     encoded_rest_data = ExRLP.encode([@rlp_tag, header.version, encoded_txs, encoded_pof])
     <<encoded_header::binary, encoded_rest_data::binary>>
-=======
+  end
 
   @spec validate(MicroBlock.t(), KeyBlock.t() | MicroBlock.t()) :: :ok | {:error, String.t()}
   def validate(
@@ -81,6 +81,5 @@
       true ->
         :ok
     end
->>>>>>> fefe1f7b
   end
 end