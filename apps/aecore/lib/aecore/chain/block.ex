--- conflicted
+++ resolved
@@ -5,11 +5,8 @@
   alias Aecore.Chain.Block
   alias Aecore.Chain.Header
   alias Aecore.Tx.SignedTx
-<<<<<<< HEAD
   alias Aecore.Chain.BlockValidation
-=======
   alias Aeutil.Serialization
->>>>>>> 48fb420d
 
   @type t :: %Block{
           header: Header.t(),
