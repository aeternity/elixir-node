--- conflicted
+++ resolved
@@ -18,16 +18,9 @@
   end
 
   @spec top_key_block_hash(KeyHeader.t() | MicroHeader.t()) :: binary()
-<<<<<<< HEAD
-  def top_key_block_hash(prev_header) do
-    case prev_header do
-      %KeyHeader{} ->
-        hash(prev_header)
-=======
   def top_key_block_hash(%KeyHeader{} = header) do
     hash(header)
   end
->>>>>>> 33237d25
 
   def top_key_block_hash(%MicroHeader{prev_key_hash: prev_key_hash}) do
     prev_key_hash
