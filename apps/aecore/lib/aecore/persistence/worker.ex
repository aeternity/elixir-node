--- conflicted
+++ resolved
@@ -195,36 +195,15 @@
        "patricia_account_family" => patricia_accounts_family,
        "patricia_naming_family" => patricia_naming_family,
        "total_difficulty_family" => total_difficulty_family,
-<<<<<<< HEAD
        "patricia_channels_family" => patricia_channels_family,
-       "patricia_contracts_family" => patricia_contracts_family,
-       "patricia_calls_family" => patricia_calls_family
-     }} =
-      Rox.open(persistence_path(), [create_if_missing: true, auto_create_column_families: true], [
-        "blocks_family",
-        "latest_block_info_family",
-        "chain_state_family",
-        "blocks_info_family",
-        "patricia_proof_family",
-        "patricia_oracles_family",
-        "patricia_oracles_cache_family",
-        "patricia_txs_family",
-        "patricia_account_family",
-        "patricia_naming_family",
-        "total_difficulty_family",
-        "patricia_channels_family",
-        "patricia_contracts_family",
-        "patricia_calls_family"
-      ])
-=======
-       "patricia_channels_family" => patricia_channels_family
+       "patricia_contracts_family",
+       "patricia_calls_family"
      } = families_map} =
       Rox.open(
         persistence_path(),
         [create_if_missing: true, auto_create_column_families: true],
         all_families()
       )
->>>>>>> edafb39a
 
     {:ok,
      %{
