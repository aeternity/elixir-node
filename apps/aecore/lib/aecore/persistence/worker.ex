defmodule Aecore.Persistence.Worker do
  @moduledoc """
  add/get blocks and chain state to/from disk using rox, the
  elixir rocksdb library - https://hexdocs.pm/rox
  """

  use GenServer

  alias Rox.Batch
  alias Aecore.Chain.BlockValidation

  @typedoc """
  To operate with a patricia merkle tree
  we do need db reference

  Those names referes to the keys into patricia_families
  map in our state
  """
  @type db_ref_name :: :proof | :txs | :accounts

  require Logger

  def start_link(_args) do
    GenServer.start_link(__MODULE__, %{}, name: __MODULE__)
  end

  @doc """
  Every key that it takes is a task type and
  every value is the data that we want to persist
  The purpose of this function is to write many tasks to disk once
  """
  @spec batch_write(map()) :: :ok
  def batch_write(operations) do
    GenServer.call(__MODULE__, {:batch_write, operations})
  end

  def add_block_info(%{block: block, header: header} = info) do
    hash = BlockValidation.block_header_hash(header)
    GenServer.call(__MODULE__, {:add_block_by_hash, {hash, block}})

    cleaned_info =
      info
      |> Map.delete("block")
      |> Map.delete("chain_state")

    GenServer.call(__MODULE__, {:add_block_info, {hash, cleaned_info}})
  end

  @spec add_block_by_hash(binary(), Block.t()) :: :ok | {:error, reason :: term()}
  def add_block_by_hash(hash, block) do
    GenServer.call(__MODULE__, {:add_block_by_hash, {hash, block}})
  end

  @spec add_block_by_hash(Block.t()) :: :ok | {:error, reason :: term()}
  def add_block_by_hash(%{header: header} = block) do
    hash = BlockValidation.block_header_hash(header)
    GenServer.call(__MODULE__, {:add_block_by_hash, {hash, block}})
  end

  def add_block_by_hash(block),
    do: {:error, "#{__MODULE__}: Bad block structure: #{inspect(block)}"}

  @spec get_block_by_hash(String.t()) ::
          {:ok, block :: Block.t()} | :not_found | {:error, reason :: term()}
  def get_block_by_hash(hash) when is_binary(hash) do
    GenServer.call(__MODULE__, {:get_block_by_hash, hash})
  end

  def get_block_by_hash(hash), do: {:error, "#{__MODULE__}: Bad hash value: #{inspect(hash)}"}

  @doc """
  Retrieving last 'num' blocks from db. If have less than 'num' blocks,
  then we will retrieve all blocks. The 'num' must be integer and greater
  than one
  """
  @spec get_blocks(non_neg_integer()) :: {:ok, map()} | :not_found | {:error, reason :: term()}
  def get_blocks(num) do
    GenServer.call(__MODULE__, {:get_blocks, num})
  end

  @spec get_all_blocks() :: {:ok, map()} | :not_found | {:error, reason :: term()}
  def get_all_blocks do
    GenServer.call(__MODULE__, :get_all_blocks)
  end

  @spec get_latest_block_height_and_hash() ::
          {:ok, map()} | :not_found | {:error, reason :: term()}
  def get_latest_block_height_and_hash do
    GenServer.call(__MODULE__, :get_latest_block_height_and_hash)
  end

  @spec update_latest_block_height_and_hash(binary(), non_neg_integer()) ::
          {:ok, map()} | :not_found | {:error, reason :: term()}
  def update_latest_block_height_and_hash(hash, height) do
    GenServer.call(
      __MODULE__,
      {:update_latest_block_height_and_hash, hash, height}
    )
  end

  @spec add_account_chain_state(account :: binary(), chain_state :: map()) ::
          :ok | {:error, reason :: term()}
  def add_account_chain_state(account, data) do
    GenServer.call(__MODULE__, {:add_account_chain_state, {account, data}})
  end

<<<<<<< HEAD
  @spec get_account_chain_state(account :: binary()) ::
          {:ok, chain_state :: map()} | {:error, reason :: term()}
  def get_account_chain_state(account) do
    GenServer.call(__MODULE__, {:get_account_chain_state, account})
  end

  @spec get_all_accounts_chain_states() ::
          {:ok, chain_state :: map()} | {:error, reason :: term()}
  def get_all_accounts_chain_states do
    GenServer.call(__MODULE__, :get_all_accounts_chain_states)
=======
  @spec get_all_chainstates() ::
          {:ok, chain_state :: map()} | :not_found | {:error, reason :: term()}
  def get_all_chainstates do
    GenServer.call(__MODULE__, :get_all_chainstates)
>>>>>>> 35db2ab8
  end

  @spec get_all_blocks_info() :: {:ok, map()} | :not_found | {:error, reason :: term()}
  def get_all_blocks_info do
    GenServer.call(__MODULE__, :get_all_blocks_info)
  end

  def delete_all_blocks do
    GenServer.call(__MODULE__, :delete_all_blocks)
  end

  def delete_chainstate do
    GenServer.call(__MODULE__, :delete_chainstate)
  end

  @doc """
  We need db put handler when we update a patricia tree
  """
  @spec db_handler_put(db_ref_name()) :: function()
  def db_handler_put(db_ref_name) do
    GenServer.call(__MODULE__, {:db_handler, {:put, db_ref_name}})
  end

  @doc """
  We need db get handler when we retrieve a hash from patricia tree
  """
  @spec db_handler_get(db_ref_name()) :: function()
  def db_handler_get(db_ref_name) do
    GenServer.call(__MODULE__, {:db_handler, {:get, db_ref_name}})
  end

  ## Server side

  def init(_) do
    ## We are ensuring that families for the blocks and chain state
    ## are created. More about them -
    ## https://github.com/facebook/rocksdb/wiki/Column-Families
    {:ok, db,
     %{
       "blocks_family" => blocks_family,
       "latest_block_info_family" => latest_block_info_family,
       "chain_state_family" => chain_state_family,
       "blocks_info_family" => blocks_info_family,
       "patricia_proof_family" => patricia_proof_family,
       "patricia_accounts_family" => patricia_accounts_family,
       "patricia_txs_family" => patricia_txs_family
     }} =
      Rox.open(persistence_path(), [create_if_missing: true, auto_create_column_families: true], [
        "blocks_family",
        "latest_block_info_family",
        "chain_state_family",
        "blocks_info_family",
        "patricia_proof_family",
        "patricia_accounts_family",
        "patricia_txs_family"
      ])

    {:ok,
     %{
       db: db,
       blocks_family: blocks_family,
       latest_block_info_family: latest_block_info_family,
       chain_state_family: chain_state_family,
       blocks_info_family: blocks_info_family,
       patricia_families: %{
         proof: patricia_proof_family,
         accounts: patricia_accounts_family,
         txs: patricia_txs_family,
         test_trie: db
       }
     }}
  end

  def handle_call(
        {:batch_write, operations},
        _from,
        %{
          db: db,
          blocks_family: blocks_family,
          chain_state_family: chain_state_family,
          latest_block_info_family: latest_block_info_family,
          blocks_info_family: blocks_info_family
        } = state
      ) do
    batch =
      Enum.reduce(operations, Batch.new(), fn {type, data}, batch_acc ->
        family =
          case type do
            :chain_state -> chain_state_family
            :block -> blocks_family
            :latest_block_info -> latest_block_info_family
            :block_info -> blocks_info_family
          end

        Enum.reduce(data, batch_acc, fn {key, val}, batch_acc_ ->
          Batch.put(batch_acc_, family, to_string(key), val)
        end)
      end)

    Batch.write(batch, db)
    {:reply, :ok, state}
  end

  def handle_call(
        {:add_block_by_hash, {hash, block}},
        _from,
        %{blocks_family: blocks_family} = state
      ) do
    {:reply, Rox.put(blocks_family, hash, block, write_options()), state}
  end

  def handle_call(
        {:add_block_info, {hash, info}},
        _from,
        %{blocks_info_family: blocks_info_family} = state
      ) do
    {:reply, Rox.put(blocks_info_family, hash, info, write_options()), state}
  end

  def handle_call(
        {:add_account_chain_state, {account, chain_state}},
        _from,
        %{chain_state_family: chain_state_family} = state
      ) do
    {:reply, Rox.put(chain_state_family, account, chain_state, write_options()), state}
  end

  def handle_call({:get_block_by_hash, hash}, _from, %{blocks_family: blocks_family} = state) do
    {:reply, Rox.get(blocks_family, hash), state}
  end

  def handle_call({:get_blocks, blocks_num}, _from, state)
      when blocks_num < 1 do
    {:reply, "Blocks number must be greater than one", state}
  end

  def handle_call({:get_blocks, blocks_num}, _from, %{blocks_family: blocks_family} = state) do
    max_blocks_height = Rox.count(blocks_family)
    threshold = max_blocks_height - blocks_num

    last_blocks =
      if threshold < 0 do
        blocks_family
        |> Rox.stream()
        |> Enum.into([])
      else
        blocks_family
        |> Rox.stream()
        |> Enum.reduce([], fn {_hash, %{header: %{height: height}}} = record, acc ->
          if threshold < height do
            [record | acc]
          else
            acc
          end
        end)
      end

    {:reply, Enum.into(last_blocks, %{}), state}
  end

  def handle_call(:get_all_blocks, _from, %{blocks_family: blocks_family} = state) do
    all_blocks =
      blocks_family
      |> Rox.stream()
      |> Enum.into(%{})

    {:reply, all_blocks, state}
  end

  def handle_call(:get_all_blocks_info, _from, %{blocks_info_family: blocks_info_family} = state) do
    all_blocks_info =
      blocks_info_family
      |> Rox.stream()
      |> Enum.into(%{})

    {:reply, all_blocks_info, state}
  end

  def handle_call(:delete_all_blocks, _from, %{blocks_family: blocks_family} = state) do
    blocks_family
    |> Rox.stream()
    |> Enum.each(fn {key, _} -> Rox.delete(blocks_family, key) end)

    {:reply, :ok, state}
  end

  def handle_call(:delete_chainstate, _from, %{chain_state_family: chain_state_family} = state) do
    chain_state_family
    |> Rox.stream()
    |> Enum.each(fn {key, _} -> Rox.delete(chain_state_family, key) end)

    {:reply, :ok, state}
  end

  def handle_call(
        :get_all_chainstates,
        _from,
        %{chain_state_family: chain_state_family} = state
      ) do
<<<<<<< HEAD
    {:ok, chainstate} = Rox.get(chain_state_family, "chain_state")

    reply = {:ok, AccountStateTree.get(chainstate.accounts, account)}

    {:reply, reply, state}
  end

  def handle_call(
        :get_all_accounts_chain_states,
        _from,
        %{chain_state_family: chain_state_family} = state
      ) do
    response = Rox.get(chain_state_family, "chain_state")

    case response do
=======
    case Rox.get(chain_state_family, "chain_state") do
>>>>>>> 35db2ab8
      {:ok, chainstate} -> {:reply, chainstate, state}
      _ -> {:reply, %{}, state}
    end
  end

  def handle_call(
        :get_latest_block_height_and_hash,
        _from,
        %{latest_block_info_family: latest_block_info_family} = state
      ) do
    hash = Rox.get(latest_block_info_family, "top_hash")
    height = Rox.get(latest_block_info_family, "top_height")

    reply =
      case hash == :not_found or height == :not_found do
        true -> :not_found
        _ -> {:ok, %{hash: elem(hash, 1), height: elem(height, 1)}}
      end

    {:reply, reply, state}
  end

  def handle_call(
        {:update_latest_block_height_and_hash, hash, height},
        _from,
        %{latest_block_info_family: latest_block_info_family} = state
      ) do
    :ok = Rox.put(latest_block_info_family, "top_hash", hash, write_options())

    :ok = Rox.put(latest_block_info_family, "top_height", height, write_options())

    {:reply, :ok, state}
  end

  def handle_call({:db_handler, {type, db_ref_name}}, _from, state) when is_atom(db_ref_name) do
    db_ref = state.patricia_families[db_ref_name]

    handler =
      case type do
        :put ->
          fn key, val -> Rox.put(db_ref, key, val) end

        :get ->
          fn key -> Rox.get(db_ref, key) end
      end

    {:reply, handler, state}
  end

  defp persistence_path, do: Application.get_env(:aecore, :persistence)[:path]

  defp write_options, do: Application.get_env(:aecore, :persistence)[:write_options]
end<|MERGE_RESOLUTION|>--- conflicted
+++ resolved
@@ -16,7 +16,7 @@
   Those names referes to the keys into patricia_families
   map in our state
   """
-  @type db_ref_name :: :proof | :txs | :accounts
+  @type db_ref_name :: :proof | :txs | :naming
 
   require Logger
 
@@ -104,23 +104,10 @@
     GenServer.call(__MODULE__, {:add_account_chain_state, {account, data}})
   end
 
-<<<<<<< HEAD
-  @spec get_account_chain_state(account :: binary()) ::
-          {:ok, chain_state :: map()} | {:error, reason :: term()}
-  def get_account_chain_state(account) do
-    GenServer.call(__MODULE__, {:get_account_chain_state, account})
-  end
-
-  @spec get_all_accounts_chain_states() ::
-          {:ok, chain_state :: map()} | {:error, reason :: term()}
-  def get_all_accounts_chain_states do
-    GenServer.call(__MODULE__, :get_all_accounts_chain_states)
-=======
   @spec get_all_chainstates() ::
           {:ok, chain_state :: map()} | :not_found | {:error, reason :: term()}
   def get_all_chainstates do
     GenServer.call(__MODULE__, :get_all_chainstates)
->>>>>>> 35db2ab8
   end
 
   @spec get_all_blocks_info() :: {:ok, map()} | :not_found | {:error, reason :: term()}
@@ -165,8 +152,8 @@
        "chain_state_family" => chain_state_family,
        "blocks_info_family" => blocks_info_family,
        "patricia_proof_family" => patricia_proof_family,
-       "patricia_accounts_family" => patricia_accounts_family,
-       "patricia_txs_family" => patricia_txs_family
+       "patricia_txs_family" => patricia_txs_family,
+       "patricia_naming_family" => patricia_naming_family
      }} =
       Rox.open(persistence_path(), [create_if_missing: true, auto_create_column_families: true], [
         "blocks_family",
@@ -174,8 +161,8 @@
         "chain_state_family",
         "blocks_info_family",
         "patricia_proof_family",
-        "patricia_accounts_family",
-        "patricia_txs_family"
+        "patricia_txs_family",
+        "patricia_naming_family"
       ])
 
     {:ok,
@@ -187,9 +174,9 @@
        blocks_info_family: blocks_info_family,
        patricia_families: %{
          proof: patricia_proof_family,
-         accounts: patricia_accounts_family,
          txs: patricia_txs_family,
-         test_trie: db
+         test_trie: db,
+         naming: patricia_naming_family
        }
      }}
   end
@@ -320,25 +307,7 @@
         _from,
         %{chain_state_family: chain_state_family} = state
       ) do
-<<<<<<< HEAD
-    {:ok, chainstate} = Rox.get(chain_state_family, "chain_state")
-
-    reply = {:ok, AccountStateTree.get(chainstate.accounts, account)}
-
-    {:reply, reply, state}
-  end
-
-  def handle_call(
-        :get_all_accounts_chain_states,
-        _from,
-        %{chain_state_family: chain_state_family} = state
-      ) do
-    response = Rox.get(chain_state_family, "chain_state")
-
-    case response do
-=======
     case Rox.get(chain_state_family, "chain_state") do
->>>>>>> 35db2ab8
       {:ok, chainstate} -> {:reply, chainstate, state}
       _ -> {:reply, %{}, state}
     end
