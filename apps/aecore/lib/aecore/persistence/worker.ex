defmodule Aecore.Persistence.Worker do
  @moduledoc """
  add/get blocks and chain state to/from disk using rox, the
  elixir rocksdb library - https://hexdocs.pm/rox
  """

  use GenServer

  alias Rox.Batch
  alias Aecore.Chain.BlockValidation
<<<<<<< HEAD
=======
  alias Aecore.Account.AccountStateTree
  alias Aecore.Chain.Block
>>>>>>> 05ca6c95

  @typedoc """
  To operate with a patricia merkle tree
  we do need db reference

  Those names referes to the keys into patricia_families
  map in our state
  """
  @type db_ref_name :: :proof | :txs | :accounts

  require Logger

  def start_link(_args) do
    GenServer.start_link(__MODULE__, %{}, name: __MODULE__)
  end

  @doc """
  Every key that it takes is a task type and
  every value is the data that we want to persist
  The purpose of this function is to write many tasks to disk once
  """
  @spec batch_write(map()) :: :ok
  def batch_write(operations) do
    GenServer.call(__MODULE__, {:batch_write, operations})
  end

  def add_block_info(%{block: block, header: header} = info) do
    hash = BlockValidation.block_header_hash(header)
    GenServer.call(__MODULE__, {:add_block_by_hash, {hash, block}})

    cleaned_info =
      info
      |> Map.delete("block")
      |> Map.delete("chain_state")

    GenServer.call(__MODULE__, {:add_block_info, {hash, cleaned_info}})
  end

  @spec add_block_by_hash(binary(), Block.t()) :: :ok | {:error, reason :: term()}
  def add_block_by_hash(hash, block) do
    GenServer.call(__MODULE__, {:add_block_by_hash, {hash, block}})
  end

  @spec add_block_by_hash(Block.t()) :: :ok | {:error, reason :: term()}
  def add_block_by_hash(%{header: header} = block) do
    hash = BlockValidation.block_header_hash(header)
    GenServer.call(__MODULE__, {:add_block_by_hash, {hash, block}})
  end

  def add_block_by_hash(block),
    do: {:error, "#{__MODULE__}: Bad block structure: #{inspect(block)}"}

  @spec get_block_by_hash(String.t()) ::
          {:ok, block :: Block.t()} | :not_found | {:error, reason :: term()}
  def get_block_by_hash(hash) when is_binary(hash) do
    GenServer.call(__MODULE__, {:get_block_by_hash, hash})
  end

  def get_block_by_hash(hash), do: {:error, "#{__MODULE__}: Bad hash value: #{inspect(hash)}"}

  @doc """
  Retrieving last 'num' blocks from db. If have less than 'num' blocks,
  then we will retrieve all blocks. The 'num' must be integer and greater
  than one
  """
  @spec get_blocks(non_neg_integer()) :: {:ok, map()} | :not_found | {:error, reason :: term()}
  def get_blocks(num) do
    GenServer.call(__MODULE__, {:get_blocks, num})
  end

  @spec get_all_blocks() :: {:ok, map()} | :not_found | {:error, reason :: term()}
  def get_all_blocks do
    GenServer.call(__MODULE__, :get_all_blocks)
  end

  @spec get_latest_block_height_and_hash() ::
          {:ok, map()} | :not_found | {:error, reason :: term()}
  def get_latest_block_height_and_hash do
    GenServer.call(__MODULE__, :get_latest_block_height_and_hash)
  end

  @spec update_latest_block_height_and_hash(binary(), non_neg_integer()) ::
          {:ok, map()} | :not_found | {:error, reason :: term()}
  def update_latest_block_height_and_hash(hash, height) do
    GenServer.call(
      __MODULE__,
      {:update_latest_block_height_and_hash, hash, height}
    )
  end

  @spec add_account_chain_state(account :: binary(), chain_state :: map()) ::
          :ok | {:error, reason :: term()}
  def add_account_chain_state(account, data) do
    GenServer.call(__MODULE__, {:add_account_chain_state, {account, data}})
  end

  @spec get_all_chainstates() ::
          {:ok, chain_state :: map()} | :not_found | {:error, reason :: term()}
  def get_all_chainstates do
    GenServer.call(__MODULE__, :get_all_chainstates)
  end

  @spec get_all_blocks_info() :: {:ok, map()} | :not_found | {:error, reason :: term()}
  def get_all_blocks_info do
    GenServer.call(__MODULE__, :get_all_blocks_info)
  end

  def delete_all_blocks do
    GenServer.call(__MODULE__, :delete_all_blocks)
  end

  def delete_chainstate do
    GenServer.call(__MODULE__, :delete_chainstate)
  end

  @doc """
  We need db put handler when we update a patricia tree
  """
  @spec db_handler_put(db_ref_name()) :: function()
  def db_handler_put(db_ref_name) do
    GenServer.call(__MODULE__, {:db_handler, {:put, db_ref_name}})
  end

  @doc """
  We need db get handler when we retrieve a hash from patricia tree
  """
  @spec db_handler_get(db_ref_name()) :: function()
  def db_handler_get(db_ref_name) do
    GenServer.call(__MODULE__, {:db_handler, {:get, db_ref_name}})
  end

  ## Server side

  def init(_) do
    ## We are ensuring that families for the blocks and chain state
    ## are created. More about them -
    ## https://github.com/facebook/rocksdb/wiki/Column-Families
    {:ok, db,
     %{
       "blocks_family" => blocks_family,
       "latest_block_info_family" => latest_block_info_family,
       "chain_state_family" => chain_state_family,
       "blocks_info_family" => blocks_info_family,
       "patricia_proof_family" => patricia_proof_family,
       "patricia_accounts_family" => patricia_accounts_family,
       "patricia_txs_family" => patricia_txs_family
     }} =
      Rox.open(persistence_path(), [create_if_missing: true, auto_create_column_families: true], [
        "blocks_family",
        "latest_block_info_family",
        "chain_state_family",
        "blocks_info_family",
        "patricia_proof_family",
        "patricia_accounts_family",
        "patricia_txs_family"
      ])

    {:ok,
     %{
       db: db,
       blocks_family: blocks_family,
       latest_block_info_family: latest_block_info_family,
       chain_state_family: chain_state_family,
       blocks_info_family: blocks_info_family,
       patricia_families: %{
         proof: patricia_proof_family,
         accounts: patricia_accounts_family,
         txs: patricia_txs_family,
         test_trie: db
       }
     }}
  end

  def handle_call(
        {:batch_write, operations},
        _from,
        %{
          db: db,
          blocks_family: blocks_family,
          chain_state_family: chain_state_family,
          latest_block_info_family: latest_block_info_family,
          blocks_info_family: blocks_info_family
        } = state
      ) do
    batch =
      Enum.reduce(operations, Batch.new(), fn {type, data}, batch_acc ->
        family =
          case type do
            :chain_state -> chain_state_family
            :block -> blocks_family
            :latest_block_info -> latest_block_info_family
            :block_info -> blocks_info_family
          end

        Enum.reduce(data, batch_acc, fn {key, val}, batch_acc_ ->
          Batch.put(batch_acc_, family, to_string(key), val)
        end)
      end)

    Batch.write(batch, db)
    {:reply, :ok, state}
  end

  def handle_call(
        {:add_block_by_hash, {hash, block}},
        _from,
        %{blocks_family: blocks_family} = state
      ) do
    {:reply, Rox.put(blocks_family, hash, block, write_options()), state}
  end

  def handle_call(
        {:add_block_info, {hash, info}},
        _from,
        %{blocks_info_family: blocks_info_family} = state
      ) do
    {:reply, Rox.put(blocks_info_family, hash, info, write_options()), state}
  end

  def handle_call(
        {:add_account_chain_state, {account, chain_state}},
        _from,
        %{chain_state_family: chain_state_family} = state
      ) do
    {:reply, Rox.put(chain_state_family, account, chain_state, write_options()), state}
  end

  def handle_call({:get_block_by_hash, hash}, _from, %{blocks_family: blocks_family} = state) do
    {:reply, Rox.get(blocks_family, hash), state}
  end

  def handle_call({:get_blocks, blocks_num}, _from, state)
      when blocks_num < 1 do
    {:reply, "Blocks number must be greater than one", state}
  end

  def handle_call({:get_blocks, blocks_num}, _from, %{blocks_family: blocks_family} = state) do
    max_blocks_height = Rox.count(blocks_family)
    threshold = max_blocks_height - blocks_num

    last_blocks =
      if threshold < 0 do
        blocks_family
        |> Rox.stream()
        |> Enum.into([])
      else
        blocks_family
        |> Rox.stream()
        |> Enum.reduce([], fn {_hash, %{header: %{height: height}}} = record, acc ->
          if threshold < height do
            [record | acc]
          else
            acc
          end
        end)
      end

    {:reply, Enum.into(last_blocks, %{}), state}
  end

  def handle_call(:get_all_blocks, _from, %{blocks_family: blocks_family} = state) do
    all_blocks =
      blocks_family
      |> Rox.stream()
      |> Enum.into(%{})

    {:reply, all_blocks, state}
  end

  def handle_call(:get_all_blocks_info, _from, %{blocks_info_family: blocks_info_family} = state) do
    all_blocks_info =
      blocks_info_family
      |> Rox.stream()
      |> Enum.into(%{})

    {:reply, all_blocks_info, state}
  end

  def handle_call(:delete_all_blocks, _from, %{blocks_family: blocks_family} = state) do
    blocks_family
    |> Rox.stream()
    |> Enum.each(fn {key, _} -> Rox.delete(blocks_family, key) end)

    {:reply, :ok, state}
  end

  def handle_call(:delete_chainstate, _from, %{chain_state_family: chain_state_family} = state) do
    chain_state_family
    |> Rox.stream()
    |> Enum.each(fn {key, _} -> Rox.delete(chain_state_family, key) end)

    {:reply, :ok, state}
  end

  def handle_call(
        :get_all_chainstates,
        _from,
        %{chain_state_family: chain_state_family} = state
      ) do
    case Rox.get(chain_state_family, "chain_state") do
      {:ok, chainstate} -> {:reply, chainstate, state}
      _ -> {:reply, %{}, state}
    end
  end

  def handle_call(
        :get_latest_block_height_and_hash,
        _from,
        %{latest_block_info_family: latest_block_info_family} = state
      ) do
    hash = Rox.get(latest_block_info_family, "top_hash")
    height = Rox.get(latest_block_info_family, "top_height")

    reply =
      case hash == :not_found or height == :not_found do
        true -> :not_found
        _ -> {:ok, %{hash: elem(hash, 1), height: elem(height, 1)}}
      end

    {:reply, reply, state}
  end

  def handle_call(
        {:update_latest_block_height_and_hash, hash, height},
        _from,
        %{latest_block_info_family: latest_block_info_family} = state
      ) do
    :ok = Rox.put(latest_block_info_family, "top_hash", hash, write_options())

    :ok = Rox.put(latest_block_info_family, "top_height", height, write_options())

    {:reply, :ok, state}
  end

  def handle_call({:db_handler, {type, db_ref_name}}, _from, state) when is_atom(db_ref_name) do
    db_ref = state.patricia_families[db_ref_name]

    handler =
      case type do
        :put ->
          fn key, val -> Rox.put(db_ref, key, val) end

        :get ->
          fn key -> Rox.get(db_ref, key) end
      end

    {:reply, handler, state}
  end

  defp persistence_path, do: Application.get_env(:aecore, :persistence)[:path]

  defp write_options, do: Application.get_env(:aecore, :persistence)[:write_options]
end<|MERGE_RESOLUTION|>--- conflicted
+++ resolved
@@ -8,11 +8,7 @@
 
   alias Rox.Batch
   alias Aecore.Chain.BlockValidation
-<<<<<<< HEAD
-=======
-  alias Aecore.Account.AccountStateTree
   alias Aecore.Chain.Block
->>>>>>> 05ca6c95
 
   @typedoc """
   To operate with a patricia merkle tree
