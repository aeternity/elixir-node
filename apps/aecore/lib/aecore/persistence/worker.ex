--- conflicted
+++ resolved
@@ -17,13 +17,8 @@
 
   ## Client side
 
-<<<<<<< HEAD
-  @spec add_block_by_hash(block :: map()) :: :ok | {:error, reason :: term()}
+  @spec add_block_by_hash(Block.t()) :: :ok | {:error, reason :: term()}
   def add_block_by_hash(%{header: header} = block) do
-=======
-  @spec write_block_by_hash(Block.t()) :: :ok | {:error, reason :: term()}
-  def write_block_by_hash(%{header: header} = block) do
->>>>>>> b9dcee9d
     hash = BlockValidation.block_header_hash(header)
     GenServer.call(__MODULE__, {:add_block_by_hash, {hash, block}})
   end
