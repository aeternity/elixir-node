--- conflicted
+++ resolved
@@ -19,12 +19,8 @@
   Those names referes to the keys into patricia_families
   map in our state
   """
-<<<<<<< HEAD
-  @type db_ref_name :: :proof | :txs | :naming | :accounts | :channels
-=======
-
-  @type db_ref_name :: :proof | :txs | :accounts | :oracles | :oracles_cache | :naming
->>>>>>> f4372be6
+
+  @type db_ref_name :: :proof | :txs | :accounts | :oracles | :oracles_cache | :naming | :channels
 
   require Logger
 
@@ -173,15 +169,10 @@
        "patricia_oracles_family" => patricia_oracles_family,
        "patricia_oracles_cache_family" => patricia_oracles_cache_family,
        "patricia_txs_family" => patricia_txs_family,
-<<<<<<< HEAD
-       "patricia_accounts_family" => patricia_accounts_family,
-       "patricia_naming_family" => patricia_naming_family,
-       "patricia_channels_family" => patricia_channels_family
-=======
        "patricia_account_family" => patricia_accounts_family,
        "patricia_naming_family" => patricia_naming_family,
-       "total_difficulty_family" => total_difficulty_family
->>>>>>> f4372be6
+       "total_difficulty_family" => total_difficulty_family,
+       "patricia_channels_family" => patricia_channels_family
      }} =
       Rox.open(persistence_path(), [create_if_missing: true, auto_create_column_families: true], [
         "blocks_family",
@@ -192,15 +183,10 @@
         "patricia_oracles_family",
         "patricia_oracles_cache_family",
         "patricia_txs_family",
-<<<<<<< HEAD
-        "patricia_accounts_family",
-        "patricia_naming_family",
-        "patricia_channels_family"
-=======
         "patricia_account_family",
         "patricia_naming_family",
-        "total_difficulty_family"
->>>>>>> f4372be6
+        "total_difficulty_family",
+        "patricia_channels_family"
       ])
 
     {:ok,
