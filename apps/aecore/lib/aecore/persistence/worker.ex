--- conflicted
+++ resolved
@@ -63,25 +63,14 @@
     GenServer.call(__MODULE__, {:get_blocks, num})
   end
 
-<<<<<<< HEAD
-  @spec get_all_blocks() ::
-  {:ok, map()} | :not_found | {:error, reason :: term()}
+  @spec get_all_blocks() :: {:ok, map()} | :not_found | {:error, reason :: term()}
   def get_all_blocks do
-=======
-  @spec get_all_blocks() :: {:ok, map()} | :not_found | {:error, reason :: term()}
-  def get_all_blocks() do
->>>>>>> b54b1342
     GenServer.call(__MODULE__, :get_all_blocks)
   end
 
   @spec get_latest_block_height_and_hash() ::
-<<<<<<< HEAD
-  {:ok, map()} | :not_found | {:error, reason :: term()}
+          {:ok, map()} | :not_found | {:error, reason :: term()}
   def get_latest_block_height_and_hash do
-=======
-          {:ok, map()} | :not_found | {:error, reason :: term()}
-  def get_latest_block_height_and_hash() do
->>>>>>> b54b1342
     GenServer.call(__MODULE__, :get_latest_block_height_and_hash)
   end
 
@@ -104,26 +93,17 @@
   end
 
   @spec get_all_accounts_chain_states() ::
-<<<<<<< HEAD
-  {:ok, chain_state :: map()} | :not_found | {:error, reason :: term()}
+          {:ok, chain_state :: map()} | :not_found | {:error, reason :: term()}
   def get_all_accounts_chain_states do
     GenServer.call(__MODULE__, :get_all_accounts_chain_states)
   end
 
+  @spec get_all_blocks_info() :: {:ok, map()} | :not_found | {:error, reason :: term()}
+  def get_all_blocks_info do
+    GenServer.call(__MODULE__, :get_all_blocks_info)
+  end
+
   def delete_all_blocks do
-=======
-          {:ok, chain_state :: map()} | :not_found | {:error, reason :: term()}
-  def get_all_accounts_chain_states() do
-    GenServer.call(__MODULE__, :get_all_accounts_chain_states)
-  end
-
-  @spec get_all_blocks_info() :: {:ok, map()} | :not_found | {:error, reason :: term()}
-  def get_all_blocks_info() do
-    GenServer.call(__MODULE__, :get_all_blocks_info)
-  end
-
-  def delete_all_blocks() do
->>>>>>> b54b1342
     GenServer.call(__MODULE__, :delete_all_blocks)
   end
 
@@ -339,10 +319,5 @@
 
   defp persistence_path, do: Application.get_env(:aecore, :persistence)[:path]
 
-<<<<<<< HEAD
   defp write_options, do: Application.get_env(:aecore, :persistence)[:write_options]
-
-=======
-  defp write_options(), do: Application.get_env(:aecore, :persistence)[:write_options]
->>>>>>> b54b1342
 end