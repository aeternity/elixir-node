defmodule Aecore.Persistence.Worker do
  @moduledoc """
  add/get blocks and chain state to/from disk using rox, the
  elixir rocksdb library - https://hexdocs.pm/rox
  """

  use GenServer

  alias Rox.Batch
  alias Aecore.Chain.BlockValidation

  @typedoc """
  To operate with a patricia merkle tree
  we do need db reference

  Those names referes to the keys into patricia_families
  map in our state
  """
<<<<<<< HEAD
  @type db_ref_name :: :proof | :txs | :accounts
=======
  @type db_ref_name :: :proof | :txs | :account | :oracles
>>>>>>> 25877946

  require Logger

  def start_link(_args) do
    GenServer.start_link(__MODULE__, %{}, name: __MODULE__)
  end

  @doc """
  Every key that it takes is a task type and
  every value is the data that we want to persist
  The purpose of this function is to write many tasks to disk once
  """
  @spec batch_write(map()) :: atom()
  def batch_write(operations) do
    GenServer.call(__MODULE__, {:batch_write, operations})
  end

  def add_block_info(%{block: block, header: header} = info) do
    hash = BlockValidation.block_header_hash(header)
    GenServer.call(__MODULE__, {:add_block_by_hash, {hash, block}})

    cleaned_info =
      info
      |> Map.delete("block")
      |> Map.delete("chain_state")

    GenServer.call(__MODULE__, {:add_block_info, {hash, cleaned_info}})
  end

  @spec add_block_by_hash(Block.t()) :: :ok | {:error, reason :: term()}
  def add_block_by_hash(%{header: header} = block) do
    hash = BlockValidation.block_header_hash(header)
    GenServer.call(__MODULE__, {:add_block_by_hash, {hash, block}})
  end

  def add_block_by_hash(block),
    do: {:error, "#{__MODULE__}: Bad block structure: #{inspect(block)}"}

  @spec get_block_by_hash(String.t()) ::
          {:ok, block :: Block.t()} | :not_found | {:error, reason :: term()}
  def get_block_by_hash(hash) when is_binary(hash) do
    GenServer.call(__MODULE__, {:get_block_by_hash, hash})
  end

  def get_block_by_hash(hash), do: {:error, "#{__MODULE__}: Bad hash value: #{inspect(hash)}"}

  @doc """
  Retrieving last 'num' blocks from db. If have less than 'num' blocks,
  then we will retrieve all blocks. The 'num' must be integer and greater
  than one
  """
  @spec get_blocks(non_neg_integer()) :: {:ok, map()} | :not_found | {:error, reason :: term()}
  def get_blocks(num) do
    GenServer.call(__MODULE__, {:get_blocks, num})
  end

  @spec get_all_blocks() :: {:ok, map()} | :not_found | {:error, reason :: term()}
  def get_all_blocks do
    GenServer.call(__MODULE__, :get_all_blocks)
  end

  @spec get_latest_block_height_and_hash() ::
          {:ok, map()} | :not_found | {:error, reason :: term()}
  def get_latest_block_height_and_hash do
    GenServer.call(__MODULE__, :get_latest_block_height_and_hash)
  end

  @spec update_latest_block_height_and_hash(binary(), non_neg_integer()) ::
          {:ok, map()} | :not_found | {:error, reason :: term()}
  def update_latest_block_height_and_hash(hash, height) do
    GenServer.call(
      __MODULE__,
      {:update_latest_block_height_and_hash, hash, height}
    )
  end

  @spec add_account_chain_state(account :: binary(), chain_state :: map()) ::
          :ok | {:error, reason :: term()}
  def add_account_chain_state(account, data) do
    GenServer.call(__MODULE__, {:add_account_chain_state, {account, data}})
  end

  @spec get_all_chainstates() ::
          {:ok, chain_state :: map()} | :not_found | {:error, reason :: term()}
  def get_all_chainstates do
    GenServer.call(__MODULE__, :get_all_chainstates)
  end

  @spec get_all_blocks_info() :: {:ok, map()} | :not_found | {:error, reason :: term()}
  def get_all_blocks_info do
    GenServer.call(__MODULE__, :get_all_blocks_info)
  end

  def delete_all_blocks do
    GenServer.call(__MODULE__, :delete_all_blocks)
  end

  def delete_chainstate do
    GenServer.call(__MODULE__, :delete_chainstate)
  end

  @doc """
  We need db put handler when we update a patricia tree
  """
  @spec db_handler_put(db_ref_name()) :: function()
  def db_handler_put(db_ref_name) do
    GenServer.call(__MODULE__, {:db_handler, {:put, db_ref_name}})
  end

  @doc """
  We need db get handler when we retrieve a hash from patricia tree
  """
  @spec db_handler_get(db_ref_name()) :: function()
  def db_handler_get(db_ref_name) do
    GenServer.call(__MODULE__, {:db_handler, {:get, db_ref_name}})
  end

  ## Server side

  def init(_) do
    ## We are ensuring that families for the blocks and chain state
    ## are created. More about them -
    ## https://github.com/facebook/rocksdb/wiki/Column-Families
    {:ok, db,
     %{
       "blocks_family" => blocks_family,
       "latest_block_info_family" => latest_block_info_family,
       "chain_state_family" => chain_state_family,
       "blocks_info_family" => blocks_info_family,
       "patricia_proof_family" => patricia_proof_family,
<<<<<<< HEAD
       "patricia_accounts_family" => patricia_accounts_family,
       "patricia_txs_family" => patricia_txs_family
=======
       "patricia_account_family" => patricia_account_family,
       "patricia_txs_family" => patricia_txs_family,
       "patricia_oracles_family" => patricia_oracles_family
>>>>>>> 25877946
     }} =
      Rox.open(persistence_path(), [create_if_missing: true, auto_create_column_families: true], [
        "blocks_family",
        "latest_block_info_family",
        "chain_state_family",
        "blocks_info_family",
        "patricia_proof_family",
<<<<<<< HEAD
        "patricia_accounts_family",
        "patricia_txs_family"
=======
        "patricia_account_family",
        "patricia_txs_family",
        "patricia_oracles_family"
>>>>>>> 25877946
      ])

    {:ok,
     %{
       db: db,
       blocks_family: blocks_family,
       latest_block_info_family: latest_block_info_family,
       chain_state_family: chain_state_family,
       blocks_info_family: blocks_info_family,
       patricia_families: %{
         proof: patricia_proof_family,
         accounts: patricia_accounts_family,
         txs: patricia_txs_family,
         test_trie: db,
         oracles: patricia_oracles_family
       }
     }}
  end

  def handle_call(
        {:batch_write, operations},
        _from,
        %{
          db: db,
          blocks_family: blocks_family,
          chain_state_family: chain_state_family,
          latest_block_info_family: latest_block_info_family,
          blocks_info_family: blocks_info_family
        } = state
      ) do
    batch =
      Enum.reduce(operations, Batch.new(), fn {type, data}, batch_acc ->
        family =
          case type do
            :chain_state -> chain_state_family
            :block -> blocks_family
            :latest_block_info -> latest_block_info_family
            :block_info -> blocks_info_family
          end

        Enum.reduce(data, batch_acc, fn {key, val}, batch_acc_ ->
          Batch.put(batch_acc_, family, to_string(key), val)
        end)
      end)

    Batch.write(batch, db)
    {:reply, :ok, state}
  end

  def handle_call(
        {:add_block_by_hash, {hash, block}},
        _from,
        %{blocks_family: blocks_family} = state
      ) do
    {:reply, Rox.put(blocks_family, hash, block, write_options()), state}
  end

  def handle_call(
        {:add_block_info, {hash, info}},
        _from,
        %{blocks_info_family: blocks_info_family} = state
      ) do
    {:reply, Rox.put(blocks_info_family, hash, info, write_options()), state}
  end

  def handle_call(
        {:add_account_chain_state, {account, chain_state}},
        _from,
        %{chain_state_family: chain_state_family} = state
      ) do
    {:reply, Rox.put(chain_state_family, account, chain_state, write_options()), state}
  end

  def handle_call({:get_block_by_hash, hash}, _from, %{blocks_family: blocks_family} = state) do
    {:reply, Rox.get(blocks_family, hash), state}
  end

  def handle_call({:get_blocks, blocks_num}, _from, state)
      when blocks_num < 1 do
    {:reply, "Blocks number must be greater than one", state}
  end

  def handle_call({:get_blocks, blocks_num}, _from, %{blocks_family: blocks_family} = state) do
    max_blocks_height = Rox.count(blocks_family)
    threshold = max_blocks_height - blocks_num

    last_blocks =
      if threshold < 0 do
        blocks_family
        |> Rox.stream()
        |> Enum.into([])
      else
        blocks_family
        |> Rox.stream()
        |> Enum.reduce([], fn {_hash, %{header: %{height: height}}} = record, acc ->
          if threshold < height do
            [record | acc]
          else
            acc
          end
        end)
      end

    {:reply, Enum.into(last_blocks, %{}), state}
  end

  def handle_call(:get_all_blocks, _from, %{blocks_family: blocks_family} = state) do
    all_blocks =
      blocks_family
      |> Rox.stream()
      |> Enum.into(%{})

    {:reply, all_blocks, state}
  end

  def handle_call(:get_all_blocks_info, _from, %{blocks_info_family: blocks_info_family} = state) do
    all_blocks_info =
      blocks_info_family
      |> Rox.stream()
      |> Enum.into(%{})

    {:reply, all_blocks_info, state}
  end

  def handle_call(:delete_all_blocks, _from, %{blocks_family: blocks_family} = state) do
    blocks_family
    |> Rox.stream()
    |> Enum.each(fn {key, _} -> Rox.delete(blocks_family, key) end)

    {:reply, :ok, state}
  end

  def handle_call(:delete_chainstate, _from, %{chain_state_family: chain_state_family} = state) do
    chain_state_family
    |> Rox.stream()
    |> Enum.each(fn {key, _} -> Rox.delete(chain_state_family, key) end)

    {:reply, :ok, state}
  end

  def handle_call(
        :get_all_chainstates,
        _from,
        %{chain_state_family: chain_state_family} = state
      ) do
    case Rox.get(chain_state_family, "chain_state") do
      {:ok, chainstate} -> {:reply, chainstate, state}
      _ -> {:reply, %{}, state}
    end
  end

  def handle_call(
        :get_latest_block_height_and_hash,
        _from,
        %{latest_block_info_family: latest_block_info_family} = state
      ) do
    hash = Rox.get(latest_block_info_family, "top_hash")
    height = Rox.get(latest_block_info_family, "top_height")

    reply =
      case hash == :not_found or height == :not_found do
        true -> :not_found
        _ -> {:ok, %{hash: elem(hash, 1), height: elem(height, 1)}}
      end

    {:reply, reply, state}
  end

  def handle_call(
        {:update_latest_block_height_and_hash, hash, height},
        _from,
        %{latest_block_info_family: latest_block_info_family} = state
      ) do
    :ok = Rox.put(latest_block_info_family, "top_hash", hash, write_options())

    :ok = Rox.put(latest_block_info_family, "top_height", height, write_options())

    {:reply, :ok, state}
  end

  def handle_call({:db_handler, {type, db_ref_name}}, _from, state) when is_atom(db_ref_name) do
    db_ref = state.patricia_families[db_ref_name]

    handler =
      case type do
        :put ->
          fn key, val -> Rox.put(db_ref, key, val) end

        :get ->
          fn key -> Rox.get(db_ref, key) end
      end

    {:reply, handler, state}
  end

  defp persistence_path, do: Application.get_env(:aecore, :persistence)[:path]

  defp write_options, do: Application.get_env(:aecore, :persistence)[:write_options]
end<|MERGE_RESOLUTION|>--- conflicted
+++ resolved
@@ -16,11 +16,8 @@
   Those names referes to the keys into patricia_families
   map in our state
   """
-<<<<<<< HEAD
-  @type db_ref_name :: :proof | :txs | :accounts
-=======
-  @type db_ref_name :: :proof | :txs | :account | :oracles
->>>>>>> 25877946
+
+  @type db_ref_name :: :proof | :txs | :accounts | :oracles
 
   require Logger
 
@@ -151,14 +148,9 @@
        "chain_state_family" => chain_state_family,
        "blocks_info_family" => blocks_info_family,
        "patricia_proof_family" => patricia_proof_family,
-<<<<<<< HEAD
        "patricia_accounts_family" => patricia_accounts_family,
-       "patricia_txs_family" => patricia_txs_family
-=======
-       "patricia_account_family" => patricia_account_family,
        "patricia_txs_family" => patricia_txs_family,
        "patricia_oracles_family" => patricia_oracles_family
->>>>>>> 25877946
      }} =
       Rox.open(persistence_path(), [create_if_missing: true, auto_create_column_families: true], [
         "blocks_family",
@@ -166,14 +158,9 @@
         "chain_state_family",
         "blocks_info_family",
         "patricia_proof_family",
-<<<<<<< HEAD
         "patricia_accounts_family",
-        "patricia_txs_family"
-=======
-        "patricia_account_family",
         "patricia_txs_family",
         "patricia_oracles_family"
->>>>>>> 25877946
       ])
 
     {:ok,
