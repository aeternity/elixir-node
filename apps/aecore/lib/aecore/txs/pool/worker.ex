defmodule Aecore.Txs.Pool.Worker do
  @moduledoc """
  Module for working with the transaction pool.
  The pool itself is a map with an empty initial state.
  """

  use GenServer

  alias Aecore.Structures.SignedTx
  alias Aecore.Structures.Block
  alias Aecore.Structures.SpendTx
  alias Aecore.Structures.OracleRegistrationTxData
  alias Aecore.Structures.OracleQueryTxData
  alias Aecore.Structures.OracleResponseTxData
  alias Aecore.Structures.OracleExtendTxData
  alias Aecore.Chain.BlockValidation
  alias Aecore.Peers.Worker, as: Peers
  alias Aecore.Chain.Worker, as: Chain
  alias Aehttpserver.Web.Notify

  require Logger

  def start_link(_args) do
    GenServer.start_link(__MODULE__, %{}, name: __MODULE__)
  end

  def init(initial_pool) do
    {:ok, initial_pool}
  end

  @spec add_transaction(SignedTx.t()) :: :ok | :error
  def add_transaction(tx) do
    GenServer.call(__MODULE__, {:add_transaction, tx})
  end

  @spec remove_transaction(SignedTx.t()) :: :ok
  def remove_transaction(tx) do
    GenServer.call(__MODULE__, {:remove_transaction, tx})
  end

  @spec get_pool() :: map()
  def get_pool() do
    GenServer.call(__MODULE__, :get_pool)
  end

  @spec get_and_empty_pool() :: map()
  def get_and_empty_pool() do
    GenServer.call(__MODULE__, :get_and_empty_pool)
  end

  @spec get_txs_for_address(String.t()) :: list()
  def get_txs_for_address(address) do
    GenServer.call(__MODULE__, {:get_txs_for_address, address})
  end

  ## Server side

  def handle_call({:get_txs_for_address, address}, _from, state) do
    txs_list = split_blocks(Chain.longest_blocks_chain(), address, [])
    {:reply, txs_list, state}
  end

  def handle_call({:add_transaction, tx}, _from, tx_pool) do
<<<<<<< HEAD
=======
    tx_size_bytes = get_tx_size_bytes(tx)

    is_minimum_fee_met =
      tx.data.fee >=
        Float.floor(
          tx_size_bytes / Application.get_env(:aecore, :tx_data)[:pool_fee_bytes_per_token]
        )

>>>>>>> 6b69e477
    cond do
      !SignedTx.is_valid?(tx) ->
        Logger.error("Invalid transaction")
        {:reply, :error, tx_pool}

<<<<<<< HEAD
      !is_minimum_fee_met?(tx, :pool) ->
=======
      !is_minimum_fee_met ->
>>>>>>> 6b69e477
        Logger.error("Fee is too low")
        {:reply, :error, tx_pool}

      true ->
        updated_pool = Map.put_new(tx_pool, SignedTx.hash_tx(tx), tx)

        if tx_pool == updated_pool do
          Logger.info("Transaction is already in pool")
        else
          # Broadcasting notifications for new transaction in a pool(per account and every)
          if match?(%SpendTx{}, tx.data) do
            Notify.broadcast_new_transaction_in_the_pool(tx)
          end

          # Peers.broadcast_tx(tx)
        end

        {:reply, :ok, updated_pool}
    end
  end

  def handle_call({:remove_transaction, tx}, _from, tx_pool) do
    {_, updated_pool} = Map.pop(tx_pool, SignedTx.hash_tx(tx))
    {:reply, :ok, updated_pool}
  end

  def handle_call(:get_pool, _from, tx_pool) do
    {:reply, tx_pool, tx_pool}
  end

  def handle_call(:get_and_empty_pool, _from, tx_pool) do
    {:reply, tx_pool, %{}}
  end

  @doc """
  A function that adds a merkle proof for every single transaction
  """

  @spec add_proof_to_txs(list()) :: list()
  def add_proof_to_txs(user_txs) do
    for tx <- user_txs do
      block = Chain.get_block(tx.block_hash)
      tree = BlockValidation.build_merkle_tree(block.txs)

      key =
        tx
        |> Map.delete(:txs_hash)
        |> Map.delete(:block_hash)
        |> Map.delete(:block_height)
        |> Map.delete(:signature)
        |> SpendTx.new()
        |> :erlang.term_to_binary()

      merkle_proof = :gb_merkle_trees.merkle_proof(key, tree)
      Map.put_new(tx, :proof, merkle_proof)
    end
  end

  @spec get_tx_size_bytes(SignedTx.t()) :: integer()
  def get_tx_size_bytes(tx) do
    tx |> :erlang.term_to_binary() |> :erlang.byte_size()
  end

  @spec is_minimum_fee_met?(SignedTx.t(), :miner | :pool | :validation, integer()) :: boolean()
  def is_minimum_fee_met?(tx, identifier, block_height \\ nil) do
    case tx.data do
      %SpendTx{} ->
        SpendTx.is_minimum_fee_met?(tx, identifier)

      %OracleRegistrationTxData{} ->
        OracleRegistrationTxData.is_minimum_fee_met?(tx, block_height)

      %OracleQueryTxData{} ->
        OracleQueryTxData.is_minimum_fee_met?(tx, block_height)

      %OracleResponseTxData{} ->
        OracleResponseTxData.is_minimum_fee_met?(tx)

      %OracleExtendTxData{} ->
        tx.data.fee >= OracleExtendTxData.calculate_minimum_fee(tx.data.ttl)
    end
  end

  ## Private functions

  @spec split_blocks(list(Block.t()), String.t(), list()) :: list()
  defp split_blocks([block | blocks], address, txs) do
    user_txs = check_address_tx(block.txs, address, txs)

    if user_txs == [] do
      split_blocks(blocks, address, txs)
    else
      new_txs =
        for block_user_txs <- user_txs do
          block_user_txs
          |> Map.put_new(:txs_hash, block.header.txs_hash)
<<<<<<< HEAD
          |> Map.put_new(
            :block_hash,
            BlockValidation.block_header_hash(block.header)
          )
=======
          |> Map.put_new(:block_hash, BlockValidation.block_header_hash(block.header))
>>>>>>> 6b69e477
          |> Map.put_new(:block_height, block.header.height)
        end

      split_blocks(blocks, address, new_txs)
    end
  end

  defp split_blocks([], _address, txs) do
    txs
  end

  @spec check_address_tx(list(SignedTx.t()), String.t(), list()) :: list()
  defp check_address_tx([tx | txs], address, user_txs) do
    user_txs =
      if tx.data.from_acc == address or tx.data.to_acc == address do
        [
          Map.from_struct(tx.data)
          |> Map.put_new(:signature, tx.signature)
          | user_txs
        ]
      else
        []
      end

    check_address_tx(txs, address, user_txs)
  end

  defp check_address_tx([], _address, user_txs) do
    user_txs
  end
end<|MERGE_RESOLUTION|>--- conflicted
+++ resolved
@@ -61,27 +61,12 @@
   end
 
   def handle_call({:add_transaction, tx}, _from, tx_pool) do
-<<<<<<< HEAD
-=======
-    tx_size_bytes = get_tx_size_bytes(tx)
-
-    is_minimum_fee_met =
-      tx.data.fee >=
-        Float.floor(
-          tx_size_bytes / Application.get_env(:aecore, :tx_data)[:pool_fee_bytes_per_token]
-        )
-
->>>>>>> 6b69e477
     cond do
       !SignedTx.is_valid?(tx) ->
         Logger.error("Invalid transaction")
         {:reply, :error, tx_pool}
 
-<<<<<<< HEAD
       !is_minimum_fee_met?(tx, :pool) ->
-=======
-      !is_minimum_fee_met ->
->>>>>>> 6b69e477
         Logger.error("Fee is too low")
         {:reply, :error, tx_pool}
 
@@ -147,7 +132,7 @@
 
   @spec is_minimum_fee_met?(SignedTx.t(), :miner | :pool | :validation, integer()) :: boolean()
   def is_minimum_fee_met?(tx, identifier, block_height \\ nil) do
-    case tx.data do
+    case tx.data.payload do
       %SpendTx{} ->
         SpendTx.is_minimum_fee_met?(tx, identifier)
 
@@ -161,7 +146,7 @@
         OracleResponseTxData.is_minimum_fee_met?(tx)
 
       %OracleExtendTxData{} ->
-        tx.data.fee >= OracleExtendTxData.calculate_minimum_fee(tx.data.ttl)
+        tx.data.fee >= OracleExtendTxData.calculate_minimum_fee(tx.data.payload.ttl)
     end
   end
 
@@ -178,14 +163,7 @@
         for block_user_txs <- user_txs do
           block_user_txs
           |> Map.put_new(:txs_hash, block.header.txs_hash)
-<<<<<<< HEAD
-          |> Map.put_new(
-            :block_hash,
-            BlockValidation.block_header_hash(block.header)
-          )
-=======
           |> Map.put_new(:block_hash, BlockValidation.block_header_hash(block.header))
->>>>>>> 6b69e477
           |> Map.put_new(:block_height, block.header.height)
         end
 
