--- conflicted
+++ resolved
@@ -117,13 +117,8 @@
         |> DataTx.init(tx.payload, tx.sender, tx.fee, tx.nonce)
         |> Serialization.pack_binary()
 
-<<<<<<< HEAD
-      key = Hash.hash(key)
-      merkle_proof = :gb_merkle_trees.merkle_proof(key, tree)
-=======
-      hashed_key = :crypto.hash(:sha256, key)
+      hashed_key = Hash.hash(key)
       merkle_proof = :gb_merkle_trees.merkle_proof(hashed_key, tree)
->>>>>>> d863ecba
       Map.put_new(tx, :proof, merkle_proof)
     end
   end
