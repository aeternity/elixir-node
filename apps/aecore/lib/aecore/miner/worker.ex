--- conflicted
+++ resolved
@@ -8,14 +8,11 @@
   alias Aecore.Block.Headers
   alias Aecore.Block.Blocks
   alias Aecore.Pow.Hashcash
-<<<<<<< HEAD
   alias Aecore.Keys.Worker, as: Keys
   alias Aecore.Structures.TxData
   alias Aecore.Structures.SignedTx
-=======
+  alias Aecore.Chain.ChainState
   alias Aecore.Txs.Pool.Worker, as: Pool
->>>>>>> 11f633c6
-  alias Aecore.Chain.ChainState
 
   @coinbase_transaction_value 100
 
@@ -106,14 +103,6 @@
   @spec mine_next_block() :: :ok
   defp mine_next_block() do
     chain_state = Chain.chain_state()
-<<<<<<< HEAD
-    #validate latest block if the chain has more than the genesis block
-    latest_block = if(length(chain) == 1) do
-      [latest_block | _] = chain
-      latest_block
-    else
-      [latest_block, previous_block | _] = chain
-=======
 
     txs_list = Map.values(Pool.get_and_empty_pool())
 
@@ -121,12 +110,10 @@
     {latest_block, previous_block} = Chain.get_prior_blocks_for_validity_check()
 
     if(!(previous_block == nil)) do
->>>>>>> 11f633c6
       BlockValidation.validate_block!(latest_block, previous_block, chain_state)
     end
 
-<<<<<<< HEAD
-    valid_txs = BlockValidation.filter_invalid_transactions(txs)
+    valid_txs = BlockValidation.filter_invalid_transactions(txs_list)
     {_, pubkey} = Keys.pubkey()
     valid_txs = [get_coinbase_transaction(pubkey) | valid_txs]
     root_hash = BlockValidation.calculate_root_hash(valid_txs)
@@ -134,13 +121,6 @@
     new_block_state = ChainState.calculate_block_state(valid_txs)
     new_chain_state =
       ChainState.calculate_chain_state(new_block_state, chain_state)
-=======
-    valid_txs = BlockValidation.filter_invalid_transactions(txs_list)
-    root_hash = BlockValidation.calculate_root_hash(valid_txs)
-
-    new_block_state = ChainState.calculate_block_state(valid_txs)
-    new_chain_state = ChainState.calculate_chain_state(new_block_state, chain_state)
->>>>>>> 11f633c6
     chain_state_hash = ChainState.calculate_chain_state_hash(new_chain_state)
 
     latest_block_hash = BlockValidation.block_header_hash(latest_block.header)
