defmodule Aecore.Miner.Worker do
  @moduledoc """
  Handle the mining process.
  inspiration : https://github.com/aeternity/epoch/blob/master/apps/aecore/src/aec_conductor.erl
  """

  use GenServer

  alias Aecore.Chain.Worker, as: Chain
  alias Aecore.Chain.BlockValidation
  alias Aecore.Chain.Target
  alias Aecore.Chain.Header
  alias Aecore.Chain.Block
  alias Aecore.Pow.Cuckoo
  alias Aecore.Oracle.Oracle
  alias Aecore.Chain.Chainstate
  alias Aecore.Tx.Pool.Worker, as: Pool
<<<<<<< HEAD
  alias Aecore.Keys.Wallet
  alias Aecore.Account.Account
=======
  alias Aecore.Peers.Worker, as: Peers
  alias Aecore.Wallet.Worker, as: Wallet
>>>>>>> 48fb420d

  require Logger

  @mersenne_prime 2_147_483_647
  @coinbase_transaction_amount 100

  def start_link(_args) do
    GenServer.start_link(
      __MODULE__,
      %{miner_state: :idle, nonce: 0, job: {}, block_candidate: nil},
      name: __MODULE__
    )
  end

  def stop(reason) do
    GenServer.stop(__MODULE__, reason)
  end

  def child_spec(arg) do
    %{
      id: __MODULE__,
      start: {__MODULE__, :start_link, [arg]},
      restart: :permanent,
      shutdown: 5000,
      type: :worker
    }
  end

  def init(state) do
    if Application.get_env(:aecore, :miner)[:resumed_by_default] do
      {:ok, state, 0}
    else
      {:ok, state}
    end
  end

  @spec resume() :: :ok
  def resume do
    GenServer.call(__MODULE__, {:mining, :start})
  end

  @spec suspend() :: :ok
  def suspend, do: GenServer.call(__MODULE__, {:mining, :stop})

  @spec get_state() :: :running | :idle
  def get_state, do: GenServer.call(__MODULE__, :get_state)

  ## Mine single block and add it to the chain - Sync
  @spec mine_sync_block_to_chain() :: Block.t() | error :: term()
  def mine_sync_block_to_chain do
    cblock = candidate()

    case mine_sync_block(cblock) do
      {:ok, new_block} -> Chain.add_block(new_block)
      {:error, _} = error -> error
    end
  end

  ## Mine single block without adding it to the chain - Sync
  @spec mine_sync_block(Block.t()) :: {:ok, Block.t()} | {:error, reason :: atom()}
  def mine_sync_block(%Block{} = cblock) do
    if GenServer.call(__MODULE__, :get_state) == :idle do
      mine_sync_block(Cuckoo.generate(cblock.header), cblock)
    else
      {:error, :miner_is_busy}
    end
  end

  defp mine_sync_block({:error, :no_solution}, %Block{} = cblock) do
    cheader = %{cblock.header | nonce: next_nonce(cblock.header.nonce)}
    cblock = %{cblock | header: cheader}
    mine_sync_block(Cuckoo.generate(cheader), cblock)
  end

  defp mine_sync_block(%Header{} = mined_header, cblock) do
    {:ok, %{cblock | header: mined_header}}
  end

  ## Server side

  def handle_call({:mining, :stop}, _from, state) do
    {:reply, :ok, mining(%{state | miner_state: :idle, block_candidate: nil})}
  end

  def handle_call({:mining, :start}, _from, state) do
    {:reply, :ok, mining(%{state | miner_state: :running})}
  end

  def handle_call({:mining, {:start, :single_async_to_chain}}, _from, state) do
    {:reply, :ok, mining(%{state | miner_state: :running})}
  end

  def handle_call(:get_state, _from, state) do
    {:reply, state.miner_state, state}
  end

  def handle_call(any, _from, state) do
    Logger.info("#{__MODULE__}: handle call any: #{inspect(any)}")
    {:reply, :ok, state}
  end

  def handle_cast(any, state) do
    Logger.info("#{__MODULE__}: handle cast any: #{inspect(any)}")
    {:noreply, state}
  end

  def handle_info({:worker_reply, pid, result}, state) do
    {:noreply, handle_worker_reply(pid, result, state)}
  end

  def handle_info({:DOWN, _ref, :process, _pid, :normal}, state) do
    {:noreply, state}
  end

  def handle_info(:timeout, state) do
    Logger.info("#{__MODULE__}: Mining was resumed by default")
    {:noreply, mining(%{state | miner_state: :running, block_candidate: candidate()})}
  end

  def handle_info(any, state) do
    Logger.info("#{__MODULE__}: handle info any: #{inspect(any)}")
    {:noreply, state}
  end

  ## Private

  defp mining(%{miner_state: :running, job: job} = state)
       when job != {} do
    Logger.error("#{__MODULE__}: Miner is still working")
    state
  end

  defp mining(%{miner_state: :running, block_candidate: nil} = state) do
    mining(%{state | block_candidate: candidate()})
  end

  defp mining(%{miner_state: :running, block_candidate: cblock} = state) do
    nonce = next_nonce(cblock.header.nonce)

    cblock =
      case rem(nonce, Application.get_env(:aecore, :pow)[:new_candidate_nonce_count]) do
        0 -> candidate()
        _ -> cblock
      end

    cheader = %{cblock.header | nonce: nonce}
    cblock_with_header = %{cblock | header: cheader}
    work = fn -> Cuckoo.generate(cheader) end
    start_worker(work, %{state | block_candidate: cblock_with_header})
  end

  defp mining(%{miner_state: :idle, job: []} = state), do: state
  defp mining(%{miner_state: :idle} = state), do: stop_worker(state)

  defp start_worker(work, state) do
    server = self()

    {pid, ref} =
      spawn_monitor(fn ->
        send(server, {:worker_reply, self(), work.()})
        :ok
      end)

    %{state | job: {pid, ref}}
  end

  defp stop_worker(%{job: {}} = state), do: state

  defp stop_worker(%{job: job} = state) do
    %{state | job: cleanup_after_worker(job)}
  end

  defp cleanup_after_worker({pid, ref}) do
    Process.demonitor(ref, [:flush])
    Process.exit(pid, :shutdown)
    {}
  end

  defp handle_worker_reply(_pid, reply, %{job: job} = state) do
    worker_reply(reply, %{state | job: cleanup_after_worker(job)})
  end

  defp worker_reply({:error, :no_solution}, state), do: mining(state)

  defp worker_reply(%{} = miner_header, %{block_candidate: cblock} = state) do
    Logger.info(fn -> "#{__MODULE__}: Mined block ##{cblock.header.height},
        difficulty target #{cblock.header.target},
        nonce #{cblock.header.nonce}" end)

    cblock = %{cblock | header: miner_header}
    Chain.add_block(cblock)
    mining(%{state | block_candidate: nil})
  end

  @spec candidate() :: Block.t()
  def candidate do
    top_block = Chain.top_block()
    top_block_hash = BlockValidation.block_header_hash(top_block.header)
    {:ok, chain_state} = Chain.chain_state(top_block_hash)

    candidate_height = top_block.header.height + 1

    blocks_for_target_calculation =
      Chain.get_blocks(top_block_hash, Target.get_number_of_blocks())

    timestamp = System.system_time(:milliseconds)

    target = Target.calculate_next_target(timestamp, blocks_for_target_calculation)

    txs_list = get_pool_values()
    ordered_txs_list = Enum.sort(txs_list, fn tx1, tx2 -> tx1.data.nonce < tx2.data.nonce end)

    valid_txs_by_chainstate =
      Chainstate.get_valid_txs(ordered_txs_list, chain_state, candidate_height)

    valid_txs_by_fee =
      filter_transactions_by_fee_and_ttl(valid_txs_by_chainstate, candidate_height)

    miner_pubkey = Wallet.get_public_key()

    create_block(top_block, chain_state, target, valid_txs_by_fee, timestamp, miner_pubkey)
  end

  def calculate_total_fees(txs) do
    List.foldl(txs, 0, fn tx, acc ->
      acc + tx.data.fee
    end)
  end

  ## Internal

  defp get_pool_values do
    pool_values = Map.values(Pool.get_pool())
    max_txs_for_block = Application.get_env(:aecore, :tx_data)[:max_txs_per_block]

    if length(pool_values) < max_txs_for_block do
      pool_values
    else
      Enum.slice(pool_values, 0..(max_txs_for_block - 1))
    end
  end

  defp filter_transactions_by_fee_and_ttl(txs, block_height) do
    Enum.filter(txs, fn tx ->
      Pool.is_minimum_fee_met?(tx, :miner, block_height) &&
        Oracle.tx_ttl_is_valid?(tx, block_height)
    end)
  end

  defp create_block(top_block, chain_state, target, valid_txs, timestamp, miner_pubkey) do
    txs_hash = BlockValidation.calculate_txs_hash(valid_txs)

    {:ok, new_chain_state} =
      Chainstate.calculate_and_validate_chain_state(
        valid_txs,
        chain_state,
        top_block.header.height + 1,
        miner_pubkey
      )

    root_hash = Chainstate.calculate_root_hash(new_chain_state)
    top_block_hash = BlockValidation.block_header_hash(top_block.header)

    # start from nonce 0, will be incremented in mining
    unmined_header =
      Header.create(
        top_block.header.height + 1,
        top_block_hash,
        txs_hash,
        root_hash,
        target,
        0,
        timestamp,
        miner_pubkey,
        Block.current_block_version()
      )

    %Block{header: unmined_header, txs: valid_txs}
  end

  def coinbase_transaction_amount, do: @coinbase_transaction_amount

  def next_nonce(@mersenne_prime), do: 0
  def next_nonce(nonce), do: nonce + 1
end<|MERGE_RESOLUTION|>--- conflicted
+++ resolved
@@ -15,13 +15,7 @@
   alias Aecore.Oracle.Oracle
   alias Aecore.Chain.Chainstate
   alias Aecore.Tx.Pool.Worker, as: Pool
-<<<<<<< HEAD
   alias Aecore.Keys.Wallet
-  alias Aecore.Account.Account
-=======
-  alias Aecore.Peers.Worker, as: Peers
-  alias Aecore.Wallet.Worker, as: Wallet
->>>>>>> 48fb420d
 
   require Logger
 
