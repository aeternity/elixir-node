defmodule Aecore.Miner.Worker do
  @moduledoc """
  Handles the mining process.
  inspiration : https://github.com/aeternity/epoch/blob/master/apps/aecore/src/aec_conductor.erl
  """

  use GenServer

  alias Aecore.Chain.{
    MicroBlock,
    MicroHeader,
    KeyBlock,
    KeyHeader,
    BlockValidation,
    Chainstate,
    Target,
    Identifier
  }

  alias Aecore.Chain.Worker, as: Chain
  alias Aecore.Contract.{CallStateTree, Contract}
  alias Aecore.Contract.Tx.{ContractCreateTx, ContractCallTx}
  alias Aecore.Governance.GovernanceConstants
  alias Aecore.Keys
  alias Aecore.Oracle.Oracle
  alias Aecore.Pow.Pow
  alias Aecore.Tx.Pool.Worker, as: Pool
  alias Aecore.Tx.{DataTx, SignedTx}
  alias Aecore.Util.Header
  alias Aeutil.Environment

  require Logger

  @mersenne_prime 2_147_483_647

  @minimum_distance_from_key_block 1

  @spec start_link(any()) :: :ignore | {:error, any()} | {:ok, pid()}
  def start_link(_args) do
    :ok = Application.ensure_started(:erlexec)

    GenServer.start_link(
      __MODULE__,
      %{miner_state: :idle, nonce: 0, job: {}, block_candidate: nil},
      name: __MODULE__
    )
  end

  def stop(reason) do
    GenServer.stop(__MODULE__, reason)
  end

  def child_spec(arg) do
    %{
      id: __MODULE__,
      start: {__MODULE__, :start_link, [arg]},
      restart: :permanent,
      shutdown: 5000,
      type: :worker
    }
  end

  def init(state) do
    if Application.get_env(:aecore, :miner)[:resumed_by_default] do
      {:ok, state, 0}
    else
      {:ok, state}
    end
  end

  @spec resume() :: :ok
  def resume do
    GenServer.call(__MODULE__, {:mining, :start})
  end

  @spec suspend() :: :ok
  def suspend, do: GenServer.call(__MODULE__, {:mining, :stop})

  @spec get_state() :: :running | :idle
  def get_state, do: GenServer.call(__MODULE__, :get_state)

  # Mine single block and add it to the chain - Sync
  @spec mine_sync_block_to_chain() :: KeyBlock.t() | error :: term()
  def mine_sync_block_to_chain do
    cblock = candidate()
    loop_micro_block = false

    case mine_sync_block(cblock) do
      {:ok, new_block} -> Chain.add_block(new_block, loop_micro_block)
      {:error, _} = error -> error
    end
  end

  # Mine single block without adding it to the chain - Sync
  @spec mine_sync_block(KeyBlock.t()) :: {:ok, KeyBlock.t()} | {:error, reason :: atom()}
  def mine_sync_block(%KeyBlock{header: %KeyHeader{} = header} = cblock) do
    cond do
      GenServer.call(__MODULE__, :get_state) != :idle ->
        {:error, :miner_is_busy}

      (pow = Pow.generate(header)) != {:error, :miner_was_stopped} ->
        mine_sync_block(pow, cblock)

      true ->
        # When the miner crashed on the first run we can be sure that this is not a random crash
        {:error, :miner_crashed}
    end
  end

  defp mine_sync_block(
         {:error, :no_solution},
         %KeyBlock{header: %KeyHeader{nonce: nonce} = header} = cblock
       ) do
    cheader = %{header | nonce: next_nonce(nonce)}
    cblock = %{cblock | header: cheader}
    mine_sync_block(Pow.generate(cheader), cblock)
  end

  defp mine_sync_block(
         {:error, :miner_was_stopped},
         %KeyBlock{header: %KeyHeader{} = cheader} = cblock
       ) do
    case Pow.generate(cheader) do
      {:error, :miner_was_stopped} ->
        {:error, :miner_crashed}

      pow ->
        mine_sync_block(pow, cblock)
    end
  end

  defp mine_sync_block({:ok, %KeyHeader{} = mined_header}, cblock) do
    {:ok, %{cblock | header: mined_header}}
  end

  # Server side

  def handle_call({:mining, :stop}, _from, state) do
    Logger.info("#{__MODULE__}: stopping miner")
    {:reply, :ok, mining(%{state | miner_state: :idle, block_candidate: nil})}
  end

  def handle_call({:mining, :start}, _from, state) do
    Logger.info("#{__MODULE__}: starting miner")
    {:reply, :ok, mining(%{state | miner_state: :running})}
  end

  def handle_call({:mining, {:start, :single_async_to_chain}}, _from, state) do
    {:reply, :ok, mining(%{state | miner_state: :running})}
  end

  def handle_call(:get_state, _from, state) do
    {:reply, state.miner_state, state}
  end

  def handle_call(any, _from, state) do
    Logger.info("#{__MODULE__}: handle call any: #{inspect(any)}")
    {:reply, :ok, state}
  end

  def handle_cast(any, state) do
    Logger.info("#{__MODULE__}: handle cast any: #{inspect(any)}")
    {:noreply, state}
  end

  def handle_info({:worker_reply, pid, result}, state) do
    {:noreply, handle_worker_reply(pid, result, state)}
  end

  def handle_info({:DOWN, _ref, :process, _pid, :normal}, state) do
    {:noreply, state}
  end

  def handle_info(:timeout, state) do
    Logger.info("#{__MODULE__}: Mining was resumed by default")
    {:noreply, mining(%{state | miner_state: :running, block_candidate: candidate()})}
  end

  def handle_info(any, state) do
    Logger.info("#{__MODULE__}: handle info any: #{inspect(any)}")
    {:noreply, state}
  end

  # Private

  defp mining(%{miner_state: :running, job: job} = state)
       when job != {} do
    Logger.error("#{__MODULE__}: Miner is still working")
    state
  end

  defp mining(%{miner_state: :running, block_candidate: nil} = state) do
    mining(%{state | block_candidate: candidate()})
  end

  defp mining(%{miner_state: :running, block_candidate: cblock} = state) do
    nonce = next_nonce(cblock.header.nonce)

    cblock =
      case rem(nonce, new_candidate_nonce_count()) do
        0 -> candidate()
        _ -> cblock
      end

    cheader = %{cblock.header | nonce: nonce}
    cblock_with_header = %{cblock | header: cheader}
    work = fn -> Pow.generate(cheader) end
    start_worker(work, %{state | block_candidate: cblock_with_header})
  end

  defp mining(%{miner_state: :idle, job: []} = state), do: state
  defp mining(%{miner_state: :idle} = state), do: stop_worker(state)

  defp start_worker(work, state) do
    server = self()

    {pid, ref} =
      spawn_monitor(fn ->
        send(server, {:worker_reply, self(), work.()})
        :ok
      end)

    %{state | job: {pid, ref}}
  end

  defp stop_worker(%{job: {}} = state), do: state

  defp stop_worker(%{job: job} = state) do
    %{state | job: cleanup_after_worker(job)}
  end

  defp cleanup_after_worker({pid, ref}) do
    Process.demonitor(ref, [:flush])
    Process.exit(pid, :shutdown)
    {}
  end

  defp handle_worker_reply(_pid, reply, %{job: job} = state) do
    worker_reply(reply, %{state | job: cleanup_after_worker(job)})
  end

  defp worker_reply({:error, :no_solution}, state), do: mining(state |> Map.delete(:retries))

  defp worker_reply({:error, :miner_was_stopped}, %{block_candidate: nil} = state) do
    throw({:error, "Miner crashed, #{inspect(state)}"})
  end

  defp worker_reply({:error, :miner_was_stopped}, %{retries: 10} = state) do
    throw({:error, "Miner crashed, #{inspect(state)}"})
  end

  defp worker_reply({:error, :miner_was_stopped}, %{block_candidate: block} = state) do
    cblock = %KeyBlock{
      block
      | header: %KeyHeader{block.header | nonce: prev_nonce(block.header.nonce)}
    }

    retries = if Map.has_key?(state, :retries), do: state.retries + 1, else: 1
    nstate = Map.put(state, :retries, retries)

    mining(%{nstate | block_candidate: cblock})
  end

  defp worker_reply({:ok, %KeyHeader{} = miner_header}, %{block_candidate: cblock} = state) do
    Logger.info(fn -> "#{__MODULE__}: Mined block ##{cblock.header.height},
        difficulty target #{cblock.header.target},
        nonce #{cblock.header.nonce}" end)

    cblock = %{cblock | header: miner_header}
    loop_micro_blocks = true
    Chain.add_block(cblock, loop_micro_blocks)
    mining(%{state | block_candidate: nil})
  end

  @spec candidate() :: KeyBlock.t()
  def candidate do
    top_block = Chain.top_block()

    top_block_hash = Header.hash(top_block.header)
    top_key_block_hash = Header.top_key_block_hash(top_block.header)
    {:ok, chain_state} = Chain.chain_state(top_block_hash)

    blocks_for_target_calculation =
      Chain.get_key_blocks(
        top_key_block_hash,
        GovernanceConstants.number_of_blocks_for_target_recalculation()
      )

    timestamp = System.system_time(:milliseconds)

    target = Target.calculate_next_target(timestamp, blocks_for_target_calculation)

    {miner_pubkey, _} = Keys.keypair(:sign)

    create_block(
      top_block,
      chain_state,
      target,
      timestamp,
      miner_pubkey,
      miner_pubkey
    )
  end

  @spec generate_and_add_micro_block(
<<<<<<< HEAD
          non_neg_integer(),
=======
          Chainstate.t(),
>>>>>>> 4957b5ba
          binary(),
          binary(),
          Chainstate.t(),
          non_neg_integer(),
          boolean()
        ) :: :ok | {:error, String.t()}
  def generate_and_add_micro_block(
<<<<<<< HEAD
        candidate_height,
=======
        chain_state,
>>>>>>> 4957b5ba
        prev_hash,
        prev_key_hash,
        chain_state,
        previous_time,
        loop_micro_blocks
      ) do
    minimum_distance =
      if prev_hash == prev_key_hash do
        @minimum_distance_from_key_block
      else
        GovernanceConstants.micro_block_distance()
      end

    :timer.sleep(minimum_distance)
    txs_list = get_pool_values()
    ordered_txs_list = Enum.sort(txs_list, fn tx1, tx2 -> tx1.data.nonce < tx2.data.nonce end)

<<<<<<< HEAD
=======
    candidate_height = Chain.top_height()

>>>>>>> 4957b5ba
    valid_txs_by_chainstate =
      Chainstate.get_valid_txs(ordered_txs_list, chain_state, candidate_height)

    valid_txs_by_fee =
      filter_transactions_by_fee_and_ttl(valid_txs_by_chainstate, chain_state, candidate_height)

    txs_hash = BlockValidation.calculate_txs_hash(valid_txs_by_fee)

    # Only need the block txs for chainstate calculation
    {:ok, new_chain_state} =
      Chainstate.calculate_and_validate_chain_state(
        %MicroBlock{txs: valid_txs_by_fee},
        chain_state,
        candidate_height
      )

    root_hash = Chainstate.calculate_root_hash(new_chain_state)
    current_time = System.system_time(:milliseconds)

    # if the previous block is a key block - the time should just be higher,
    # if it's a micro block - atleast 3 seconds higher

    time = max(current_time, previous_time + minimum_distance)

    header = %MicroHeader{
      height: candidate_height,
      pof_hash: nil,
      prev_hash: prev_hash,
      prev_key_hash: prev_key_hash,
      txs_hash: txs_hash,
      root_hash: root_hash,
      time: time,
      version: GovernanceConstants.protocol_version(),
      signature: <<0::512>>
    }

    signature = header |> MicroHeader.encode_to_binary() |> Keys.sign()

    header_with_signature = %{header | signature: signature}

    block = %MicroBlock{header: header_with_signature, txs: valid_txs_by_fee}

    # :timer.sleep(minimum_distance)

    Chain.add_block(block, loop_micro_blocks)
  end

  @spec calculate_miner_reward(list(SignedTx.t()), Chainstate.t()) :: non_neg_integer()
  def calculate_miner_reward(txs, chainstate) do
    List.foldl(txs, 0, fn %SignedTx{
                            data: %DataTx{
                              payload: payload,
                              fee: fee,
                              nonce: nonce,
                              senders: senders
                            }
                          },
                          accumulated_miner_reward ->
      main_sender = List.first(senders)

      gas_used =
        case payload do
          %ContractCreateTx{gas_price: gas_price} ->
            contract_id = Contract.create_contract_id(main_sender.value, nonce)

            call_gas_used =
              CallStateTree.get_call_gas_used(
                chainstate.calls,
                contract_id,
                main_sender.value,
                nonce
              )

            call_gas_used * gas_price

          %ContractCallTx{contract: %Identifier{value: contract_id}, gas_price: gas_price} ->
            call_gas_used =
              CallStateTree.get_call_gas_used(
                chainstate.calls,
                contract_id,
                main_sender.value,
                nonce
              )

            call_gas_used * gas_price

          _ ->
            0
        end

      accumulated_miner_reward + fee + gas_used
    end)
  end

  # Internal

  defp get_pool_values do
    pool_values = Map.values(Pool.get_pool())
    max_txs_for_block = Application.get_env(:aecore, :tx_data)[:max_txs_per_block]

    if length(pool_values) < max_txs_for_block do
      pool_values
    else
      Enum.slice(pool_values, 0..(max_txs_for_block - 1))
    end
  end

  defp filter_transactions_by_fee_and_ttl(txs, chain_state, block_height) do
    Enum.filter(txs, fn %SignedTx{data: %DataTx{type: type} = data_tx} = tx ->
      ttl_valid = Oracle.tx_ttl_is_valid?(tx, block_height)

      minimum_fee_met =
        type.is_minimum_fee_met?(
          data_tx,
          Map.get(chain_state, type.get_chain_state_name()),
          block_height
        )

      ttl_valid && minimum_fee_met
    end)
  end

  defp create_block(top_block, chain_state, target, timestamp, miner_pubkey, beneficiary) do
    # Don't need an actual block for chainstate calculation, just need to mock the type
    {:ok, new_chain_state} =
      Chainstate.calculate_and_validate_chain_state(
        %KeyBlock{header: %KeyHeader{}},
        chain_state,
        top_block.header.height + 1
      )

    root_hash = Chainstate.calculate_root_hash(new_chain_state)

    top_block_hash = Header.hash(top_block.header)

    top_key_block_hash = Header.top_key_block_hash(top_block.header)

    # start from nonce 0, will be incremented in mining
    unmined_header = %KeyHeader{
      height: top_block.header.height + 1,
      prev_hash: top_block_hash,
      prev_key_hash: top_key_block_hash,
      root_hash: root_hash,
      target: target,
      nonce: 0,
      time: timestamp,
      miner: miner_pubkey,
      beneficiary: beneficiary,
      version: GovernanceConstants.protocol_version()
    }

    %KeyBlock{header: unmined_header}
  end

  def next_nonce(@mersenne_prime), do: 0
  def next_nonce(nonce), do: nonce + 1

  def prev_nonce(0), do: @mersenne_prime
  def prev_nonce(nonce), do: nonce - 1

  def new_candidate_nonce_count,
    do: Environment.get_env_or_default("NEW_CANDIDATE_NONCE_COUNT", 100)
end<|MERGE_RESOLUTION|>--- conflicted
+++ resolved
@@ -303,11 +303,7 @@
   end
 
   @spec generate_and_add_micro_block(
-<<<<<<< HEAD
           non_neg_integer(),
-=======
-          Chainstate.t(),
->>>>>>> 4957b5ba
           binary(),
           binary(),
           Chainstate.t(),
@@ -315,11 +311,7 @@
           boolean()
         ) :: :ok | {:error, String.t()}
   def generate_and_add_micro_block(
-<<<<<<< HEAD
         candidate_height,
-=======
-        chain_state,
->>>>>>> 4957b5ba
         prev_hash,
         prev_key_hash,
         chain_state,
@@ -337,11 +329,6 @@
     txs_list = get_pool_values()
     ordered_txs_list = Enum.sort(txs_list, fn tx1, tx2 -> tx1.data.nonce < tx2.data.nonce end)
 
-<<<<<<< HEAD
-=======
-    candidate_height = Chain.top_height()
-
->>>>>>> 4957b5ba
     valid_txs_by_chainstate =
       Chainstate.get_valid_txs(ordered_txs_list, chain_state, candidate_height)
 
@@ -383,8 +370,6 @@
     header_with_signature = %{header | signature: signature}
 
     block = %MicroBlock{header: header_with_signature, txs: valid_txs_by_fee}
-
-    # :timer.sleep(minimum_distance)
 
     Chain.add_block(block, loop_micro_blocks)
   end
