defmodule Aecore.Miner.Worker do
  @moduledoc """
  Handle the mining process.
  inspiration : https://github.com/aeternity/epoch/blob/master/apps/aecore/src/aec_conductor.erl
  """

  use GenServer

  alias Aecore.Chain.Worker, as: Chain
  alias Aecore.Chain.BlockValidation
  alias Aecore.Chain.Difficulty
  alias Aecore.Structures.Header
  alias Aecore.Structures.Block
  alias Aecore.Pow.Cuckoo
  alias Aecore.Keys.Worker, as: Keys
<<<<<<< HEAD
  alias Aecore.Structures.TxData
  alias Aecore.Structures.VotingTx
  alias Aecore.Structures.VotingQuestionTx
=======
  alias Aecore.Structures.SpendTx
>>>>>>> d2be94ae
  alias Aecore.Structures.SignedTx
  alias Aecore.Chain.ChainState
  alias Aecore.Txs.Pool.Worker, as: Pool
  alias Aecore.Peers.Worker, as: Peers

  require Logger

  @mersenne_prime 2147483647
  @coinbase_transaction_value 100
  @new_candidate_nonce_count 500

  def start_link(_args) do
    GenServer.start_link(__MODULE__, %{miner_state: :idle,
                                       nonce: 0,
                                       job: {},
                                       block_candidate: nil}, name: __MODULE__)
  end

  def stop(reason) do
    GenServer.stop(__MODULE__, reason)
  end

  def child_spec(arg) do
    %{
      id: __MODULE__,
      start: {__MODULE__, :start_link, [arg]},
      restart: :permanent,
      shutdown: 5000,
      type: :worker
    }
  end

  def init(state) do
    if Application.get_env(:aecore, :miner)[:resumed_by_default] do
      {:ok, state, 0}
    else
      {:ok, state}
    end
  end

  ## TODO check if is Synced with the chain !!
  @spec resume() :: :ok
  def resume() do
    if Peers.is_chain_synced? do
      GenServer.call(__MODULE__, {:mining, :start})
    else
      Logger.error("Can't start miner, chain not yet synced")
    end
  end

  @spec suspend() :: :ok
  def suspend(), do: GenServer.call(__MODULE__, {:mining, :stop})

  @spec get_state() :: :running | :idle
  def get_state, do: GenServer.call(__MODULE__, :get_state)

  ## Mine single block and add it to the chain - Sync
  @spec mine_sync_block_to_chain() :: Block.t() | error :: term()
  def mine_sync_block_to_chain() do
    cblock = candidate()
    case mine_sync_block(cblock) do
      {:ok, new_block} -> Chain.add_block(new_block)
      {:error, _} = error -> error
    end
  end

  ## Mine single block without adding it to the chain - Sync
  @spec mine_sync_block(Block.t()) :: {:ok, Block.t()} | {:error, reason :: atom()}
  def mine_sync_block(%Block{} = cblock) do
    if GenServer.call(__MODULE__, :get_state) == :idle do
      mine_sync_block(Cuckoo.generate(cblock.header), cblock)
    else
      {:error, :miner_is_busy}
    end
  end

  defp mine_sync_block({:error, :no_solution}, %Block{} = cblock) do
    cheader = %{cblock.header | nonce: next_nonce(cblock.header.nonce)}
    cblock  = %{cblock | header: cheader}
    mine_sync_block(Cuckoo.generate(cheader), cblock)
  end

  defp mine_sync_block(%Header{} = mined_header, cblock) do
    {:ok, %{cblock | header: mined_header}}
  end

  ## Server side

  def handle_call({:mining, :stop}, _from, state) do
    {:reply, :ok, mining(%{state | miner_state: :idle, block_candidate: nil})}
  end
  def handle_call({:mining, :start}, _from, state) do
    {:reply, :ok, mining(%{state | miner_state: :running})}
  end
  def handle_call({:mining, {:start, :single_async_to_chain}}, _from, state) do
    {:reply, :ok, mining(%{state | miner_state: :running})}
  end

  def handle_call(:get_state, _from, state) do
    {:reply, state.miner_state, state}
  end

  def handle_call(any, _from, state) do
    Logger.info("[Miner] handle call any: #{inspect(any)}")
    {:reply, :ok, state}
  end

  def handle_cast(any, state) do
    Logger.info("[Miner] handle cast any: #{inspect(any)}")
    {:noreply, state}
  end

  def handle_info({:worker_reply, pid, result}, state) do
    {:noreply, handle_worker_reply(pid, result, state)}
  end

  def handle_info({:DOWN, _ref, :process, _pid, :normal}, state) do
    {:noreply, state}
  end

  def handle_info(:timeout, state) do
    Logger.info("[Miner] Mining was resumed by default")
    {:noreply, mining(%{state |
                        miner_state: :running,
                        block_candidate: candidate()})}
  end

  def handle_info(any, state) do
    Logger.info("[Miner] handle info any: #{inspect(any)}")
    {:noreply, state}
  end

  ## Private

  defp mining(%{miner_state: :running, job: job} = state)
  when job != {} do
    Logger.error("[Miner] Miner is still working")
    state
  end
  defp mining(%{miner_state: :running, block_candidate: nil} = state) do
    mining(%{state | block_candidate: candidate()})
  end
  defp mining(%{miner_state: :running, block_candidate: cblock} = state) do
    nonce = next_nonce(cblock.header.nonce)
    cblock = case rem(nonce, @new_candidate_nonce_count) do
      0 -> candidate()
      _ -> cblock
    end
    cheader = %{cblock.header | nonce: nonce}
    cblock  = %{cblock | header: cheader}
    work = fn() -> Cuckoo.generate(cheader) end
    start_worker(work, %{state | block_candidate: cblock})
  end

  defp mining(%{miner_state: :idle, job: []} = state), do: state
  defp mining(%{miner_state: :idle} = state), do: stop_worker(state)

  defp start_worker(work, state) do
    server = self()
  {pid, ref} = spawn_monitor(fn() ->
      send(server, {:worker_reply, self(), work.()})
    end)

  %{state | job: {pid, ref}}
  end

  defp stop_worker(%{job: {}} = state), do: state
  defp stop_worker(%{job: job} = state) do
    %{state | job: cleanup_after_worker(job)}
  end

  defp cleanup_after_worker({pid, ref}) do
    Process.demonitor(ref, [:flush])
    Process.exit(pid, :shutdown)
    {}
  end

  defp handle_worker_reply(_pid, reply, %{job: job} = state) do
    worker_reply(reply, %{state | job: cleanup_after_worker(job)})
  end

  defp worker_reply({:error, :no_solution}, state), do: mining(state)

  defp worker_reply(%{} = miner_header, %{block_candidate: cblock} = state) do
    Logger.info(
      fn ->
        "Mined block ##{cblock.header.height}, difficulty target #{cblock.header.difficulty_target}, nonce #{
        cblock.header.nonce
        }" end
    )
    cblock = %{cblock | header: miner_header}
    Chain.add_block(cblock)
    mining(%{state | block_candidate: nil})
  end

  @spec candidate() :: {:block_found, integer} | {:no_block_found, integer} | {:error, binary}
  def candidate() do
    top_block = Chain.top_block()
    top_block_hash = BlockValidation.block_header_hash(top_block.header)
    chain_state = Chain.chain_state(top_block_hash)

    try do
      blocks_for_difficulty_calculation = Chain.get_blocks(top_block_hash, Difficulty.get_number_of_blocks())
      difficulty = Difficulty.calculate_next_difficulty(blocks_for_difficulty_calculation)


      txs_list = Map.values(Pool.get_pool())

      ## Separating the TxData txs from others
      {txs_data_list, voting_txs_list} =
        Enum.reduce(txs_list, {[], []},
          fn(%SignedTx{data: %TxData{}} = tx, {acc_tx_data, acc_other}) ->
            {acc_tx_data ++ [tx], acc_other}
            (%SignedTx{data:
                       %VotingTx{data: %VotingQuestionTx{start_block_height:
                                                         start_height}}} = tx,
              {acc_tx_data, acc_other}) ->

            ## If the start block height is too heigher then
            ## we do not want to register that question yet.
            ## The tx will stay in the pool.
            if Chain.top_height + 1 < start_height do
              {acc_tx_data, acc_other}
            else
              {acc_tx_data, acc_other ++ [tx]}
            end

            (tx, {acc_tx_data, acc_other}) ->
              {acc_tx_data, acc_other ++ [tx]}
          end)

      ordered_txs_list = Enum.sort(txs_data_list,
        fn (tx1, tx2) -> tx1.data.nonce < tx2.data.nonce end)
      valid_txs_by_chainstate =
        BlockValidation.filter_invalid_transactions_chainstate(ordered_txs_list,
          chain_state, top_block.header.height + 1)
      valid_txs_by_fee = filter_transactions_by_fee(valid_txs_by_chainstate)

      {_, pubkey} = Keys.pubkey()

      total_fees = calculate_total_fees(valid_txs_by_fee)
      valid_txs = [get_coinbase_transaction(pubkey, total_fees,
                      top_block.header.height + 1 +
                      Application.get_env(:aecore, :tx_data)[:lock_time_coinbase]) |
                   valid_txs_by_fee]

<<<<<<< HEAD
      ## Merging the TxData txs with voting txs
      valid_txs = voting_txs_list ++ valid_txs
      root_hash = BlockValidation.calculate_root_hash(valid_txs)

      new_chain_state  = ChainState.calculate_and_validate_chain_state!(valid_txs, chain_state, top_block.header.height + 1)
      chain_state_hash = ChainState.calculate_chain_state_hash(new_chain_state)

      top_block_hash = BlockValidation.block_header_hash(top_block.header)

      unmined_header =
        Header.create(
          top_block.header.height + 1,
          top_block_hash,
          root_hash,
          chain_state_hash,
          difficulty,
          0,
          #start from nonce 0, will be incremented in mining
          Block.current_block_version()
        )
      %Block{header: unmined_header, txs: valid_txs}
=======
      new_block = create_block(top_block, chain_state, difficulty, [])
      new_block_size_bytes = new_block |> :erlang.term_to_binary() |> :erlang.byte_size()
      valid_txs_by_block_size =
        filter_transactions_by_block_size(valid_txs, new_block_size_bytes,
          Application.get_env(:aecore, :block)[:max_block_size_bytes])

      total_fees = calculate_total_fees(valid_txs_by_block_size)
      valid_txs =
        List.replace_at(valid_txs_by_block_size, 0,
          get_coinbase_transaction(pubkey, total_fees,
                      top_block.header.height + 1 +
                      Application.get_env(:aecore, :tx_data)[:lock_time_coinbase]))

      create_block(top_block, chain_state, difficulty, valid_txs)
>>>>>>> d2be94ae
    catch
      message ->
        Logger.error(fn -> "Failed to mine block: #{Kernel.inspect(message)}" end)
      {:error, message}
    end
  end

  def calculate_total_fees(txs) do
    List.foldl(txs, 0,
      fn (%SignedTx{data: %VotingTx{} = tx}, acc) ->
        acc + tx.data.fee
        (tx, acc) ->
        acc + tx.data.fee
    end)
  end

  def get_coinbase_transaction(to_acc, total_fees, lock_time_block) do
    tx_data = %SpendTx{
      from_acc: nil,
      to_acc: to_acc,
      value: @coinbase_transaction_value + total_fees,
      nonce: 0,
      fee: 0,
      lock_time_block: lock_time_block
    }
    %SignedTx{data: tx_data, signature: nil}
  end

  ## Internal

  defp filter_transactions_by_fee(txs) do
    miners_fee_bytes_per_token = Application.get_env(:aecore, :tx_data)[:miner_fee_bytes_per_token]
    Enum.filter(txs, fn(tx) ->
      tx_size_bytes = Pool.get_tx_size_bytes(tx)
      tx.data.fee >= Float.floor(tx_size_bytes / miners_fee_bytes_per_token)
    end)
  end

  defp filter_transactions_by_block_size(txs, current_block_size_bytes, max_block_size_bytes) do
    first_tx_size_bytes = txs |> Enum.at(0) |> Pool.get_tx_size_bytes()

    filter_transactions_by_block_size(txs, 0, Enum.count(txs), [],
      current_block_size_bytes, first_tx_size_bytes, max_block_size_bytes)
  end

  # Filters transactions by current block size in bytes by
  # given max block size in bytes, recursively.
  #
  # `txs` - array of transactions to be filtered
  # `current_tx_index` - index in the array of txs of the current transaction we are checking
  # `txs_count` - size of txs array
  # `filtered_txs` - selected transactions for the new block; stored in reverse order
  # `current_block_size_bytes` - stores the initial block size + filtered_txs (in bytes)
  # `next_tx_size_bytes` - size of the next transaction to be included
  # `max_block_size_bytes`
  #
  # Returns `filtered_txs` upon reaching the end of the txs array
  # or upon reaching a transaction that would make the new block's size
  # bigger than the max block size. Calls itself otherwise.
  defp filter_transactions_by_block_size(txs, current_tx_index, txs_count, filtered_txs,
    current_block_size_bytes, next_tx_size_bytes, max_block_size_bytes) do

    current_tx = Enum.at(txs, current_tx_index)

    # If the function is called, then we know the current transaction won't
    # make the new block's size bigger than max block size, so we add it
    # to filtered_txs and proceed to check the size of the block with the
    # next transaction, if there is one.
    new_filtered_txs = [current_tx | filtered_txs]
    next_tx_index = current_tx_index + 1
    if next_tx_index == txs_count do
      Enum.reverse(new_filtered_txs)
    else
      next_tx = Enum.at(txs, next_tx_index)
      new_next_tx_size_bytes = Pool.get_tx_size_bytes(next_tx)
      new_current_block_size_bytes = current_block_size_bytes + next_tx_size_bytes

      if new_current_block_size_bytes + new_next_tx_size_bytes > max_block_size_bytes do
        Enum.reverse(new_filtered_txs)
      else
        filter_transactions_by_block_size(txs, next_tx_index, txs_count, new_filtered_txs,
          new_current_block_size_bytes, new_next_tx_size_bytes, max_block_size_bytes)
      end
    end
  end

  defp create_block(top_block, chain_state, difficulty, valid_txs) do
    root_hash = BlockValidation.calculate_root_hash(valid_txs)

    new_chain_state =
      ChainState.calculate_and_validate_chain_state!(valid_txs, chain_state, top_block.header.height + 1)
    chain_state_hash = ChainState.calculate_chain_state_hash(new_chain_state)

    top_block_hash = BlockValidation.block_header_hash(top_block.header)

    unmined_header =
      Header.create(
        top_block.header.height + 1,
        top_block_hash,
        root_hash,
        chain_state_hash,
        difficulty,
        0,
        #start from nonce 0, will be incremented in mining
        Block.current_block_version()
      )
    %Block{header: unmined_header, txs: valid_txs}
  end

  def coinbase_transaction_value, do: @coinbase_transaction_value

  def next_nonce(@mersenne_prime), do: 0
  def next_nonce(nonce), do:  nonce + 1

end<|MERGE_RESOLUTION|>--- conflicted
+++ resolved
@@ -13,13 +13,9 @@
   alias Aecore.Structures.Block
   alias Aecore.Pow.Cuckoo
   alias Aecore.Keys.Worker, as: Keys
-<<<<<<< HEAD
-  alias Aecore.Structures.TxData
   alias Aecore.Structures.VotingTx
   alias Aecore.Structures.VotingQuestionTx
-=======
   alias Aecore.Structures.SpendTx
->>>>>>> d2be94ae
   alias Aecore.Structures.SignedTx
   alias Aecore.Chain.ChainState
   alias Aecore.Txs.Pool.Worker, as: Pool
@@ -228,10 +224,10 @@
 
       txs_list = Map.values(Pool.get_pool())
 
-      ## Separating the TxData txs from others
+      ## Separating the SpendTx txs from others
       {txs_data_list, voting_txs_list} =
         Enum.reduce(txs_list, {[], []},
-          fn(%SignedTx{data: %TxData{}} = tx, {acc_tx_data, acc_other}) ->
+          fn(%SignedTx{data: %SpendTx{}} = tx, {acc_tx_data, acc_other}) ->
             {acc_tx_data ++ [tx], acc_other}
             (%SignedTx{data:
                        %VotingTx{data: %VotingQuestionTx{start_block_height:
@@ -266,29 +262,29 @@
                       Application.get_env(:aecore, :tx_data)[:lock_time_coinbase]) |
                    valid_txs_by_fee]
 
-<<<<<<< HEAD
-      ## Merging the TxData txs with voting txs
-      valid_txs = voting_txs_list ++ valid_txs
-      root_hash = BlockValidation.calculate_root_hash(valid_txs)
-
-      new_chain_state  = ChainState.calculate_and_validate_chain_state!(valid_txs, chain_state, top_block.header.height + 1)
-      chain_state_hash = ChainState.calculate_chain_state_hash(new_chain_state)
-
-      top_block_hash = BlockValidation.block_header_hash(top_block.header)
-
-      unmined_header =
-        Header.create(
-          top_block.header.height + 1,
-          top_block_hash,
-          root_hash,
-          chain_state_hash,
-          difficulty,
-          0,
-          #start from nonce 0, will be incremented in mining
-          Block.current_block_version()
-        )
-      %Block{header: unmined_header, txs: valid_txs}
-=======
+
+      ## Merging the SpendTx txs with voting txs
+      # valid_txs = voting_txs_list ++ valid_txs
+      # root_hash = BlockValidation.calculate_root_hash(valid_txs)
+      #
+      # new_chain_state  = ChainState.calculate_and_validate_chain_state!(valid_txs, chain_state, top_block.header.height + 1)
+      # chain_state_hash = ChainState.calculate_chain_state_hash(new_chain_state)
+      #
+      # top_block_hash = BlockValidation.block_header_hash(top_block.header)
+      #
+      # unmined_header =
+      #   Header.create(
+      #     top_block.header.height + 1,
+      #     top_block_hash,
+      #     root_hash,
+      #     chain_state_hash,
+      #     difficulty,
+      #     0,
+      #     #start from nonce 0, will be incremented in mining
+      #     Block.current_block_version()
+      #   )
+      # %Block{header: unmined_header, txs: valid_txs}
+
       new_block = create_block(top_block, chain_state, difficulty, [])
       new_block_size_bytes = new_block |> :erlang.term_to_binary() |> :erlang.byte_size()
       valid_txs_by_block_size =
@@ -301,9 +297,9 @@
           get_coinbase_transaction(pubkey, total_fees,
                       top_block.header.height + 1 +
                       Application.get_env(:aecore, :tx_data)[:lock_time_coinbase]))
-
+      valid_txs = voting_txs_list ++ valid_txs
       create_block(top_block, chain_state, difficulty, valid_txs)
->>>>>>> d2be94ae
+
     catch
       message ->
         Logger.error(fn -> "Failed to mine block: #{Kernel.inspect(message)}" end)
