defmodule Aecore.Miner.Worker do
  @moduledoc """
  Handle the mining process.
  inspiration : https://github.com/aeternity/epoch/blob/master/apps/aecore/src/aec_conductor.erl
  """

  use GenServer

  alias Aecore.Chain.Worker, as: Chain
  alias Aecore.Chain.BlockValidation
  alias Aecore.Chain.Difficulty
  alias Aecore.Chain.Header
  alias Aecore.Chain.Block
  alias Aecore.Pow.Cuckoo
  alias Aecore.Oracle.Oracle
<<<<<<< HEAD
  alias Aecore.Structures.Account
  alias Aecore.Chain.ChainState
  alias Aecore.Txs.Pool.Worker, as: Pool
=======
  alias Aecore.Tx.DataTx
  alias Aecore.Account.Tx.SpendTx
  alias Aecore.Tx.SignedTx
  alias Aecore.Chain.Chainstate
  alias Aecore.Tx.Pool.Worker, as: Pool
>>>>>>> 03880f4a
  alias Aecore.Peers.Worker, as: Peers
  alias Aecore.Wallet.Worker, as: Wallet

  require Logger

  @mersenne_prime 2_147_483_647
  @coinbase_transaction_amount 100
  @new_candidate_nonce_count 500

  def start_link(_args) do
    GenServer.start_link(
      __MODULE__,
      %{miner_state: :idle, nonce: 0, job: {}, block_candidate: nil},
      name: __MODULE__
    )
  end

  def stop(reason) do
    GenServer.stop(__MODULE__, reason)
  end

  def child_spec(arg) do
    %{
      id: __MODULE__,
      start: {__MODULE__, :start_link, [arg]},
      restart: :permanent,
      shutdown: 5000,
      type: :worker
    }
  end

  def init(state) do
    if Application.get_env(:aecore, :miner)[:resumed_by_default] do
      {:ok, state, 0}
    else
      {:ok, state}
    end
  end

  @spec resume() :: :ok
  def resume do
    if Peers.chain_synced?() do
      GenServer.call(__MODULE__, {:mining, :start})
    else
      Logger.error("Can't start miner, chain not yet synced")
    end
  end

  @spec suspend() :: :ok
  def suspend, do: GenServer.call(__MODULE__, {:mining, :stop})

  @spec get_state() :: :running | :idle
  def get_state, do: GenServer.call(__MODULE__, :get_state)

  ## Mine single block and add it to the chain - Sync
  @spec mine_sync_block_to_chain() :: Block.t() | error :: term()
  def mine_sync_block_to_chain do
    cblock = candidate()

    case mine_sync_block(cblock) do
      {:ok, new_block} -> Chain.add_block(new_block)
      {:error, _} = error -> error
    end
  end

  ## Mine single block without adding it to the chain - Sync
  @spec mine_sync_block(Block.t()) :: {:ok, Block.t()} | {:error, reason :: atom()}
  def mine_sync_block(%Block{} = cblock) do
    if GenServer.call(__MODULE__, :get_state) == :idle do
      mine_sync_block(Cuckoo.generate(cblock.header), cblock)
    else
      {:error, :miner_is_busy}
    end
  end

  defp mine_sync_block({:error, :no_solution}, %Block{} = cblock) do
    cheader = %{cblock.header | nonce: next_nonce(cblock.header.nonce)}
    cblock = %{cblock | header: cheader}
    mine_sync_block(Cuckoo.generate(cheader), cblock)
  end

  defp mine_sync_block(%Header{} = mined_header, cblock) do
    {:ok, %{cblock | header: mined_header}}
  end

  ## Server side

  def handle_call({:mining, :stop}, _from, state) do
    {:reply, :ok, mining(%{state | miner_state: :idle, block_candidate: nil})}
  end

  def handle_call({:mining, :start}, _from, state) do
    {:reply, :ok, mining(%{state | miner_state: :running})}
  end

  def handle_call({:mining, {:start, :single_async_to_chain}}, _from, state) do
    {:reply, :ok, mining(%{state | miner_state: :running})}
  end

  def handle_call(:get_state, _from, state) do
    {:reply, state.miner_state, state}
  end

  def handle_call(any, _from, state) do
    Logger.info("[Miner] handle call any: #{inspect(any)}")
    {:reply, :ok, state}
  end

  def handle_cast(any, state) do
    Logger.info("[Miner] handle cast any: #{inspect(any)}")
    {:noreply, state}
  end

  def handle_info({:worker_reply, pid, result}, state) do
    {:noreply, handle_worker_reply(pid, result, state)}
  end

  def handle_info({:DOWN, _ref, :process, _pid, :normal}, state) do
    {:noreply, state}
  end

  def handle_info(:timeout, state) do
    Logger.info("[Miner] Mining was resumed by default")
    {:noreply, mining(%{state | miner_state: :running, block_candidate: candidate()})}
  end

  def handle_info(any, state) do
    Logger.info("[Miner] handle info any: #{inspect(any)}")
    {:noreply, state}
  end

  ## Private

  defp mining(%{miner_state: :running, job: job} = state)
       when job != {} do
    Logger.error("[Miner] Miner is still working")
    state
  end

  defp mining(%{miner_state: :running, block_candidate: nil} = state) do
    mining(%{state | block_candidate: candidate()})
  end

  defp mining(%{miner_state: :running, block_candidate: cblock} = state) do
    nonce = next_nonce(cblock.header.nonce)

    cblock =
      case rem(nonce, @new_candidate_nonce_count) do
        0 -> candidate()
        _ -> cblock
      end

    cheader = %{cblock.header | nonce: nonce}
    cblock_with_header = %{cblock | header: cheader}
    work = fn -> Cuckoo.generate(cheader) end
    start_worker(work, %{state | block_candidate: cblock_with_header})
  end

  defp mining(%{miner_state: :idle, job: []} = state), do: state
  defp mining(%{miner_state: :idle} = state), do: stop_worker(state)

  defp start_worker(work, state) do
    server = self()

    {pid, ref} =
      spawn_monitor(fn ->
        send(server, {:worker_reply, self(), work.()})
      end)

    %{state | job: {pid, ref}}
  end

  defp stop_worker(%{job: {}} = state), do: state

  defp stop_worker(%{job: job} = state) do
    %{state | job: cleanup_after_worker(job)}
  end

  defp cleanup_after_worker({pid, ref}) do
    Process.demonitor(ref, [:flush])
    Process.exit(pid, :shutdown)
    {}
  end

  defp handle_worker_reply(_pid, reply, %{job: job} = state) do
    worker_reply(reply, %{state | job: cleanup_after_worker(job)})
  end

  defp worker_reply({:error, :no_solution}, state), do: mining(state)

  defp worker_reply(%{} = miner_header, %{block_candidate: cblock} = state) do
    Logger.info(fn ->
      "Mined block ##{cblock.header.height}, difficulty target #{cblock.header.target}, nonce #{
        cblock.header.nonce
      }"
    end)

    cblock = %{cblock | header: miner_header}
    Chain.add_block(cblock)
    mining(%{state | block_candidate: nil})
  end

  @spec candidate() ::
          {:block_found, integer()} | {:no_block_found, integer()} | {:error, binary()}
  def candidate do
    top_block = Chain.top_block()
    top_block_hash = BlockValidation.block_header_hash(top_block.header)
    chain_state = Chain.chain_state(top_block_hash)

    candidate_height = top_block.header.height + 1

    try do
      blocks_for_difficulty_calculation =
        Chain.get_blocks(top_block_hash, Difficulty.get_number_of_blocks())

      timestamp = System.system_time(:milliseconds)

<<<<<<< HEAD
      txs_list = Map.values(Pool.get_pool())

      ordered_txs_list =
        Enum.sort(txs_list, fn tx1, tx2 ->
          tx1.data.nonce < tx2.data.nonce
        end)
=======
      difficulty =
        Difficulty.calculate_next_difficulty(timestamp, blocks_for_difficulty_calculation)

      txs_list = get_pool_values()
      ordered_txs_list = Enum.sort(txs_list, fn tx1, tx2 -> tx1.data.nonce < tx2.data.nonce end)
>>>>>>> 03880f4a

      valid_txs_by_chainstate =
        Chainstate.filter_invalid_txs(ordered_txs_list, chain_state, candidate_height)

      valid_txs_by_fee =
        filter_transactions_by_fee_and_ttl(valid_txs_by_chainstate, candidate_height)

      pubkey = Wallet.get_public_key()

      total_fees = calculate_total_fees(valid_txs_by_fee)

      valid_txs = [
        Account.create_coinbase_tx(
          pubkey,
          @coinbase_transaction_amount + total_fees
        )
        | valid_txs_by_fee
      ]

<<<<<<< HEAD
      new_block = create_block(top_block, chain_state, difficulty, [])

      new_block_size_bytes = new_block |> :erlang.term_to_binary() |> :erlang.byte_size()

      valid_txs_by_block_size =
        filter_transactions_by_block_size(
          valid_txs,
          new_block_size_bytes,
          Application.get_env(:aecore, :block)[:max_block_size_bytes]
        )

      total_fees = calculate_total_fees(valid_txs_by_block_size)

      valid_txs =
        List.replace_at(
          valid_txs_by_block_size,
          0,
          Account.create_coinbase_tx(
            pubkey,
            @coinbase_transaction_amount + total_fees
          )
        )

      create_block(top_block, chain_state, difficulty, valid_txs)
=======
      create_block(top_block, chain_state, difficulty, valid_txs, timestamp)
>>>>>>> 03880f4a
    catch
      message ->
        Logger.error(fn -> "Failed to mine block: #{Kernel.inspect(message)}" end)
        {:error, message}
    end
  end

  def calculate_total_fees(txs) do
    List.foldl(txs, 0, fn tx, acc ->
      acc + tx.data.fee
    end)
  end

  ## Internal

  defp get_pool_values do
    pool_values = Map.values(Pool.get_pool())
    max_txs_for_block = Application.get_env(:aecore, :tx_data)[:max_txs_per_block]

    if length(pool_values) < max_txs_for_block do
      pool_values
    else
      Enum.slice(pool_values, 0..(max_txs_for_block - 1))
    end
  end

  defp filter_transactions_by_fee_and_ttl(txs, block_height) do
    Enum.filter(txs, fn tx ->
      Pool.is_minimum_fee_met?(tx, :miner, block_height) &&
        Oracle.tx_ttl_is_valid?(tx, block_height)
    end)
  end

  defp create_block(top_block, chain_state, difficulty, valid_txs, timestamp) do
    txs_hash = BlockValidation.calculate_txs_hash(valid_txs)

    new_chain_state =
      Chainstate.calculate_and_validate_chain_state!(
        valid_txs,
        chain_state,
        top_block.header.height + 1
      )

    root_hash = Chainstate.calculate_root_hash(new_chain_state)
    top_block_hash = BlockValidation.block_header_hash(top_block.header)

    unmined_header =
      Header.create(
        top_block.header.height + 1,
        top_block_hash,
        txs_hash,
        root_hash,
        difficulty,
        0,
        # start from nonce 0, will be incremented in mining
        Block.current_block_version(),
        timestamp
      )

    %Block{header: unmined_header, txs: valid_txs}
  end

  def coinbase_transaction_amount, do: @coinbase_transaction_amount

  def next_nonce(@mersenne_prime), do: 0
  def next_nonce(nonce), do: nonce + 1
end<|MERGE_RESOLUTION|>--- conflicted
+++ resolved
@@ -13,19 +13,14 @@
   alias Aecore.Chain.Block
   alias Aecore.Pow.Cuckoo
   alias Aecore.Oracle.Oracle
-<<<<<<< HEAD
-  alias Aecore.Structures.Account
-  alias Aecore.Chain.ChainState
-  alias Aecore.Txs.Pool.Worker, as: Pool
-=======
   alias Aecore.Tx.DataTx
   alias Aecore.Account.Tx.SpendTx
   alias Aecore.Tx.SignedTx
   alias Aecore.Chain.Chainstate
   alias Aecore.Tx.Pool.Worker, as: Pool
->>>>>>> 03880f4a
   alias Aecore.Peers.Worker, as: Peers
   alias Aecore.Wallet.Worker, as: Wallet
+  alias Aecore.Account.Account
 
   require Logger
 
@@ -241,20 +236,11 @@
 
       timestamp = System.system_time(:milliseconds)
 
-<<<<<<< HEAD
-      txs_list = Map.values(Pool.get_pool())
-
-      ordered_txs_list =
-        Enum.sort(txs_list, fn tx1, tx2 ->
-          tx1.data.nonce < tx2.data.nonce
-        end)
-=======
       difficulty =
         Difficulty.calculate_next_difficulty(timestamp, blocks_for_difficulty_calculation)
 
       txs_list = get_pool_values()
       ordered_txs_list = Enum.sort(txs_list, fn tx1, tx2 -> tx1.data.nonce < tx2.data.nonce end)
->>>>>>> 03880f4a
 
       valid_txs_by_chainstate =
         Chainstate.filter_invalid_txs(ordered_txs_list, chain_state, candidate_height)
@@ -274,34 +260,7 @@
         | valid_txs_by_fee
       ]
 
-<<<<<<< HEAD
-      new_block = create_block(top_block, chain_state, difficulty, [])
-
-      new_block_size_bytes = new_block |> :erlang.term_to_binary() |> :erlang.byte_size()
-
-      valid_txs_by_block_size =
-        filter_transactions_by_block_size(
-          valid_txs,
-          new_block_size_bytes,
-          Application.get_env(:aecore, :block)[:max_block_size_bytes]
-        )
-
-      total_fees = calculate_total_fees(valid_txs_by_block_size)
-
-      valid_txs =
-        List.replace_at(
-          valid_txs_by_block_size,
-          0,
-          Account.create_coinbase_tx(
-            pubkey,
-            @coinbase_transaction_amount + total_fees
-          )
-        )
-
-      create_block(top_block, chain_state, difficulty, valid_txs)
-=======
       create_block(top_block, chain_state, difficulty, valid_txs, timestamp)
->>>>>>> 03880f4a
     catch
       message ->
         Logger.error(fn -> "Failed to mine block: #{Kernel.inspect(message)}" end)
