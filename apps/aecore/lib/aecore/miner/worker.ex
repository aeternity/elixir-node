defmodule Aecore.Miner.Worker do
  @moduledoc """
  Handle the mining process.
  inspiration : https://github.com/aeternity/epoch/blob/master/apps/aecore/src/aec_conductor.erl
  """

  use GenServer

  alias Aecore.Chain.Worker, as: Chain
  alias Aecore.Chain.BlockValidation
  alias Aecore.Chain.Difficulty
  alias Aecore.Structures.Header
  alias Aecore.Structures.Block
  alias Aecore.Pow.Cuckoo
<<<<<<< HEAD
  alias Aecore.Keys.Worker, as: Keys
  alias Aecore.Structures.DataTx
=======
>>>>>>> 74783299
  alias Aecore.Structures.SpendTx
  alias Aecore.Structures.SignedTx
  alias Aecore.Chain.ChainState
  alias Aecore.Txs.Pool.Worker, as: Pool
  alias Aecore.Peers.Worker, as: Peers
  alias Aecore.Wallet.Worker, as: Wallet

  require Logger

  @mersenne_prime 2147483647
  @coinbase_transaction_value 100
  @new_candidate_nonce_count 500

  def start_link(_args) do
    GenServer.start_link(__MODULE__, %{miner_state: :idle,
                                       nonce: 0,
                                       job: {},
                                       block_candidate: nil}, name: __MODULE__)
  end

  def stop(reason) do
    GenServer.stop(__MODULE__, reason)
  end

  def child_spec(arg) do
    %{
      id: __MODULE__,
      start: {__MODULE__, :start_link, [arg]},
      restart: :permanent,
      shutdown: 5000,
      type: :worker
    }
  end

  def init(state) do
    if Application.get_env(:aecore, :miner)[:resumed_by_default] do
      {:ok, state, 0}
    else
      {:ok, state}
    end
  end

  ## TODO check if is Synced with the chain !!
  @spec resume() :: :ok
  def resume() do
    if Peers.is_chain_synced? do
      GenServer.call(__MODULE__, {:mining, :start})
    else
      Logger.error("Can't start miner, chain not yet synced")
    end
  end

  @spec suspend() :: :ok
  def suspend(), do: GenServer.call(__MODULE__, {:mining, :stop})

  @spec get_state() :: :running | :idle
  def get_state, do: GenServer.call(__MODULE__, :get_state)

  ## Mine single block and add it to the chain - Sync
  @spec mine_sync_block_to_chain() :: Block.t() | error :: term()
  def mine_sync_block_to_chain() do
    cblock = candidate()
    case mine_sync_block(cblock) do

      {:ok, new_block} -> Chain.add_block(new_block)
      {:error, _} = error -> error
    end
  end

  ## Mine single block without adding it to the chain - Sync
  @spec mine_sync_block(Block.t()) :: {:ok, Block.t()} | {:error, reason :: atom()}
  def mine_sync_block(%Block{} = cblock) do
    if GenServer.call(__MODULE__, :get_state) == :idle do
      mine_sync_block(Cuckoo.generate(cblock.header), cblock)
    else
      {:error, :miner_is_busy}
    end
  end

  defp mine_sync_block({:error, :no_solution}, %Block{} = cblock) do
    cheader = %{cblock.header | nonce: next_nonce(cblock.header.nonce)}
    cblock  = %{cblock | header: cheader}
    mine_sync_block(Cuckoo.generate(cheader), cblock)
  end

  defp mine_sync_block(%Header{} = mined_header, cblock) do
    {:ok, %{cblock | header: mined_header}}
  end

  ## Server side

  def handle_call({:mining, :stop}, _from, state) do
    {:reply, :ok, mining(%{state | miner_state: :idle, block_candidate: nil})}
  end
  def handle_call({:mining, :start}, _from, state) do
    {:reply, :ok, mining(%{state | miner_state: :running})}
  end
  def handle_call({:mining, {:start, :single_async_to_chain}}, _from, state) do
    {:reply, :ok, mining(%{state | miner_state: :running})}
  end

  def handle_call(:get_state, _from, state) do
    {:reply, state.miner_state, state}
  end

  def handle_call(any, _from, state) do
    Logger.info("[Miner] handle call any: #{inspect(any)}")
    {:reply, :ok, state}
  end

  def handle_cast(any, state) do
    Logger.info("[Miner] handle cast any: #{inspect(any)}")
    {:noreply, state}
  end

  def handle_info({:worker_reply, pid, result}, state) do
    {:noreply, handle_worker_reply(pid, result, state)}
  end

  def handle_info({:DOWN, _ref, :process, _pid, :normal}, state) do
    {:noreply, state}
  end

  def handle_info(:timeout, state) do
    Logger.info("[Miner] Mining was resumed by default")
    {:noreply, mining(%{state |
                        miner_state: :running,
                        block_candidate: candidate()})}
  end

  def handle_info(any, state) do
    Logger.info("[Miner] handle info any: #{inspect(any)}")
    {:noreply, state}
  end

  ## Private

  defp mining(%{miner_state: :running, job: job} = state)
  when job != {} do
    Logger.error("[Miner] Miner is still working")
    state
  end
  defp mining(%{miner_state: :running, block_candidate: nil} = state) do
    mining(%{state | block_candidate: candidate()})
  end
  defp mining(%{miner_state: :running, block_candidate: cblock} = state) do
    nonce = next_nonce(cblock.header.nonce)
    cblock = case rem(nonce, @new_candidate_nonce_count) do
      0 -> candidate()
      _ -> cblock
    end
    cheader = %{cblock.header | nonce: nonce}
    cblock  = %{cblock | header: cheader}
    work = fn() -> Cuckoo.generate(cheader) end
    start_worker(work, %{state | block_candidate: cblock})
  end

  defp mining(%{miner_state: :idle, job: []} = state), do: state
  defp mining(%{miner_state: :idle} = state), do: stop_worker(state)

  defp start_worker(work, state) do
    server = self()
  {pid, ref} = spawn_monitor(fn() ->
      send(server, {:worker_reply, self(), work.()})
    end)

  %{state | job: {pid, ref}}
  end

  defp stop_worker(%{job: {}} = state), do: state
  defp stop_worker(%{job: job} = state) do
    %{state | job: cleanup_after_worker(job)}
  end

  defp cleanup_after_worker({pid, ref}) do
    Process.demonitor(ref, [:flush])
    Process.exit(pid, :shutdown)
    {}
  end

  defp handle_worker_reply(_pid, reply, %{job: job} = state) do
    worker_reply(reply, %{state | job: cleanup_after_worker(job)})
  end

  defp worker_reply({:error, :no_solution}, state), do: mining(state)

  defp worker_reply(%{} = miner_header, %{block_candidate: cblock} = state) do
    Logger.info(
      fn ->
        "Mined block ##{cblock.header.height}, difficulty target #{cblock.header.difficulty_target}, nonce #{
        cblock.header.nonce
        }" end
    )
    cblock = %{cblock | header: miner_header}
    Chain.add_block(cblock)
    mining(%{state | block_candidate: nil})
  end

  @spec candidate() :: {:block_found, integer} | {:no_block_found, integer} | {:error, binary}
  def candidate() do
    top_block = Chain.top_block()
    top_block_hash = BlockValidation.block_header_hash(top_block.header)
    chain_state = Chain.chain_state(top_block_hash)

    try do
      blocks_for_difficulty_calculation = Chain.get_blocks(top_block_hash, Difficulty.get_number_of_blocks())
      difficulty = Difficulty.calculate_next_difficulty(blocks_for_difficulty_calculation)

      txs_list = Map.values(Pool.get_pool())
      ordered_txs_list = Enum.sort(txs_list, fn (tx1, tx2) -> tx1.data.nonce < tx2.data.nonce end)
      valid_txs_by_chainstate = ChainState.filter_invalid_txs(ordered_txs_list, chain_state, top_block.header.height + 1)
      valid_txs_by_fee = filter_transactions_by_fee(valid_txs_by_chainstate)

      pubkey = Wallet.get_public_key()

      total_fees = calculate_total_fees(valid_txs_by_fee)
      valid_txs = [create_coinbase_tx(pubkey, total_fees,
                      top_block.header.height + 1 +
                      Application.get_env(:aecore, :tx_data)[:lock_time_coinbase]) |
                   valid_txs_by_fee]

      new_block = create_block(top_block, chain_state, difficulty, [])
      new_block_size_bytes = new_block |> :erlang.term_to_binary() |> :erlang.byte_size()
      valid_txs_by_block_size =
        filter_transactions_by_block_size(valid_txs, new_block_size_bytes,
          Application.get_env(:aecore, :block)[:max_block_size_bytes])

      total_fees = calculate_total_fees(valid_txs_by_block_size)
      valid_txs =
        List.replace_at(valid_txs_by_block_size, 0,
          create_coinbase_tx(pubkey, total_fees,
                      top_block.header.height + 1 +
                      Application.get_env(:aecore, :tx_data)[:lock_time_coinbase]))

      create_block(top_block, chain_state, difficulty, valid_txs)
    catch
      message ->
        Logger.error(fn -> "Failed to mine block: #{Kernel.inspect(message)}" end)
      {:error, message}
    end
  end

  def calculate_total_fees(txs) do
    List.foldl(txs, 0, fn (tx, acc) ->
        acc + tx.data.fee
    end)
  end

  def create_coinbase_tx(to_acc, total_fees, lock_time_block) do
    payload =  %{to_acc: to_acc,
                 value: @coinbase_transaction_value + total_fees,
                 lock_time_block: lock_time_block}

    tx_data = DataTx.init(SpendTx, payload, nil, 0, 0)

    %SignedTx{data: tx_data, signature: nil}
  end

  ## Internal

  defp filter_transactions_by_fee(txs) do
    miners_fee_bytes_per_token = Application.get_env(:aecore, :tx_data)[:miner_fee_bytes_per_token]
    Enum.filter(txs, fn(tx) ->
      tx_size_bytes = Pool.get_tx_size_bytes(tx)
      tx.data.fee >= Float.floor(tx_size_bytes / miners_fee_bytes_per_token)
    end)
  end

  defp filter_transactions_by_block_size(txs, current_block_size_bytes, max_block_size_bytes) do
    first_tx_size_bytes = txs |> Enum.at(0) |> Pool.get_tx_size_bytes()

    filter_transactions_by_block_size(txs, 0, Enum.count(txs), [],
      current_block_size_bytes, first_tx_size_bytes, max_block_size_bytes)
  end

  # Filters transactions by current block size in bytes by
  # given max block size in bytes, recursively.
  #
  # `txs` - array of transactions to be filtered
  # `current_tx_index` - index in the array of txs of the current transaction we are checking
  # `txs_count` - size of txs array
  # `filtered_txs` - selected transactions for the new block; stored in reverse order
  # `current_block_size_bytes` - stores the initial block size + filtered_txs (in bytes)
  # `next_tx_size_bytes` - size of the next transaction to be included
  # `max_block_size_bytes`
  #
  # Returns `filtered_txs` upon reaching the end of the txs array
  # or upon reaching a transaction that would make the new block's size
  # bigger than the max block size. Calls itself otherwise.
  defp filter_transactions_by_block_size(txs, current_tx_index, txs_count, filtered_txs,
    current_block_size_bytes, next_tx_size_bytes, max_block_size_bytes) do

    current_tx = Enum.at(txs, current_tx_index)

    # If the function is called, then we know the current transaction won't
    # make the new block's size bigger than max block size, so we add it
    # to filtered_txs and proceed to check the size of the block with the
    # next transaction, if there is one.
    new_filtered_txs = [current_tx | filtered_txs]
    next_tx_index = current_tx_index + 1
    if next_tx_index == txs_count do
      Enum.reverse(new_filtered_txs)
    else
      next_tx = Enum.at(txs, next_tx_index)
      new_next_tx_size_bytes = Pool.get_tx_size_bytes(next_tx)
      new_current_block_size_bytes = current_block_size_bytes + next_tx_size_bytes

      if new_current_block_size_bytes + new_next_tx_size_bytes > max_block_size_bytes do
        Enum.reverse(new_filtered_txs)
      else
        filter_transactions_by_block_size(txs, next_tx_index, txs_count, new_filtered_txs,
          new_current_block_size_bytes, new_next_tx_size_bytes, max_block_size_bytes)
      end
    end
  end

  defp create_block(top_block, chain_state, difficulty, valid_txs) do
    root_hash = BlockValidation.calculate_root_hash(valid_txs)

    new_chain_state =
      ChainState.calculate_and_validate_chain_state!(valid_txs, chain_state, top_block.header.height + 1)
    chain_state_hash = ChainState.calculate_chain_state_hash(new_chain_state)
    top_block_hash = BlockValidation.block_header_hash(top_block.header)

    unmined_header =
      Header.create(
        top_block.header.height + 1,
        top_block_hash,
        root_hash,
        chain_state_hash,
        difficulty,
        0,
        #start from nonce 0, will be incremented in mining
        Block.current_block_version()
      )
    %Block{header: unmined_header, txs: valid_txs}
  end

  def coinbase_transaction_value, do: @coinbase_transaction_value

  def next_nonce(@mersenne_prime), do: 0
  def next_nonce(nonce), do:  nonce + 1

end<|MERGE_RESOLUTION|>--- conflicted
+++ resolved
@@ -12,11 +12,7 @@
   alias Aecore.Structures.Header
   alias Aecore.Structures.Block
   alias Aecore.Pow.Cuckoo
-<<<<<<< HEAD
-  alias Aecore.Keys.Worker, as: Keys
   alias Aecore.Structures.DataTx
-=======
->>>>>>> 74783299
   alias Aecore.Structures.SpendTx
   alias Aecore.Structures.SignedTx
   alias Aecore.Chain.ChainState
@@ -220,6 +216,9 @@
     top_block = Chain.top_block()
     top_block_hash = BlockValidation.block_header_hash(top_block.header)
     chain_state = Chain.chain_state(top_block_hash)
+
+    IO.inspect chain_state
+    IO.inspect Wallet.get_public_key
 
     try do
       blocks_for_difficulty_calculation = Chain.get_blocks(top_block_hash, Difficulty.get_number_of_blocks())
