defmodule Aecore.Miner.Worker do

  use GenStateMachine, callback_mode: :state_functions

  alias Aecore.Chain.Worker, as: Chain
  alias Aecore.Utils.Blockchain.BlockValidation
  alias Aecore.Utils.Blockchain.Difficulty
  alias Aecore.Block.Headers
  alias Aecore.Block.Blocks
  alias Aecore.Pow.Hashcash
<<<<<<< HEAD
  alias Aecore.Keys.Worker, as: Keys
  alias Aecore.Structures.TxData
  alias Aecore.Structures.SignedTx

  @coinbase_transaction_value 100
=======
  alias Aecore.Chain.ChainState
>>>>>>> 757e2439

  def start_link() do
    GenStateMachine.start_link(__MODULE__, %{}, name: __MODULE__)
  end

  def resume() do
    GenStateMachine.call(__MODULE__, :start)
  end

  def suspend() do
    GenStateMachine.call(__MODULE__, :suspend)
  end

  def init(data) do
    GenStateMachine.cast(__MODULE__, :idle)
    {:ok, :running, data}
  end

  def get_state() do
    GenStateMachine.call(__MODULE__, :get_state)
  end

  ## Idle ##
   def idle({:call, from}, :start , data) do
     IO.puts "Mining resuming by user"
     GenStateMachine.cast(__MODULE__, :mine)
     {:next_state, :running, data, [{:reply, from, :ok}]}
   end

   def idle({:call, from}, :suspend , data) do
     {:next_state, :idle, data, [{:reply, from, :not_started}]}
   end

   def idle({:call, from}, :get_state, data) do
     {:keep_state_and_data, [{:reply, from, {:state, :idle}}]}
   end

   def idle({:call, from}, _ , data) do
     {:next_state, :idle, data, [{:reply, from, :not_started}]}
   end

   def idle(type, state , data) do
     {:next_state, :idle, data}
   end

   ## Running ##
   def running(:cast, :mine, data) do
     mine_next_block([])
     GenStateMachine.cast(__MODULE__,:mine)
     {:next_state, :running, data}
   end

   def running({:call, from}, :get_state, data) do
     {:keep_state_and_data, [{:reply, from, {:state, :running}}]}
   end

   def running({:call, from}, :start, data) do
     {:next_state, :running, data, [{:reply, from, :already_started}]}
   end

   def running({:call, from}, :suspend, data) do
     IO.puts "Mined stop by user"
     {:next_state, :idle, data, [{:reply, from, :ok}]}
   end

   def running({:call, from}, _, data) do
     {:next_state, :running, data, [{:reply, from, :not_suported}]}
   end

   def running(_, _, data) do
     {:next_state, :idle, data}
   end

   def get_coinbase_transaction(to_acc) do
     tx_data = %{TxData.create |
                 :to_acc => to_acc,
                 :value => @coinbase_transaction_value,
                 :nonce => Enum.random(0..1000000000000)}
     %{SignedTx.create | data: tx_data}
  end

  def coinbase_transaction_value, do: @coinbase_transaction_value

  ## Internal
  @spec mine_next_block(list()) :: :ok
  defp mine_next_block(txs) do
    chain = Chain.all_blocks()
    chain_state = Chain.chain_state()

    #validate latest block if the chain has more than the genesis block
    latest_block = if(length(chain) == 1) do
      [latest_block | _] = chain
      latest_block
    else
      [latest_block, previous_block | _] = chain
      BlockValidation.validate_block!(latest_block, previous_block, chain_state)
      latest_block
    end

    valid_txs = BlockValidation.filter_invalid_transactions(txs)
    {_, pubkey} = Keys.pubkey()
    valid_txs = [get_coinbase_transaction(pubkey) | valid_txs]
    root_hash = BlockValidation.calculate_root_hash(valid_txs)

    new_block_state = ChainState.calculate_block_state(valid_txs)
    new_chain_state =
      ChainState.calculate_chain_state(new_block_state, chain_state)

    chain_state_hash = ChainState.calculate_chain_state_hash(new_chain_state)

    latest_block_hash = BlockValidation.block_header_hash(latest_block.header)
    difficulty = Difficulty.calculate_next_difficulty(chain)

    unmined_header = Headers.new(latest_block.header.height + 1,
      latest_block_hash, root_hash,
      chain_state_hash, difficulty, 0, 1)

    {:ok, mined_header} = Hashcash.generate(unmined_header)
    {:ok, block} = Blocks.new(mined_header, valid_txs)
    IO.inspect("block: #{block.header.height} difficulty:
               #{block.header.difficulty_target}")
    Chain.add_block(block)
  end

end<|MERGE_RESOLUTION|>--- conflicted
+++ resolved
@@ -8,15 +8,12 @@
   alias Aecore.Block.Headers
   alias Aecore.Block.Blocks
   alias Aecore.Pow.Hashcash
-<<<<<<< HEAD
   alias Aecore.Keys.Worker, as: Keys
   alias Aecore.Structures.TxData
   alias Aecore.Structures.SignedTx
+  alias Aecore.Chain.ChainState
 
   @coinbase_transaction_value 100
-=======
-  alias Aecore.Chain.ChainState
->>>>>>> 757e2439
 
   def start_link() do
     GenStateMachine.start_link(__MODULE__, %{}, name: __MODULE__)
@@ -92,6 +89,7 @@
 
    def get_coinbase_transaction(to_acc) do
      tx_data = %{TxData.create |
+                 :from_acc => nil,
                  :to_acc => to_acc,
                  :value => @coinbase_transaction_value,
                  :nonce => Enum.random(0..1000000000000)}
@@ -105,7 +103,6 @@
   defp mine_next_block(txs) do
     chain = Chain.all_blocks()
     chain_state = Chain.chain_state()
-
     #validate latest block if the chain has more than the genesis block
     latest_block = if(length(chain) == 1) do
       [latest_block | _] = chain
@@ -124,7 +121,6 @@
     new_block_state = ChainState.calculate_block_state(valid_txs)
     new_chain_state =
       ChainState.calculate_chain_state(new_block_state, chain_state)
-
     chain_state_hash = ChainState.calculate_chain_state_hash(new_chain_state)
 
     latest_block_hash = BlockValidation.block_header_hash(latest_block.header)
