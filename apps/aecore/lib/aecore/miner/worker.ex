--- conflicted
+++ resolved
@@ -220,16 +220,8 @@
     mining(%{state | block_candidate: nil})
   end
 
-<<<<<<< HEAD
-  @spec candidate() ::
-          {:block_found, integer}
-          | {:no_block_found, integer}
-          | {:error, binary}
-  def candidate() do
-=======
-  @spec candidate() :: {:block_found, integer} | {:no_block_found, integer} | {:error, binary}
+  @spec candidate() :: {:block_found, integer()} | {:no_block_found, integer()} | {:error, binary()}
   def candidate do
->>>>>>> f9c079f1
     top_block = Chain.top_block()
     top_block_hash = BlockValidation.block_header_hash(top_block.header)
     chain_state = Chain.chain_state(top_block_hash)
