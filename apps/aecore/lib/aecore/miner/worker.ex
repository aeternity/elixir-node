--- conflicted
+++ resolved
@@ -12,12 +12,7 @@
   alias Aecore.Structures.Header
   alias Aecore.Structures.Block
   alias Aecore.Pow.Cuckoo
-<<<<<<< HEAD
-  alias Aecore.Structures.TxData
-=======
-  alias Aecore.Keys.Worker, as: Keys
   alias Aecore.Structures.SpendTx
->>>>>>> 2c6e6c71
   alias Aecore.Structures.SignedTx
   alias Aecore.Chain.ChainState
   alias Aecore.Txs.Pool.Worker, as: Pool
