defmodule Aecore do
  use Application
  import Supervisor.Spec

  def start(_type, _args) do
    children = [
<<<<<<< HEAD
=======
      Aecore.Keys.Worker.Supervisor,
      Aecore.Persistence.Worker.Supervisor,
>>>>>>> 2c6e6c71
      Aecore.Chain.Worker.Supervisor,
      Aecore.Miner.Worker.Supervisor,
      Aecore.Txs.Pool.Worker.Supervisor,
      Aecore.Peers.Worker.Supervisor,
<<<<<<< HEAD
      Aecore.Persistence.Worker.Supervisor,
      Aecore.Wallet.Worker.Supervisor,
=======
>>>>>>> 2c6e6c71
      supervisor(Exexec, [], function: :start)
    ]

    Supervisor.start_link(children, strategy: :one_for_one)
  end
end<|MERGE_RESOLUTION|>--- conflicted
+++ resolved
@@ -4,20 +4,12 @@
 
   def start(_type, _args) do
     children = [
-<<<<<<< HEAD
-=======
-      Aecore.Keys.Worker.Supervisor,
       Aecore.Persistence.Worker.Supervisor,
->>>>>>> 2c6e6c71
       Aecore.Chain.Worker.Supervisor,
       Aecore.Miner.Worker.Supervisor,
       Aecore.Txs.Pool.Worker.Supervisor,
       Aecore.Peers.Worker.Supervisor,
-<<<<<<< HEAD
-      Aecore.Persistence.Worker.Supervisor,
       Aecore.Wallet.Worker.Supervisor,
-=======
->>>>>>> 2c6e6c71
       supervisor(Exexec, [], function: :start)
     ]
 
