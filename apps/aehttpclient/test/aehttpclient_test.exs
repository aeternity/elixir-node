defmodule AehttpclientTest do
  use ExUnit.Case

  alias Aecore.Chain.Worker, as: Chain
  alias Aecore.Txs.Pool.Worker, as: Pool
  alias Aehttpclient.Client
  alias Aecore.Structures.SignedTx
  alias Aecore.Structures.DataTx
  alias Aecore.Structures.SpendTx
  alias Aecore.Miner.Worker, as: Miner
  alias Aecore.Wallet.Worker, as: Wallet
  alias Aeutil.Bits
  alias Aewallet.Encoding

  @tag :http_client
  test "Client functions" do
    account = Wallet.get_public_key()
    hex_acc = Encoding.encode(account, :ae)

    AehttpclientTest.add_txs_to_pool()
    assert {:ok, _} = Client.get_info("localhost:4000")

    assert {:ok, _} =
             Client.get_block(
               {"localhost:4000",
                Bits.bech32_decode(
                  "bl1qpqwc2g9w0c06u2yxmgrffr50r508z9zww3jhca9x6xx57kfg2pcsrhq9dp"
                )}
             )

    assert {:ok, _} = Client.get_peers("localhost:4000")

    assert Enum.count(
             Client.get_account_txs({"localhost:4000", hex_acc})
             |> elem(1)
           ) == 2
  end

  def add_txs_to_pool() do
    Miner.mine_sync_block_to_chain()
    to_acc = Wallet.get_public_key()
    from_acc = to_acc

<<<<<<< HEAD
    init_nonce = Map.get(Chain.chain_state, from_acc, %{nonce: 0}).nonce
    payload1 = %{to_acc: from_acc,
                 value: 5}
=======
    init_nonce = Map.get(Chain.chain_state(), from_acc, %{nonce: 0}).nonce
    payload1 = %{to_acc: from_acc, value: 5, lock_time_block: 0}
>>>>>>> 6b69e477

    tx1 = DataTx.init(SpendTx, payload1, to_acc, 10, init_nonce + 1)
    tx2 = DataTx.init(SpendTx, payload1, to_acc, 10, init_nonce + 2)

    priv_key = Wallet.get_private_key()
    {:ok, signed_tx1} = SignedTx.sign_tx(tx1, priv_key)
    {:ok, signed_tx2} = SignedTx.sign_tx(tx2, priv_key)

    assert :ok = Pool.add_transaction(signed_tx1)
    assert :ok = Pool.add_transaction(signed_tx2)
  end
end<|MERGE_RESOLUTION|>--- conflicted
+++ resolved
@@ -41,14 +41,9 @@
     to_acc = Wallet.get_public_key()
     from_acc = to_acc
 
-<<<<<<< HEAD
-    init_nonce = Map.get(Chain.chain_state, from_acc, %{nonce: 0}).nonce
-    payload1 = %{to_acc: from_acc,
-                 value: 5}
-=======
     init_nonce = Map.get(Chain.chain_state(), from_acc, %{nonce: 0}).nonce
-    payload1 = %{to_acc: from_acc, value: 5, lock_time_block: 0}
->>>>>>> 6b69e477
+    payload1 = %{to_acc: from_acc, value: 5}
+
 
     tx1 = DataTx.init(SpendTx, payload1, to_acc, 10, init_nonce + 1)
     tx2 = DataTx.init(SpendTx, payload1, to_acc, 10, init_nonce + 2)
