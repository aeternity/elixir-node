defmodule Aehttpclient.Client do
  @moduledoc """
  Client used for making requests to a node.
  """

  alias Aecore.Structures.Block
  alias Aecore.Structures.Header
  alias Aecore.Structures.SignedTx
  alias Aecore.Structures.DataTx
  alias Aecore.Peers.Worker, as: Peers
  alias Aeutil.Serialization

  require Logger

  @typedoc "Client request identifier"
  @type req_kind :: :default | :pool_txs | :acc_txs | :info | :block | :raw_blocks

  @spec handle_response(req_kind(), map(), list(map())) :: {:ok, map()}

  @spec get_info(term()) :: {:ok, map()} | :error
  def get_info(uri) do
    get(uri <> "/info", :info)
  end

  @spec get_block({term(), binary()}) :: {:ok, Block.t()} | {:error, binary()}
  def get_block({uri, hash}) do
    hash = Header.bech32_encode(hash)

    case get(uri <> "/block/#{hash}", :block) do
      {:ok, serialized_block} ->
        {:ok, Serialization.block(serialized_block, :deserialize)}

      # TODO handle deserialization errors
      {:error, reason} ->
        {:error, reason}
    end
  end

  @spec get_raw_blocks({term(), binary(), binary()}) :: {:ok, term()} | {:error, binary()}
  def get_raw_blocks({uri, from_block_hash, to_block_hash}) do
    from_block_hash = Header.bech32_encode(from_block_hash)
    to_block_hash = Header.bech32_encode(to_block_hash)

    uri =
      uri <> "/raw_blocks?" <> "from_block=" <> from_block_hash <> "&to_block=" <> to_block_hash

    get(uri, :raw_blocks)
  end

  def get_pool_txs(uri) do
    get(uri <> "/pool_txs", :pool_txs)
  end

  @spec send_block(Block.t(), list(binary())) :: :ok
  def send_block(block, peers) do
    data = Serialization.block(block, :serialize)
    post_to_peers("new_block", data, peers)
  end

  @spec send_tx(SignedTx.t(), list(binary())) :: :ok
  def send_tx(tx, peers) do
    data = Serialization.tx(tx, :serialize)
    post_to_peers("new_tx", data, peers)
  end

  @spec post_to_peers(String.t(), binary(), list(String.t())) :: :ok
  defp post_to_peers(uri, data, peers) do
    Enum.each(peers, fn peer ->
      post(peer, data, uri)
    end)
  end

  defp post(peer, data, uri) do
    send_to_peer(data, "#{peer}/#{uri}")
  end

  @spec get_peers(term()) :: {:ok, list()}
  def get_peers(uri) do
    get(uri <> "/peers")
  end

  @spec get_and_add_peers(term()) :: :ok
  def get_and_add_peers(uri) do
    {:ok, peers} = get_peers(uri)
    Enum.each(peers, fn {peer, _} -> Peers.add_peer(peer) end)
  end

  @spec get_account_balance({binary(), binary()}) :: {:ok, binary()} | :error
  def get_account_balance({uri, acc}) do
    get(uri <> "/balance/#{acc}")
  end

  @spec get_account_txs({term(), term()}) :: {:ok, list()} | :error
  def get_account_txs({uri, acc}) do
    get(uri <> "/tx_pool/#{acc}", :acc_txs)
  end

  def post_query_to_oracle(tx, uri) do
    encoded_serialized_tx =
      tx
      |> Serialization.tx(:serialize)
      |> Poison.encode!()

    HTTPoison.post(
      uri,
      encoded_serialized_tx,
      [{"Content-Type", "application/json"}],
      stream_to: self()
    )
  end

  defp handle_response(:block, body, _headers) do
    response = Poison.decode!(body)
    {:ok, response}
  end

  defp handle_response(:raw_blocks, body, _headers) do
    response = Poison.decode!(body)

    deserialized_blocks =
      Enum.map(response, fn block ->
        Serialization.block(block, :deserialize)
      end)

    {:ok, deserialized_blocks}
  end

  defp handle_response(:info, body, headers) do
    response = Poison.decode!(body, keys: :atoms!)

    {_, server} =
      Enum.find(headers, fn header ->
        header == {"server", "aehttpserver"}
      end)

    response_with_server_header = Map.put(response, :server, server)
    {:ok, response_with_server_header}
  end

  defp handle_response(:acc_txs, body, _headers) do
<<<<<<< HEAD
    response = Poison.decode!(body, as: [%SignedTx{data: %SpendTx{}}], keys: :atoms!)

=======
    response = Poison.decode!(body, as: [%SignedTx{data: %DataTx{}}], keys: :atoms!)
>>>>>>> 6b69e477
    {:ok, response}
  end

  defp handle_response(:pool_txs, body, _headers) do
    response =
      body
      |> Poison.decode!()
      |> Enum.map(fn tx -> Serialization.tx(tx, :deserialize) end)

    {:ok, response}
  end

  defp handle_response(:default, body, _headers) do
    response = Poison.decode!(body)
    {:ok, response}
  end

  @spec get(binary(), req_kind) :: {:ok, map()} | {:error, binary()}
  defp get(uri, identifier \\ :default) do
<<<<<<< HEAD
    case HTTPoison.get(uri, [
           {"peer_port", get_local_port()},
           {"nonce", Peers.get_peer_nonce()}
         ]) do
=======
    case(
      HTTPoison.get(uri, [{"peer_port", get_local_port()}, {"nonce", Peers.get_peer_nonce()}])
    ) do
>>>>>>> 6b69e477
      {:ok, %{body: body, headers: headers, status_code: 200}} ->
        handle_response(identifier, body, headers)

      {:ok, %HTTPoison.Response{status_code: 404}} ->
        {:error, "Response 404"}

      {:ok, %HTTPoison.Response{status_code: 400}} ->
        {:error, "Response 400"}

      {:error, %HTTPoison.Error{}} ->
        {:error, "HTTPPoison Error"}

      unexpected ->
        Logger.error(fn ->
          "unexpected client result " <> Kernel.inspect(unexpected)
        end)

        {:error, "Unexpected error"}
    end
  end

  defp send_to_peer(data, uri) do
    HTTPoison.post(uri, Poison.encode!(data), [
      {"Content-Type", "application/json"}
    ])
  end

  # TODO: what is this function even doing?
  defp get_local_port() do
    Aehttpserver.Web.Endpoint
    |> :sys.get_state()
    |> elem(3)
    |> Enum.at(2)
    |> elem(3)
    |> elem(2)
    |> Enum.at(1)
    |> List.keyfind(:http, 0)
    |> elem(1)
    |> Enum.at(0)
    |> elem(1)
  end
end<|MERGE_RESOLUTION|>--- conflicted
+++ resolved
@@ -138,12 +138,7 @@
   end
 
   defp handle_response(:acc_txs, body, _headers) do
-<<<<<<< HEAD
-    response = Poison.decode!(body, as: [%SignedTx{data: %SpendTx{}}], keys: :atoms!)
-
-=======
     response = Poison.decode!(body, as: [%SignedTx{data: %DataTx{}}], keys: :atoms!)
->>>>>>> 6b69e477
     {:ok, response}
   end
 
@@ -163,16 +158,9 @@
 
   @spec get(binary(), req_kind) :: {:ok, map()} | {:error, binary()}
   defp get(uri, identifier \\ :default) do
-<<<<<<< HEAD
-    case HTTPoison.get(uri, [
-           {"peer_port", get_local_port()},
-           {"nonce", Peers.get_peer_nonce()}
-         ]) do
-=======
     case(
       HTTPoison.get(uri, [{"peer_port", get_local_port()}, {"nonce", Peers.get_peer_nonce()}])
     ) do
->>>>>>> 6b69e477
       {:ok, %{body: body, headers: headers, status_code: 200}} ->
         handle_response(identifier, body, headers)
 
