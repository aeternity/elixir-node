--- conflicted
+++ resolved
@@ -186,23 +186,8 @@
     ])
   end
 
-<<<<<<< HEAD
   # TODO: what is this function even doing?
   defp get_local_port() do
-    Aehttpserver.Web.Endpoint.url() |> String.split(":") |> Enum.at(-1)
-=======
-  defp get_local_port do
-    Endpoint
-    |> :sys.get_state()
-    |> elem(3)
-    |> Enum.at(2)
-    |> elem(3)
-    |> elem(2)
-    |> Enum.at(1)
-    |> List.keyfind(:http, 0)
-    |> elem(1)
-    |> Enum.at(0)
-    |> elem(1)
->>>>>>> f9c079f1
+    Endpoint.url() |> String.split(":") |> Enum.at(-1)
   end
 end