--- conflicted
+++ resolved
@@ -19,10 +19,7 @@
 
   defp deps do
     [
-<<<<<<< HEAD
-=======
       {:exconstructor, "~> 1.1"},
->>>>>>> 3871337a
       {:aehttpclient, in_umbrella: true}
     ]
   end
