--- conflicted
+++ resolved
@@ -19,11 +19,8 @@
 
   defp deps do
     [
-<<<<<<< HEAD
-      {:exconstructor, "~> 1.1"}
-=======
-      {:aehttpclient, in_umbrella: true},
->>>>>>> b2b1365e
+      {:exconstructor, "~> 1.1"},
+      {:aehttpclient, in_umbrella: true}
     ]
   end
 end