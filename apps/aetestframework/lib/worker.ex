defmodule Aetestframework.Worker do
  @moduledoc """
  Module for multi node sync test.
  """

  require Logger
  use GenServer

  defstruct port_id: nil, node_port: nil, sync_port: nil
  use ExConstructor

  @default_timeout 20_000
  @new_node_timeout 40_000

  # Client API

  def start_link(_args) do
    GenServer.start_link(__MODULE__, %{}, name: __MODULE__)
  end

  def state, do: GenServer.call(__MODULE__, :state)

  @doc """
  Creates an elixir node
  """
  @spec new_node(atom(), non_neg_integer()) :: :ok
  def new_node(node_name, iex_num) do
    GenServer.call(__MODULE__, {:new_nodes, [{node_name, iex_num}]}, @new_node_timeout)
  end

  def new_nodes(nodes) do
    GenServer.call(__MODULE__, {:new_nodes, nodes}, @new_node_timeout)
  end

  @doc """
  Post a command to a specific node.
  Used to send command that will return some response and we n(eed to
  handle it. Like getting the top header hash
  """
  @spec get(String.t(), atom(), atom(), non_neg_integer()) :: any()
  def get(cmd, match_by, node, timeout \\ @default_timeout) do
    GenServer.call(__MODULE__, {:get, node, match_by, cmd}, timeout)
  end

  @doc """
  Post some commands to a specific node.
  Used to send commands that don't need a response.
  Like mining a block
  """
  @spec post(String.t(), atom(), atom(), non_neg_integer()) :: :ok
  def post(cmd, match_by, node, timeout \\ @default_timeout) do
    GenServer.call(__MODULE__, {:post, node, match_by, cmd}, timeout)
  end

  @doc """
  Killing all the processes and closing all of the ports of the nodes
  """
  @spec delete_all_nodes() :: :ok
  def delete_all_nodes do
    GenServer.call(__MODULE__, :delete_nodes)
  end

  @doc """
  Call a GenServer API function with specific delay
  """
  @spec verify_with_delay(reference(), non_neg_integer()) :: any
  def verify_with_delay(valid?, execute_times) do
    verify_with_delay_int(valid?, execute_times * 100)
  end

  def verify_with_delay_int(valid?, 0) do
    valid?.()
  end

  def verify_with_delay_int(valid?, execute_times) do
    if valid?.() do
      true
    else
      :timer.sleep(10)
      verify_with_delay_int(valid?, execute_times - 1)
    end
  end

  # Server side

  def init(state) do
    {:ok, state}
  end

  def handle_call(:state, _from, state) do
    {:reply, state, state}
  end

  def handle_call({:new_nodes, nodes}, _from, state) do
    case Enum.reduce_while(nodes, state, fn {node_name, iex_num}, state ->
           cond do
             Map.has_key?(state, node_name) ->
               {:halt, {:error, :already_exists, state}}

             busy_port?("#{3000 + iex_num}") || busy_port?("#{4000 + iex_num}") ->
               {:halt, {:error, :busy_port, state}}

             true ->
               # Running the new elixir-node using Port
               port_id =
                 Port.open({:spawn, "make iex-test-node NODE_NUMBER=#{iex_num}"}, [
                   :binary,
                   cd: project_dir()
                 ])

               port = 4000 + iex_num
               sync_port = 3000 + iex_num

               new_node =
                 __MODULE__.new(%{port_id: port_id, node_port: port, sync_port: sync_port})

               new_state = Map.put(state, node_name, new_node)

               {:cont, new_state}
           end
         end) do
      {:error, return, new_state} ->
        {:reply, return, new_state}

      new_state ->
        :ok =
          Enum.reduce(nodes, :ok, fn {node_name, _iex_num}, :ok ->
            expected_result = fn _ -> :node_started end
            %{port_id: port_id} = Map.get(new_state, node_name)
            :node_started = receive_result(port_id, "Interactive Elixir", expected_result)
            :ok
          end)

        {:reply, :ok, new_state}
    end
  end

  def handle_call({:get, node, match_by, cmd}, _from, state) do
    %{port_id: port_id} = Map.get(state, node)
    command = "{:#{match_by}," <> cmd <> "}\n"
    Port.command(port_id, command)
    result = receive_result(":#{match_by}", &__MODULE__.process_result/1)
    {:reply, result, state}
  end

  def handle_call({:post, node, match_by, cmd}, _from, state) do
    %{port_id: port_id} = Map.get(state, node)
    command = "{:#{match_by}," <> cmd <> "}\n"
    Port.command(port_id, command)
    expected_result = fn _ -> :ok end
    :ok = receive_result(":#{match_by}", expected_result)
    {:reply, :ok, state}
  end

  def handle_call(:delete_nodes, _from, state) do
    Enum.each(state, fn {_node, %{port_id: port_id}} ->
      {:os_pid, pid} = Port.info(port_id, :os_pid)
      System.cmd("kill", ["#{pid}"])
    end)

    Enum.each(state, fn {_node, %{port_id: port_id, node_port: port}} ->
      Port.close(port_id)
      path_to_priv_dir = project_dir() <> "/apps/aecore/priv/"
      File.rm_rf(path_to_priv_dir <> "test_signkeys_#{port}")
      File.rm_rf(path_to_priv_dir <> "test_peerkeys_#{port}")
      File.rm_rf(path_to_priv_dir <> "test_rox_db_#{port}")
    end)

    {:reply, :ok, %{}}
  end

  def handle_info(_data, state) do
    {:noreply, state}
  end

  def process_result(result) do
    filtered_result =
      result
      |> String.replace("\n", "")
      |> String.replace("\"", "")

    matched_result = Regex.run(~r/cmd, (.*?)}/, filtered_result)
    base_decoded = Base.decode32!(List.last(matched_result))
    :erlang.binary_to_term(base_decoded)
  end

  defp receive_result(key, fun) do
    receive do
      {_port, {:data, result}} ->
        if result =~ key do
          fun.(result)
        else
          receive_result(key, fun)
        end
    end
  end

<<<<<<< HEAD
  def handle_call({:send_tokens, node1, node2, amount}, _, state) do
    sender = state[node1].miner_pubkey |> Account.base58c_encode
    receiver = state[node2].miner_pubkey |> Account.base58c_encode
    port = state[node1].process_port
    Port.command(port, "{_, sender_priv_key} = Keys.keypair(:sign)\n")
    Port.command(port, "pubkey_sender = \"#{sender}\"\n")
    Port.command(port, "pubkey_receiver = \"#{receiver}\"\n")
    Port.command(port, "nonce = Account.nonce(Chain.chain_state().accounts, Account.base58c_decode(pubkey_sender)) + 1\n")
    Port.command(port, "ttl = Chain.top_height() + 1\n")
    Port.command(port, "Account.spend(Account.base58c_decode(pubkey_sender), sender_priv_key, Account.base58c_decode(pubkey_receiver), #{amount}, 10, nonce, \"test1\")\n")
    {:reply, :ok, state}
  end

  def handle_call({:send_command, node_name, cmd}, _, state) do
    if Map.has_key?(state, node_name) do
      port = state[node_name].process_port
      Port.command(port, cmd)
      receive_result(state)
    else
      {:reply, :unknown_node, state}
    end
  end

  def handle_call({:get_balance, node}, _, state) do
    {:reply, state[node].miner_balance, state}
  end

  def handle_call({:update_pubkeys_state}, _, state) do
    new_state = Enum.reduce(state, state, fn(node, acc) ->
      {node_name, _} = node
      port = state[node_name].port
      {:ok, peer_info} = Client.get_info("localhost:#{port}")
      pubkey = peer_info.public_key
      put_in(acc[node_name].miner_pubkey, Account.base58c_decode(pubkey))
    end)

    {:reply, :ok, new_state}
  end

  def handle_call({:sync_two_nodes, node_name1, node_name2}, _, state) do
    port = state[node_name2].port
    sync_port = state[node_name2].sync_port

    cmd1 = "{:ok, peer_info} = Client.get_info(\"localhost:#{port}\")\n"
    Port.command(state[node_name1].process_port, cmd1)

    cmd2 = "pub_key = Map.get(peer_info, :peer_pubkey) |> Keys.peer_decode()\n"
    Port.command(state[node_name1].process_port, cmd2)

    cmd3 = "Peers.try_connect(%{host: 'localhost', port: #{sync_port}, pubkey: pub_key})\n"
    Port.command(state[node_name1].process_port, cmd3)

    {:reply, :ok, state}
  end

  def handle_call({:get_state}, _, state) do
    {:reply, state, state}
  end

  def handle_call({:delete_all_nodes}, _, state) do
    # killing all the processes and closing all of the ports of the nodes
    Enum.each(state, fn {_, val} ->
      Port.command(val.process_port, ":erlang.halt()\n")
      Port.close(val.process_port)
      path = String.replace(System.cwd(), ~r/(?<=elixir-node).*$/, "") <> Application.app_dir(:aecore, "priv")
      File.rm_rf(path <> "aewallet_#{val.port}")
      File.rm_rf(path <> "peerkeys_#{val.port}")
      File.rm_rf(path <> "rox_db_#{val.port}")
    end)

    {:reply, :ok, %{}}
  end

  def handle_call({:delete_node, node_name}, _, state) do
    if Map.has_key?(state, node_name) do
      Port.command(state[node_name].process_port, ":erlang.halt()\n")
      Port.close(state[node_name].process_port)
      new_state = Map.delete(state, node_name)
      {:reply, :ok, new_state}
    else
      {:reply, :unknown_node, state}
=======
  defp receive_result(port, key, fun) do
    receive do
      {^port, {:data, result}} ->
        if result =~ key do
          fun.(result)
        else
          receive_result(port, key, fun)
        end
>>>>>>> 3871337a
    end
  end

  @doc """
  Checking if the port is busy
  """
  @spec busy_port?(non_neg_integer()) :: true | false
  def busy_port?(port) do
    :os.cmd('lsof -Pi :#{port} -sTCP:LISTEN -t') != []
  end

  @doc """
  Gets the path to the project directory
  """
  @spec project_dir() :: String.t()
  def project_dir do
    String.replace(System.cwd(), ~r/(?<=elixir-node).*$/, "")
  end
end<|MERGE_RESOLUTION|>--- conflicted
+++ resolved
@@ -160,7 +160,7 @@
 
     Enum.each(state, fn {_node, %{port_id: port_id, node_port: port}} ->
       Port.close(port_id)
-      path_to_priv_dir = project_dir() <> "/apps/aecore/priv/"
+      path_to_priv_dir = project_dir() <> Application.app_dir(:aecore, "priv")
       File.rm_rf(path_to_priv_dir <> "test_signkeys_#{port}")
       File.rm_rf(path_to_priv_dir <> "test_peerkeys_#{port}")
       File.rm_rf(path_to_priv_dir <> "test_rox_db_#{port}")
@@ -195,89 +195,6 @@
     end
   end
 
-<<<<<<< HEAD
-  def handle_call({:send_tokens, node1, node2, amount}, _, state) do
-    sender = state[node1].miner_pubkey |> Account.base58c_encode
-    receiver = state[node2].miner_pubkey |> Account.base58c_encode
-    port = state[node1].process_port
-    Port.command(port, "{_, sender_priv_key} = Keys.keypair(:sign)\n")
-    Port.command(port, "pubkey_sender = \"#{sender}\"\n")
-    Port.command(port, "pubkey_receiver = \"#{receiver}\"\n")
-    Port.command(port, "nonce = Account.nonce(Chain.chain_state().accounts, Account.base58c_decode(pubkey_sender)) + 1\n")
-    Port.command(port, "ttl = Chain.top_height() + 1\n")
-    Port.command(port, "Account.spend(Account.base58c_decode(pubkey_sender), sender_priv_key, Account.base58c_decode(pubkey_receiver), #{amount}, 10, nonce, \"test1\")\n")
-    {:reply, :ok, state}
-  end
-
-  def handle_call({:send_command, node_name, cmd}, _, state) do
-    if Map.has_key?(state, node_name) do
-      port = state[node_name].process_port
-      Port.command(port, cmd)
-      receive_result(state)
-    else
-      {:reply, :unknown_node, state}
-    end
-  end
-
-  def handle_call({:get_balance, node}, _, state) do
-    {:reply, state[node].miner_balance, state}
-  end
-
-  def handle_call({:update_pubkeys_state}, _, state) do
-    new_state = Enum.reduce(state, state, fn(node, acc) ->
-      {node_name, _} = node
-      port = state[node_name].port
-      {:ok, peer_info} = Client.get_info("localhost:#{port}")
-      pubkey = peer_info.public_key
-      put_in(acc[node_name].miner_pubkey, Account.base58c_decode(pubkey))
-    end)
-
-    {:reply, :ok, new_state}
-  end
-
-  def handle_call({:sync_two_nodes, node_name1, node_name2}, _, state) do
-    port = state[node_name2].port
-    sync_port = state[node_name2].sync_port
-
-    cmd1 = "{:ok, peer_info} = Client.get_info(\"localhost:#{port}\")\n"
-    Port.command(state[node_name1].process_port, cmd1)
-
-    cmd2 = "pub_key = Map.get(peer_info, :peer_pubkey) |> Keys.peer_decode()\n"
-    Port.command(state[node_name1].process_port, cmd2)
-
-    cmd3 = "Peers.try_connect(%{host: 'localhost', port: #{sync_port}, pubkey: pub_key})\n"
-    Port.command(state[node_name1].process_port, cmd3)
-
-    {:reply, :ok, state}
-  end
-
-  def handle_call({:get_state}, _, state) do
-    {:reply, state, state}
-  end
-
-  def handle_call({:delete_all_nodes}, _, state) do
-    # killing all the processes and closing all of the ports of the nodes
-    Enum.each(state, fn {_, val} ->
-      Port.command(val.process_port, ":erlang.halt()\n")
-      Port.close(val.process_port)
-      path = String.replace(System.cwd(), ~r/(?<=elixir-node).*$/, "") <> Application.app_dir(:aecore, "priv")
-      File.rm_rf(path <> "aewallet_#{val.port}")
-      File.rm_rf(path <> "peerkeys_#{val.port}")
-      File.rm_rf(path <> "rox_db_#{val.port}")
-    end)
-
-    {:reply, :ok, %{}}
-  end
-
-  def handle_call({:delete_node, node_name}, _, state) do
-    if Map.has_key?(state, node_name) do
-      Port.command(state[node_name].process_port, ":erlang.halt()\n")
-      Port.close(state[node_name].process_port)
-      new_state = Map.delete(state, node_name)
-      {:reply, :ok, new_state}
-    else
-      {:reply, :unknown_node, state}
-=======
   defp receive_result(port, key, fun) do
     receive do
       {^port, {:data, result}} ->
@@ -286,7 +203,6 @@
         else
           receive_result(port, key, fun)
         end
->>>>>>> 3871337a
     end
   end
 
