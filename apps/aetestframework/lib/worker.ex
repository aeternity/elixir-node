defmodule Aetestframework.Worker do
  @moduledoc """
  Module for multi node sync test
  """

  alias Aehttpclient.Client
  alias Aecore.Account.Account

  require Logger
  use GenServer

  def start_link(_args) do
    GenServer.start_link(__MODULE__, %{}, name: __MODULE__)
  end

  def init(args) do
    {:ok, args}
  end

  def get_state do
    GenServer.call(__MODULE__, {:get_state})
  end

  @spec new_node(String.t(), non_neg_integer()) :: :already_exists | Map.t()
  def new_node(node_name, iex_num) do
    GenServer.call(__MODULE__, {:new_node, node_name, iex_num}, 20_000)
  end

  @spec sync_two_nodes(String.t(), String.t()) :: :ok
  def sync_two_nodes(node_name1, node_name2) do
    GenServer.call(__MODULE__, {:sync_two_nodes, node_name1, node_name2})
  end

  def update_pubkeys_state do
    GenServer.call(__MODULE__, {:update_pubkeys_state})
  end

  def get_top_block(node) do
    GenServer.call(__MODULE__, {:get_top_block, node})
  end

  def get_top_block_hash(node) do
    GenServer.call(__MODULE__, {:get_top_block_hash, node})
  end

  def get_oracle_interaction_objects(node) do
    GenServer.call(__MODULE__, {:get_oracle_interaction_objects, node})
  end

  @doc """
    Updates top block state for 2 nodes and compares them.
    If top block of each node is equal - they are synced
  """
  @spec compare_nodes_by_top_block(String.t(), String.t()) :: :synced | :not_synced
  def compare_nodes_by_top_block(node_name1, node_name2) do
    update_node_top_block(node_name1)
    update_node_top_block(node_name2)
    block1 = get_top_block(node_name1)
    block2 = get_top_block(node_name2)

    if block1 == block2 do
      :synced
    else
      :not_synced
    end
  end

  @doc """
    Updates top block hash state for 2 nodes and compares them.
    If top block hash of each node is equal - they are synced
  """
  @spec compare_nodes_by_top_block_hash(String.t(), String.t()) :: :synced | :not_synced
  def compare_nodes_by_top_block_hash(node_name1, node_name2) do
    update_node_top_block_hash(node_name1)
    update_node_top_block_hash(node_name2)
    top_block_hash1 = get_top_block_hash(node_name1)
    top_block_hash2 = get_top_block_hash(node_name2)

    if top_block_hash1 == top_block_hash2 do
      :synced
    else
      :not_synced
    end
  end

  def compare_nodes_by_oracle_interaction_objects(node_name1, node_name2) do
    update_oracle_interaction_objects(node_name1)
    update_oracle_interaction_objects(node_name2)
    oracle_int_obj1 = get_oracle_interaction_objects(node_name1)
    oracle_int_obj2 = get_oracle_interaction_objects(node_name2)

    if oracle_int_obj1 == oracle_int_obj2 do
      :synced
    else
      :not_synced
    end
  end

  @doc """
    Gets the process ports info.
  """
  def ports_info do
    GenServer.call(__MODULE__, {:ports_info})
  end

  @doc """
    Sending command in a given node.
  """
  @spec send_command(String.t(), String.t()) :: :ok | :unknown_node
  def send_command(node_name, cmd) do
    # adding \n to cmd to imitate pressing enter in iex shell
    cmd = cmd <> "\n"
    GenServer.call(__MODULE__, {:send_command, node_name, cmd}, 10_000)
  end

  @doc """
    Sending amount of tokens from one miner account to another
  """
  def send_tokens(node1, node2, amount) do
    GenServer.call(__MODULE__, {:send_tokens, node1, node2, amount})
  end

  @doc """
    Getting specified miner account balance
  """
  def get_balance(node) do
    GenServer.call(__MODULE__, {:get_balance, node})
  end

  @doc """
    Kills the process, releases the port
  """
  @spec delete_node(String.t()) :: :ok | :unknown_node
  def delete_node(node_name) do
    GenServer.call(__MODULE__, {:delete_node, node_name})
  end

  def delete_all_nodes do
    GenServer.call(__MODULE__, {:delete_all_nodes}, 20_000)
  end

  def update_balance(node_name) do
    send_command(node_name, "{pubkey, _} = Keys.keypair :sign")
    send_command(node_name, "{:acc_balance, Account.balance(Chain.chain_state().accounts, pubkey)}")
    send_command(node_name, "")
  end

  # oracles
  @spec update_oracle_interaction_objects(String.t()) :: :ok | :unknown_node
  def update_oracle_interaction_objects(node_name) do
    send_command(node_name, "oracle_tree = Chain.chain_state().oracles.oracle_tree")

    send_command(
      node_name,
      "query_id = oracle_tree |> PatriciaMerkleTree.all_keys() |> List.last()"
    )

    send_command(
      node_name,
      "interaction_object = OracleStateTree.get_query(Chain.chain_state().oracles, query_id)"
    )

    # converting the keys which are binary to string
    send_command(
      node_name,
      "encoded_int_object = :erlang.term_to_binary(interaction_object)"
    )

    send_command(
      node_name,
      "{:respond_oracle_int_obj, Base.encode32(encoded_int_object)}"
    )

    send_command(node_name, " ")
  end

  @doc """
    Functions to register, extend, query, respond oracles.
    They have already defined arguments taken from the tests
  """
  @spec register_oracle(String.t()) :: :ok | :unknown_node
  def register_oracle(node_name) do
    send_command(
      node_name,
      "Oracle.register(\"{foo: bar}\",\"boolean()\", 5, 5, %{ttl: 100, type: :relative}, 1234)"
    )
  end

  @spec extend_oracle(String.t()) :: :ok | :unknown_node
  def extend_oracle(node_name) do
    send_command(node_name, "Oracle.extend(%{ttl: 3, type: :relative}, 10)")
  end

  @spec query_oracle(String.t()) :: :ok | :unknown_node
  def query_oracle(node_name) do
    send_command(node_name, "{pub_key, _} = Keys.keypair(:sign)")
    send_command(node_name, "query_ttl = %{ttl: 10, type: :relative}")
    send_command(node_name, "response_ttl = %{ttl: 20, type: :relative}")
    send_command(node_name, "Oracle.query(pub_key, \"How are you?\", 5, 5, query_ttl, response_ttl, 1234)")
  end

  @spec respond_oracle(String.t()) :: :ok | :unknown_node
  def respond_oracle(node_name) do
<<<<<<< HEAD
    send_command(node_name, "[q]= Chain.top_block.txs")
    send_command(node_name, "qq = q.data")
    send_command(node_name, "[sender] = qq.senders")
    send_command(node_name, "kk = OracleQueryTx.id(sender.value, qq.nonce, qq.payload.oracle_address.value)
=======
    send_command(node_name, "[tx]= Chain.top_block.txs")
    send_command(node_name, "data = tx.data")
    send_command(node_name, "[sender] = data.senders")
    send_command(node_name, "query_id = OracleQueryTx.id(sender.value, data.nonce, data.payload.oracle_address.value)
>>>>>>> 96294d6d
    ")

    send_command(
      node_name,
<<<<<<< HEAD
      "kkk = qq.payload.oracle_address.value <> kk"
=======
      "query = data.payload.oracle_address.value <> query_id"
>>>>>>> 96294d6d
    )

    send_command(
      node_name,
<<<<<<< HEAD
      "OracleStateTree.get_query(Chain.chain_state().oracles, kkk)"
=======
      "OracleStateTree.get_query(Chain.chain_state().oracles, query)"
>>>>>>> 96294d6d
    )

    send_command(
      node_name,
<<<<<<< HEAD
      "Oracle.respond(kk, \"I am fine, thanks!\", 5, 1234)"
=======
      "Oracle.respond(query_id, \"I am fine, thanks!\", 5, 1234)"
>>>>>>> 96294d6d
    )
  end

  def get_latest_tx_type(node_name) do
    send_command(node_name, "%Block{txs: txs} = Chain.top_block")
    send_command(node_name, "[tx] = txs")
    send_command(node_name, "encoded_type = :erlang.term_to_binary(tx.data.type)")
    send_command(node_name, "{:respond_tx_type, Base.encode32(encoded_type)}")
  end

  # pool

  def get_pool_tx_count(node) do
    send_command(node, "{:respond_pool_tx, Enum.count(Pool.get_pool())}")
  end

  # spend_tx

  @spec spend_tx(String.t()) :: :ok | :unknown_node
  def spend_tx(node_name) do
    send_command(node_name, "{pubkey, _} = Keys.keypair :sign")

    send_command(
      node_name,
      "{:ok, tx} = Account.spend(pubkey, 20, 10, <<\"payload\">>)"
    )

    send_command(node_name, "Pool.add_transaction(tx)")
  end

  # mining
  @spec mine_sync_block(String.t()) :: :ok | :unknown_node
  def mine_sync_block(node_name) do
    send_command(node_name, "Miner.mine_sync_block_to_chain()")
    update_balance(node_name)
  end

  # chain
  @spec update_node_top_block(String.t()) :: :ok | String.t()
  def update_node_top_block(node_name) do
    send_command(node_name, "top_block = Chain.top_block()")

    send_command(
      node_name,
      "encoded_block = :erlang.term_to_binary(top_block)"
    )

    send_command(
      node_name,
      "{:respond_top_block, Base.encode32(encoded_block)}"
    )

    send_command(node_name, " ")
  end

  @spec update_node_top_block_hash(String.t()) :: :ok | :unknown_node
  def update_node_top_block_hash(node_name) do
    send_command(node_name, "block_hash = Chain.top_block_hash() |> :erlang.term_to_binary()")
    send_command(node_name, "{:respond_hash, Base.encode32(block_hash)}")
    send_command(node_name, " ")
  end

  # naming txs

  @doc """
    Functions to pre_claim, claim, update, transfer, revoke naming txs.
    They have already defined arguments taken from the tests
  """
  @spec naming_pre_claim(String.t()) :: :ok | :unknown_node
  def naming_pre_claim(node_name) do
    send_command(
      node_name,
      "{:ok, tx} = Account.pre_claim(\"test.aet\", 123, 10)"
    )

    send_command(node_name, "Pool.add_transaction(tx)")
  end

  @spec naming_claim(String.t()) :: :ok | :unknown_node
  def naming_claim(node_name) do
    send_command(
      node_name,
      "{:ok, tx} = Account.claim(\"test.aet\", 123, 10)"
    )

    send_command(node_name, "Pool.add_transaction(tx)")
  end

  @spec naming_update(String.t()) :: :ok | :unknown_node
  def naming_update(node_name) do
    send_command(
      node_name,
      "{:ok, tx} = Account.name_update(\"test.aet\", \"{\\\"test\\\":2}\", 10, 5000, 50) "
    )

    send_command(node_name, "Pool.add_transaction(tx)")
  end

  @spec naming_transfer(String.t()) :: :ok | :unknown_node
  def naming_transfer(node_name) do
    send_command(node_name, "{transfer_to_pub, transfer_to_priv} = Keys.keypair(:sign)")

    send_command(
      node_name,
      "{:ok, transfer} = Account.name_transfer(\"test.aet\", transfer_to_pub, 10)"
    )

    send_command(node_name, "Pool.add_transaction(transfer)")
  end

  @spec naming_revoke(String.t()) :: :ok | :unknown_node
  def naming_revoke(node_name) do
    send_command(node_name, "{transfer_to_pub, transfer_to_priv} = Keys.keypair(:sign)")

    send_command(
      node_name,
      "{:ok, spend} = Account.spend(transfer_to_pub, 15, 10, <<\"payload\">>)"
    )

    send_command(node_name, "Pool.add_transaction(spend)")
    mine_sync_block(node_name)

    send_command(
      node_name,
      "next_nonce = Account.nonce(Chain.chain_state().accounts, transfer_to_pub) + 1"
    )

    send_command(
      node_name,
      "{:ok, revoke} = Account.name_revoke(transfer_to_pub, transfer_to_priv, \"test.aet\", 10, next_nonce)"
    )

    send_command(node_name, "Pool.add_transaction(revoke)")
  end

  @doc """
    Gets all peers for a given node
  """
  @spec get_all_peers(String.t()) :: :ok
  def get_all_peers(node_name) do
    send_command(node_name, "peers = Peers.all_peers")
    send_command(node_name, "peers_encoded = :erlang.term_to_binary(peers)")
    send_command(node_name, "{:respond_peers, Base.encode32(peers_encoded)}")
  end

  @doc """
    Checking if the port is busy
  """
  def busy_port?(port) do
    :os.cmd('lsof -i -P -n | grep -w #{port}') != []
  end

  defp update_data(state, result, respond, port, type) do
    {node, _} = Enum.find(state, fn {_, value} -> value.process_port == port end)
    data = process_result(respond, result)

    put_in(state[node][type], data)
  end

  defp process_result(respond, result) do
    one_line_res = String.replace(result, "\n", "")
    respond_res = Regex.run(~r/({#{respond}.*})/, one_line_res)
    res = Regex.run(~r/"(.*)"/, List.last(respond_res))
    base_decoded = Base.decode32!(List.last(res))
    :erlang.binary_to_term(base_decoded)
  end

  def check_peers(state, port, result) do
    one_line_res = String.replace(result, "\n", "")
    if Regex.match?(~r/({:respond_peers, \[\])/, one_line_res) do
      state
    else
      update_data(state, result, ":respond_peers", port, :peers)
    end
  end

  # server

  def handle_info(_, state) do
    {:noreply, state}
  end

  def receive_result(state) do
    receive do
      {port, {:data, result}} ->
        cond do
          result =~ ":respond_top_block" ->
            new_state = update_data(state, result, ":respond_top_block", port, :top_block)
            {:reply, :ok, new_state}

          result =~ ":respond_pool_tx" ->
            {node, _} = Enum.find(state, fn {_, value} -> value.process_port == port end)
            txs_count_str = Regex.run(~r/(\d)}/, result)
            {tx_count, _} = txs_count_str |> List.last() |> Integer.parse()
            {:reply, tx_count, state}

          result =~ ":respond_tx_type" ->
            tx_type = process_result(":respond_tx_type", result)
            {:reply, tx_type, state}

          result =~ ":respond_hash" ->
            new_state = update_data(state, result, ":respond_hash", port, :top_block_hash)
            {:reply, :ok, new_state}

          result =~ ":respond_oracle_int_obj" ->
            new_state = update_data(state, result, ":respond_oracle_int_obj", port, :oracle_interaction_objects)
            {:reply, :ok, new_state}

          result =~ ":respond_peers" ->
            new_state = check_peers(state, port, result)
            {:reply, :ok, new_state}

          result =~ ":acc_balance" ->
            {node, _} = Enum.find(state, fn {_, value} -> value.process_port == port end)
            balance_str = Regex.run(~r/\d+/, result)
            {balance, _} = balance_str |> List.first() |> Integer.parse()
            new_state = put_in(state[node].miner_balance, balance)
            {:reply, result, new_state}

          result =~ "error" ->
            Logger.error(fn -> result end)
            {:reply, :error, state}

          true ->
            receive_result(state)
        end
    after
      1_000 ->
        {:reply, :different_res, state}
    end
  end

  def handle_call({:send_tokens, node1, node2, amount}, _, state) do
    sender = state[node1].miner_pubkey |> Account.base58c_encode
    receiver = state[node2].miner_pubkey |> Account.base58c_encode
    port = state[node1].process_port
    Port.command(port, "{_, sender_priv_key} = Keys.keypair(:sign)\n")
    Port.command(port, "pubkey_sender = \"#{sender}\"\n")
    Port.command(port, "pubkey_receiver = \"#{receiver}\"\n")
    Port.command(port, "nonce = Account.nonce(Chain.chain_state().accounts, Account.base58c_decode(pubkey_sender)) + 1\n")
    Port.command(port, "ttl = Chain.top_height() + 1\n")
    Port.command(port, "{:ok, tx} = Account.spend(Account.base58c_decode(pubkey_sender), sender_priv_key, Account.base58c_decode(pubkey_receiver), #{amount}, 10, nonce, \"test1\")\n")
    Port.command(port, "Pool.add_transaction(tx)\n")
    {:reply, :ok, state}
  end

  def handle_call({:send_command, node_name, cmd}, _, state) do
    if Map.has_key?(state, node_name) do
      port = state[node_name].process_port
      Port.command(port, cmd)
      receive_result(state)
    else
      {:reply, :unknown_node, state}
    end
  end

  def handle_call({:get_balance, node}, _, state) do
    {:reply, state[node].miner_balance, state}
  end

  def handle_call({:update_pubkeys_state}, _, state) do
    new_state = Enum.reduce(state, state, fn(node, acc) ->
      {node_name, _} = node
      port = state[node_name].port
      {:ok, peer_info} = Client.get_info("localhost:#{port}")
      pubkey = peer_info.public_key
      put_in(acc[node_name].miner_pubkey, Account.base58c_decode(pubkey))
    end)

    {:reply, :ok, new_state}
  end

  def handle_call({:sync_two_nodes, node_name1, node_name2}, _, state) do
    port = state[node_name2].port
    sync_port = state[node_name2].sync_port

    cmd1 = "{:ok, peer_info} = Client.get_info(\"localhost:#{port}\")\n"
    Port.command(state[node_name1].process_port, cmd1)

    cmd2 = "pub_key = Map.get(peer_info, :peer_pubkey) |> Keys.peer_decode()\n"
    Port.command(state[node_name1].process_port, cmd2)

    cmd3 = "Peers.try_connect(%{host: 'localhost', port: #{sync_port}, pubkey: pub_key})\n"
    Port.command(state[node_name1].process_port, cmd3)

    {:reply, :ok, state}
  end

  def handle_call({:get_state}, _, state) do
    {:reply, state, state}
  end

  def handle_call({:delete_all_nodes}, _, state) do
    # killing all the processes and closing all of the ports of the nodes
    Enum.each(state, fn {_, val} ->
      Port.command(val.process_port, ":erlang.halt()\n")
      Port.close(val.process_port)
      path = String.replace(System.cwd(), ~r/(?<=elixir-node).*$/, "") <> "/apps/aecore/priv/"
      File.rm_rf(path <> "aewallet_#{val.port}")
      File.rm_rf(path <> "peerkeys_#{val.port}")
      File.rm_rf(path <> "rox_db_#{val.port}")
    end)

    {:reply, :ok, %{}}
  end

  def handle_call({:delete_node, node_name}, _, state) do
    if Map.has_key?(state, node_name) do
      Port.command(state[node_name].process_port, ":erlang.halt()\n")
      Port.close(state[node_name].process_port)
      new_state = Map.delete(state, node_name)
      {:reply, :ok, new_state}
    else
      {:reply, :unknown_node, state}
    end
  end

  def handle_call({:ports_info}, _, state) do
    ports_info = for {name, _} <- state, do: Port.info(state[name].process_port)
    {:reply, ports_info, state}
  end

  def handle_call(
        {:get_oracle_interaction_objects, node},
        _,
        state
      ) do
    {:reply, state[node].oracle_interaction_objects}
  end

  def handle_call({:get_top_block, node}, _, state) do
    {:reply, state[node].top_block, state}
  end

  def handle_call({:get_top_block_hash, node}, _, state) do
    {:reply, state[node].top_block_hash, state}
  end

  def handle_call({:new_node, node_name, iex_num}, _, state) do
    cond do
      Map.has_key?(state, node_name) ->
        {:reply, :already_exists, state}

      busy_port?("300#{iex_num}") || busy_port?("400#{iex_num}") ->
        {:reply, :busy_port, state}

      true ->
        # Running the new elixir-node using Port
        path = String.replace(System.cwd(), ~r/(?<=elixir-node).*$/, "")
        process_port = Port.open({:spawn, "make iex-node NODE_NUMBER=#{iex_num}"}, [:binary, cd: path])
        receive_result(state)
        port = String.to_integer("400#{iex_num}")
        sync_port = String.to_integer("300#{iex_num}")

        new_state =
          Map.put(state, node_name, %{
            process_port: process_port,
            port: port,
            sync_port: sync_port,
            top_block: nil,
            top_block_hash: nil,
            miner_pubkey: nil,
            miner_balance: 0,
            peers: %{},
            oracle_interaction_objects: %{}
          })

        {:reply, :ok, new_state}
    end
  end
end<|MERGE_RESOLUTION|>--- conflicted
+++ resolved
@@ -201,44 +201,25 @@
 
   @spec respond_oracle(String.t()) :: :ok | :unknown_node
   def respond_oracle(node_name) do
-<<<<<<< HEAD
-    send_command(node_name, "[q]= Chain.top_block.txs")
-    send_command(node_name, "qq = q.data")
-    send_command(node_name, "[sender] = qq.senders")
-    send_command(node_name, "kk = OracleQueryTx.id(sender.value, qq.nonce, qq.payload.oracle_address.value)
-=======
     send_command(node_name, "[tx]= Chain.top_block.txs")
     send_command(node_name, "data = tx.data")
     send_command(node_name, "[sender] = data.senders")
     send_command(node_name, "query_id = OracleQueryTx.id(sender.value, data.nonce, data.payload.oracle_address.value)
->>>>>>> 96294d6d
     ")
 
     send_command(
       node_name,
-<<<<<<< HEAD
-      "kkk = qq.payload.oracle_address.value <> kk"
-=======
       "query = data.payload.oracle_address.value <> query_id"
->>>>>>> 96294d6d
-    )
-
-    send_command(
-      node_name,
-<<<<<<< HEAD
-      "OracleStateTree.get_query(Chain.chain_state().oracles, kkk)"
-=======
+    )
+
+    send_command(
+      node_name,
       "OracleStateTree.get_query(Chain.chain_state().oracles, query)"
->>>>>>> 96294d6d
-    )
-
-    send_command(
-      node_name,
-<<<<<<< HEAD
-      "Oracle.respond(kk, \"I am fine, thanks!\", 5, 1234)"
-=======
+    )
+
+    send_command(
+      node_name,
       "Oracle.respond(query_id, \"I am fine, thanks!\", 5, 1234)"
->>>>>>> 96294d6d
     )
   end
 
