defmodule Aetestframework.Worker do
  @moduledoc """
  Module for multi node sync test.
  """

  require Logger
  use GenServer

  defstruct port_id: nil, node_port: nil, sync_port: nil
  use ExConstructor

  @default_timeout 5_000
  @new_node_timeout 10_000

  # Client API

  def start_link(_args) do
    GenServer.start_link(__MODULE__, %{}, name: __MODULE__)
  end

  def state, do: GenServer.call(__MODULE__, :state)

  @doc """
  Creates an elixir node
  """
  @spec new_node(atom(), non_neg_integer()) :: :ok
  def new_node(node_name, iex_num) do
    GenServer.call(__MODULE__, {:new_node, node_name, iex_num}, @new_node_timeout)
  end

  @doc """
  Post a command to a specific node.
  Used to send command that will return some response and we need to
  handle it. Like getting the top header hash
  """
  @spec get(String.t(), atom(), atom(), non_neg_integer()) :: any()
  def get(cmd, match_by, node, timeout \\ @default_timeout) do
    GenServer.call(__MODULE__, {:get, node, match_by, cmd}, timeout)
  end

  @doc """
  Post some commands to a specific node.
  Used to send commands that don't need a response.
  Like mining a block
  """
  @spec post(String.t(), atom(), atom(), non_neg_integer()) :: :ok
  def post(cmd, match_by, node, timeout \\ @default_timeout) do
    GenServer.call(__MODULE__, {:post, node, match_by, cmd}, timeout)
  end

  @doc """
  Killing all the processes and closing all of the ports of the nodes
  """
  @spec delete_all_nodes() :: :ok
  def delete_all_nodes do
    GenServer.call(__MODULE__, :delete_nodes)
  end

<<<<<<< HEAD
=======
  def update_balance(node_name) do
    send_command(node_name, "{pubkey, _} = Keys.keypair :sign")
    send_command(node_name, "{:acc_balance, Account.balance(Chain.chain_state().accounts, pubkey)}")
  end

  # oracles
  @spec update_oracle_interaction_objects(String.t()) :: :ok | :unknown_node
  def update_oracle_interaction_objects(node_name) do
    send_command(node_name, "oracle_tree = Chain.chain_state().oracles.oracle_tree")

    send_command(
      node_name,
      "query_id = oracle_tree |> PatriciaMerkleTree.all_keys() |> List.last()"
    )

    send_command(
      node_name,
      "interaction_object = OracleStateTree.get_query(Chain.chain_state().oracles, query_id)"
    )

    # converting the keys which are binary to string
    send_command(
      node_name,
      "encoded_int_object = :erlang.term_to_binary(interaction_object)"
    )

    send_command(
      node_name,
      "{:respond_oracle_int_obj, Base.encode32(encoded_int_object)}"
    )
  end

  @doc """
    Functions to register, extend, query, respond oracles.
    They have already defined arguments taken from the tests
  """
  @spec register_oracle(String.t()) :: :ok | :unknown_node
  def register_oracle(node_name) do
    send_command(
      node_name,
      "Oracle.register(\"{foo: bar}\",\"boolean()\", 5, 5, %{ttl: 100, type: :relative}, 1234)"
    )
  end

  @spec extend_oracle(String.t()) :: :ok | :unknown_node
  def extend_oracle(node_name) do
    send_command(node_name, "Oracle.extend(%{ttl: 3, type: :relative}, 10)")
  end

  @spec query_oracle(String.t()) :: :ok | :unknown_node
  def query_oracle(node_name) do
    send_command(node_name, "{pub_key, _} = Keys.keypair(:sign)")
    send_command(node_name, "query_ttl = %{ttl: 10, type: :relative}")
    send_command(node_name, "response_ttl = %{ttl: 20, type: :relative}")
    send_command(node_name, "Oracle.query(pub_key, \"How are you?\", 5, 5, query_ttl, response_ttl, 1234)")
  end

  @spec respond_oracle(String.t()) :: :ok | :unknown_node
  def respond_oracle(node_name) do
    send_command(node_name, "[tx]= Chain.top_block.txs")
    send_command(node_name, "data = tx.data")
    send_command(node_name, "[sender] = data.senders")
    send_command(node_name, "query_id = OracleQueryTx.id(sender.value, data.nonce, data.payload.oracle_address.value)
    ")

    send_command(
      node_name,
      "query = data.payload.oracle_address.value <> query_id"
    )

    send_command(
      node_name,
      "OracleStateTree.get_query(Chain.chain_state().oracles, query)"
    )

    send_command(
      node_name,
      "Oracle.respond(query_id, \"I am fine, thanks!\", 5, 1234)"
    )
  end

  def get_latest_tx_type(node_name) do
    send_command(node_name, "%Block{txs: txs} = Chain.top_block")
    send_command(node_name, "[tx] = txs")
    send_command(node_name, "encoded_type = :erlang.term_to_binary(tx.data.type)")
    send_command(node_name, "{:respond_tx_type, Base.encode32(encoded_type)}")
  end

  # pool

  def get_pool_tx_count(node) do
    send_command(node, "{:respond_pool_tx, Enum.count(Pool.get_pool())}")
  end

  # spend_tx

  @spec spend_tx(String.t()) :: :ok | :unknown_node
  def spend_tx(node_name) do
    send_command(node_name, "{pubkey, _} = Keys.keypair :sign")

    send_command(
      node_name,
      "Account.spend(pubkey, 20, 10, <<\"payload\">>)"
    )
  end

  # mining
  @spec mine_sync_block(String.t()) :: :ok | :unknown_node
  def mine_sync_block(node_name) do
    send_command(node_name, "Miner.mine_sync_block_to_chain()")
    update_balance(node_name)
  end

  # chain
  @spec update_node_top_block(String.t()) :: :ok | String.t()
  def update_node_top_block(node_name) do
    send_command(node_name, "top_block = Chain.top_block()")

    send_command(
      node_name,
      "encoded_block = :erlang.term_to_binary(top_block)"
    )

    send_command(
      node_name,
      "{:respond_top_block, Base.encode32(encoded_block)}"
    )
  end

  @spec update_node_top_block_hash(String.t()) :: :ok | :unknown_node
  def update_node_top_block_hash(node_name) do
    send_command(node_name, "block_hash = Chain.top_block_hash() |> :erlang.term_to_binary()")
    send_command(node_name, "{:respond_hash, Base.encode32(block_hash)}")
  end

  # naming txs

>>>>>>> 09b428a4
  @doc """
  Call a GenServer API function with specific delay
  """
<<<<<<< HEAD
  @spec verify_with_delay(reference(), non_neg_integer()) :: any
  def verify_with_delay(valid?, 0) do
    valid?.()
  end

  def verify_with_delay(valid?, execute_times) do
    if valid?.() do
      true
    else
      :timer.sleep(1000)
      verify_with_delay(valid?, execute_times - 1)
    end
=======
  @spec naming_pre_claim(String.t()) :: :ok | :unknown_node
  def naming_pre_claim(node_name) do
    send_command(
      node_name,
      "Account.pre_claim(\"test.aet\", 123, 10)"
    )

  end

  @spec naming_claim(String.t()) :: :ok | :unknown_node
  def naming_claim(node_name) do
    send_command(
      node_name,
      "Account.claim(\"test.aet\", 123, 10)"
    )

  end

  @spec naming_update(String.t()) :: :ok | :unknown_node
  def naming_update(node_name) do
    send_command(
      node_name,
      "Account.name_update(\"test.aet\", \"{\\\"test\\\":2}\", 10, 5000, 50) "
    )

  end

  @spec naming_transfer(String.t()) :: :ok | :unknown_node
  def naming_transfer(node_name) do
    send_command(node_name, "{transfer_to_pub, transfer_to_priv} = Keys.keypair(:sign)")

    send_command(
      node_name,
      "Account.name_transfer(\"test.aet\", transfer_to_pub, 10)"
    )

  end

  @spec naming_revoke(String.t()) :: :ok | :unknown_node
  def naming_revoke(node_name) do
    send_command(node_name, "{transfer_to_pub, transfer_to_priv} = Keys.keypair(:sign)")

    send_command(
      node_name,
      "Account.spend(transfer_to_pub, 15, 10, <<\"payload\">>)"
    )

    mine_sync_block(node_name)

    send_command(
      node_name,
      "next_nonce = Account.nonce(Chain.chain_state().accounts, transfer_to_pub) + 1"
    )

    send_command(
      node_name,
      "Account.name_revoke(transfer_to_pub, transfer_to_priv, \"test.aet\", 10, next_nonce)"
    )

>>>>>>> 09b428a4
  end

  # Server side

  def init(state) do
    {:ok, state}
  end

  def handle_call(:state, _from, state) do
    {:reply, state, state}
  end

  def handle_call({:new_node, node_name, iex_num}, _from, state) do
    cond do
      Map.has_key?(state, node_name) ->
        {:reply, :already_exists, state}

      busy_port?("300#{iex_num}") || busy_port?("400#{iex_num}") ->
        {:reply, :busy_port, state}

      true ->
        # Running the new elixir-node using Port
        port_id =
          Port.open({:spawn, "make iex-test-node NODE_NUMBER=#{iex_num}"}, [
            :binary,
            cd: project_dir()
          ])

        port = String.to_integer("400#{iex_num}")
        sync_port = String.to_integer("300#{iex_num}")

<<<<<<< HEAD
        expected_result = fn _ -> :node_started end
        :node_started = receive_result("Interactive Elixir", expected_result)

        new_node = __MODULE__.new(%{port_id: port_id, node_port: port, sync_port: sync_port})
        new_state = Map.put(state, node_name, new_node)
=======
  def receive_result(state) do
    receive do
      {port, {:data, result}} ->
        cond do
          result =~ ":respond_top_block" ->
            new_state = update_data(state, result, ":respond_top_block", port, :top_block)
            {:reply, :ok, new_state}

          result =~ ":respond_pool_tx" ->
            {node, _} = Enum.find(state, fn {_, value} -> value.process_port == port end)
            txs_count_str = Regex.run(~r/(\d)}/, result)
            {tx_count, _} = txs_count_str |> List.last() |> Integer.parse()
            {:reply, tx_count, state}

          result =~ ":respond_tx_type" ->
            tx_type = process_result(":respond_tx_type", result)
            {:reply, tx_type, state}

          result =~ ":respond_hash" ->
            new_state = update_data(state, result, ":respond_hash", port, :top_block_hash)
            {:reply, :ok, new_state}

          result =~ ":respond_oracle_int_obj" ->
            new_state = update_data(state, result, ":respond_oracle_int_obj", port, :oracle_interaction_objects)
            {:reply, :ok, new_state}

          result =~ ":respond_peers" ->
            new_state = check_peers(state, port, result)
            {:reply, :ok, new_state}

          result =~ ":acc_balance" ->
            {node, _} = Enum.find(state, fn {_, value} -> value.process_port == port end)
            balance_str = Regex.run(~r/\d+/, result)
            {balance, _} = balance_str |> List.first() |> Integer.parse()
            new_state = put_in(state[node].miner_balance, balance)
            {:reply, :ok, new_state}

          result =~ "Interactive Elixir" ->
            {:reply, :node_started, state}

          result =~ "error" ->
            Logger.error(fn -> result end)
            {:reply, :error, state}

          true ->
            receive_result(state)
        end
    after
      1_000 ->
        {:reply, :different_res, state}
    end
  end

  def handle_call({:send_tokens, node1, node2, amount}, _, state) do
    sender = state[node1].miner_pubkey |> Account.base58c_encode
    receiver = state[node2].miner_pubkey |> Account.base58c_encode
    port = state[node1].process_port
    Port.command(port, "{_, sender_priv_key} = Keys.keypair(:sign)\n")
    Port.command(port, "pubkey_sender = \"#{sender}\"\n")
    Port.command(port, "pubkey_receiver = \"#{receiver}\"\n")
    Port.command(port, "nonce = Account.nonce(Chain.chain_state().accounts, Account.base58c_decode(pubkey_sender)) + 1\n")
    Port.command(port, "ttl = Chain.top_height() + 1\n")
    Port.command(port, "Account.spend(Account.base58c_decode(pubkey_sender), sender_priv_key, Account.base58c_decode(pubkey_receiver), #{amount}, 10, nonce, \"test1\")\n")
    {:reply, :ok, state}
  end
>>>>>>> 09b428a4

        {:reply, :ok, new_state}
    end
  end

  def handle_call({:get, node, match_by, cmd}, _from, state) do
    %{port_id: port_id} = Map.get(state, node)
    command = "{:#{match_by}," <> cmd <> "}\n"
    Port.command(port_id, command)
    result = receive_result(":#{match_by}", &__MODULE__.process_result/1)
    {:reply, result, state}
  end

  def handle_call({:post, node, match_by, cmd}, _from, state) do
    %{port_id: port_id} = Map.get(state, node)
    command = "{:#{match_by}," <> cmd <> "}\n"
    Port.command(port_id, command)
    expected_result = fn _ -> :ok end
    :ok = receive_result(":#{match_by}", expected_result)
    {:reply, :ok, state}
  end

  def handle_call(:delete_nodes, _from, state) do
    Enum.each(state, fn {_node, %{port_id: port_id, node_port: port}} ->
      Port.command(port_id, "{:stop, System.stop()}\n")
      expected_result = fn _ -> :ok end
      :ok = receive_result(":stop", expected_result)
      Port.close(port_id)
      path_to_priv_dir = project_dir() <> "/apps/aecore/priv/"
      File.rm_rf(path_to_priv_dir <> "test_signkeys_#{port}")
      File.rm_rf(path_to_priv_dir <> "test_peerkeys_#{port}")
      File.rm_rf(path_to_priv_dir <> "test_rox_db_#{port}")
    end)

    {:reply, :ok, %{}}
  end

  def handle_info(_data, state) do
    {:noreply, state}
  end

  def process_result(result) do
    filtered_result =
      result
      |> String.replace("\n", "")
      |> String.replace("\"", "")

    matched_result = Regex.run(~r/cmd, (.*?)}/, filtered_result)
    base_decoded = Base.decode32!(List.last(matched_result))
    :erlang.binary_to_term(base_decoded)
  end

  defp receive_result(key, fun) do
    receive do
      {_port, {:data, result}} ->
        if result =~ key do
          fun.(result)
        else
          receive_result(key, fun)
        end
    end
  end

  @doc """
  Checking if the port is busy
  """
  @spec busy_port?(non_neg_integer()) :: true | false
  def busy_port?(port) do
    :os.cmd('lsof -i -P -n | grep -w #{port}') != []
  end

<<<<<<< HEAD
  @doc """
  Gets the path to the project directory
  """
  @spec project_dir() :: String.t()
  def project_dir do
    String.replace(System.cwd(), ~r/(?<=elixir-node).*$/, "")
=======
  def handle_call({:new_node, node_name, iex_num}, _, state) do
    cond do
      Map.has_key?(state, node_name) ->
        {:reply, :already_exists, state}

      busy_port?("300#{iex_num}") || busy_port?("400#{iex_num}") ->
        {:reply, :busy_port, state}

      true ->
        # Running the new elixir-node using Port
        path = String.replace(System.cwd(), ~r/(?<=elixir-node).*$/, "")
        process_port = Port.open({:spawn, "make iex-node NODE_NUMBER=#{iex_num}"}, [:binary, cd: path])
        {:reply, :node_started, state} = receive_result(state)
        port = String.to_integer("400#{iex_num}")
        sync_port = String.to_integer("300#{iex_num}")

        new_state =
          Map.put(state, node_name, %{
            process_port: process_port,
            port: port,
            sync_port: sync_port,
            top_block: nil,
            top_block_hash: nil,
            miner_pubkey: nil,
            miner_balance: 0,
            peers: %{},
            oracle_interaction_objects: %{}
          })

        {:reply, :ok, new_state}
    end
>>>>>>> 09b428a4
  end
end<|MERGE_RESOLUTION|>--- conflicted
+++ resolved
@@ -9,8 +9,8 @@
   defstruct port_id: nil, node_port: nil, sync_port: nil
   use ExConstructor
 
-  @default_timeout 5_000
-  @new_node_timeout 10_000
+  @default_timeout 20_000
+  @new_node_timeout 20_000
 
   # Client API
 
@@ -56,150 +56,9 @@
     GenServer.call(__MODULE__, :delete_nodes)
   end
 
-<<<<<<< HEAD
-=======
-  def update_balance(node_name) do
-    send_command(node_name, "{pubkey, _} = Keys.keypair :sign")
-    send_command(node_name, "{:acc_balance, Account.balance(Chain.chain_state().accounts, pubkey)}")
-  end
-
-  # oracles
-  @spec update_oracle_interaction_objects(String.t()) :: :ok | :unknown_node
-  def update_oracle_interaction_objects(node_name) do
-    send_command(node_name, "oracle_tree = Chain.chain_state().oracles.oracle_tree")
-
-    send_command(
-      node_name,
-      "query_id = oracle_tree |> PatriciaMerkleTree.all_keys() |> List.last()"
-    )
-
-    send_command(
-      node_name,
-      "interaction_object = OracleStateTree.get_query(Chain.chain_state().oracles, query_id)"
-    )
-
-    # converting the keys which are binary to string
-    send_command(
-      node_name,
-      "encoded_int_object = :erlang.term_to_binary(interaction_object)"
-    )
-
-    send_command(
-      node_name,
-      "{:respond_oracle_int_obj, Base.encode32(encoded_int_object)}"
-    )
-  end
-
-  @doc """
-    Functions to register, extend, query, respond oracles.
-    They have already defined arguments taken from the tests
-  """
-  @spec register_oracle(String.t()) :: :ok | :unknown_node
-  def register_oracle(node_name) do
-    send_command(
-      node_name,
-      "Oracle.register(\"{foo: bar}\",\"boolean()\", 5, 5, %{ttl: 100, type: :relative}, 1234)"
-    )
-  end
-
-  @spec extend_oracle(String.t()) :: :ok | :unknown_node
-  def extend_oracle(node_name) do
-    send_command(node_name, "Oracle.extend(%{ttl: 3, type: :relative}, 10)")
-  end
-
-  @spec query_oracle(String.t()) :: :ok | :unknown_node
-  def query_oracle(node_name) do
-    send_command(node_name, "{pub_key, _} = Keys.keypair(:sign)")
-    send_command(node_name, "query_ttl = %{ttl: 10, type: :relative}")
-    send_command(node_name, "response_ttl = %{ttl: 20, type: :relative}")
-    send_command(node_name, "Oracle.query(pub_key, \"How are you?\", 5, 5, query_ttl, response_ttl, 1234)")
-  end
-
-  @spec respond_oracle(String.t()) :: :ok | :unknown_node
-  def respond_oracle(node_name) do
-    send_command(node_name, "[tx]= Chain.top_block.txs")
-    send_command(node_name, "data = tx.data")
-    send_command(node_name, "[sender] = data.senders")
-    send_command(node_name, "query_id = OracleQueryTx.id(sender.value, data.nonce, data.payload.oracle_address.value)
-    ")
-
-    send_command(
-      node_name,
-      "query = data.payload.oracle_address.value <> query_id"
-    )
-
-    send_command(
-      node_name,
-      "OracleStateTree.get_query(Chain.chain_state().oracles, query)"
-    )
-
-    send_command(
-      node_name,
-      "Oracle.respond(query_id, \"I am fine, thanks!\", 5, 1234)"
-    )
-  end
-
-  def get_latest_tx_type(node_name) do
-    send_command(node_name, "%Block{txs: txs} = Chain.top_block")
-    send_command(node_name, "[tx] = txs")
-    send_command(node_name, "encoded_type = :erlang.term_to_binary(tx.data.type)")
-    send_command(node_name, "{:respond_tx_type, Base.encode32(encoded_type)}")
-  end
-
-  # pool
-
-  def get_pool_tx_count(node) do
-    send_command(node, "{:respond_pool_tx, Enum.count(Pool.get_pool())}")
-  end
-
-  # spend_tx
-
-  @spec spend_tx(String.t()) :: :ok | :unknown_node
-  def spend_tx(node_name) do
-    send_command(node_name, "{pubkey, _} = Keys.keypair :sign")
-
-    send_command(
-      node_name,
-      "Account.spend(pubkey, 20, 10, <<\"payload\">>)"
-    )
-  end
-
-  # mining
-  @spec mine_sync_block(String.t()) :: :ok | :unknown_node
-  def mine_sync_block(node_name) do
-    send_command(node_name, "Miner.mine_sync_block_to_chain()")
-    update_balance(node_name)
-  end
-
-  # chain
-  @spec update_node_top_block(String.t()) :: :ok | String.t()
-  def update_node_top_block(node_name) do
-    send_command(node_name, "top_block = Chain.top_block()")
-
-    send_command(
-      node_name,
-      "encoded_block = :erlang.term_to_binary(top_block)"
-    )
-
-    send_command(
-      node_name,
-      "{:respond_top_block, Base.encode32(encoded_block)}"
-    )
-  end
-
-  @spec update_node_top_block_hash(String.t()) :: :ok | :unknown_node
-  def update_node_top_block_hash(node_name) do
-    send_command(node_name, "block_hash = Chain.top_block_hash() |> :erlang.term_to_binary()")
-    send_command(node_name, "{:respond_hash, Base.encode32(block_hash)}")
-  end
-
-  # naming txs
-
->>>>>>> 09b428a4
   @doc """
   Call a GenServer API function with specific delay
   """
-<<<<<<< HEAD
   @spec verify_with_delay(reference(), non_neg_integer()) :: any
   def verify_with_delay(valid?, 0) do
     valid?.()
@@ -212,67 +71,6 @@
       :timer.sleep(1000)
       verify_with_delay(valid?, execute_times - 1)
     end
-=======
-  @spec naming_pre_claim(String.t()) :: :ok | :unknown_node
-  def naming_pre_claim(node_name) do
-    send_command(
-      node_name,
-      "Account.pre_claim(\"test.aet\", 123, 10)"
-    )
-
-  end
-
-  @spec naming_claim(String.t()) :: :ok | :unknown_node
-  def naming_claim(node_name) do
-    send_command(
-      node_name,
-      "Account.claim(\"test.aet\", 123, 10)"
-    )
-
-  end
-
-  @spec naming_update(String.t()) :: :ok | :unknown_node
-  def naming_update(node_name) do
-    send_command(
-      node_name,
-      "Account.name_update(\"test.aet\", \"{\\\"test\\\":2}\", 10, 5000, 50) "
-    )
-
-  end
-
-  @spec naming_transfer(String.t()) :: :ok | :unknown_node
-  def naming_transfer(node_name) do
-    send_command(node_name, "{transfer_to_pub, transfer_to_priv} = Keys.keypair(:sign)")
-
-    send_command(
-      node_name,
-      "Account.name_transfer(\"test.aet\", transfer_to_pub, 10)"
-    )
-
-  end
-
-  @spec naming_revoke(String.t()) :: :ok | :unknown_node
-  def naming_revoke(node_name) do
-    send_command(node_name, "{transfer_to_pub, transfer_to_priv} = Keys.keypair(:sign)")
-
-    send_command(
-      node_name,
-      "Account.spend(transfer_to_pub, 15, 10, <<\"payload\">>)"
-    )
-
-    mine_sync_block(node_name)
-
-    send_command(
-      node_name,
-      "next_nonce = Account.nonce(Chain.chain_state().accounts, transfer_to_pub) + 1"
-    )
-
-    send_command(
-      node_name,
-      "Account.name_revoke(transfer_to_pub, transfer_to_priv, \"test.aet\", 10, next_nonce)"
-    )
-
->>>>>>> 09b428a4
   end
 
   # Server side
@@ -304,79 +102,11 @@
         port = String.to_integer("400#{iex_num}")
         sync_port = String.to_integer("300#{iex_num}")
 
-<<<<<<< HEAD
         expected_result = fn _ -> :node_started end
         :node_started = receive_result("Interactive Elixir", expected_result)
 
         new_node = __MODULE__.new(%{port_id: port_id, node_port: port, sync_port: sync_port})
         new_state = Map.put(state, node_name, new_node)
-=======
-  def receive_result(state) do
-    receive do
-      {port, {:data, result}} ->
-        cond do
-          result =~ ":respond_top_block" ->
-            new_state = update_data(state, result, ":respond_top_block", port, :top_block)
-            {:reply, :ok, new_state}
-
-          result =~ ":respond_pool_tx" ->
-            {node, _} = Enum.find(state, fn {_, value} -> value.process_port == port end)
-            txs_count_str = Regex.run(~r/(\d)}/, result)
-            {tx_count, _} = txs_count_str |> List.last() |> Integer.parse()
-            {:reply, tx_count, state}
-
-          result =~ ":respond_tx_type" ->
-            tx_type = process_result(":respond_tx_type", result)
-            {:reply, tx_type, state}
-
-          result =~ ":respond_hash" ->
-            new_state = update_data(state, result, ":respond_hash", port, :top_block_hash)
-            {:reply, :ok, new_state}
-
-          result =~ ":respond_oracle_int_obj" ->
-            new_state = update_data(state, result, ":respond_oracle_int_obj", port, :oracle_interaction_objects)
-            {:reply, :ok, new_state}
-
-          result =~ ":respond_peers" ->
-            new_state = check_peers(state, port, result)
-            {:reply, :ok, new_state}
-
-          result =~ ":acc_balance" ->
-            {node, _} = Enum.find(state, fn {_, value} -> value.process_port == port end)
-            balance_str = Regex.run(~r/\d+/, result)
-            {balance, _} = balance_str |> List.first() |> Integer.parse()
-            new_state = put_in(state[node].miner_balance, balance)
-            {:reply, :ok, new_state}
-
-          result =~ "Interactive Elixir" ->
-            {:reply, :node_started, state}
-
-          result =~ "error" ->
-            Logger.error(fn -> result end)
-            {:reply, :error, state}
-
-          true ->
-            receive_result(state)
-        end
-    after
-      1_000 ->
-        {:reply, :different_res, state}
-    end
-  end
-
-  def handle_call({:send_tokens, node1, node2, amount}, _, state) do
-    sender = state[node1].miner_pubkey |> Account.base58c_encode
-    receiver = state[node2].miner_pubkey |> Account.base58c_encode
-    port = state[node1].process_port
-    Port.command(port, "{_, sender_priv_key} = Keys.keypair(:sign)\n")
-    Port.command(port, "pubkey_sender = \"#{sender}\"\n")
-    Port.command(port, "pubkey_receiver = \"#{receiver}\"\n")
-    Port.command(port, "nonce = Account.nonce(Chain.chain_state().accounts, Account.base58c_decode(pubkey_sender)) + 1\n")
-    Port.command(port, "ttl = Chain.top_height() + 1\n")
-    Port.command(port, "Account.spend(Account.base58c_decode(pubkey_sender), sender_priv_key, Account.base58c_decode(pubkey_receiver), #{amount}, 10, nonce, \"test1\")\n")
-    {:reply, :ok, state}
-  end
->>>>>>> 09b428a4
 
         {:reply, :ok, new_state}
     end
@@ -448,45 +178,11 @@
     :os.cmd('lsof -i -P -n | grep -w #{port}') != []
   end
 
-<<<<<<< HEAD
   @doc """
   Gets the path to the project directory
   """
   @spec project_dir() :: String.t()
   def project_dir do
     String.replace(System.cwd(), ~r/(?<=elixir-node).*$/, "")
-=======
-  def handle_call({:new_node, node_name, iex_num}, _, state) do
-    cond do
-      Map.has_key?(state, node_name) ->
-        {:reply, :already_exists, state}
-
-      busy_port?("300#{iex_num}") || busy_port?("400#{iex_num}") ->
-        {:reply, :busy_port, state}
-
-      true ->
-        # Running the new elixir-node using Port
-        path = String.replace(System.cwd(), ~r/(?<=elixir-node).*$/, "")
-        process_port = Port.open({:spawn, "make iex-node NODE_NUMBER=#{iex_num}"}, [:binary, cd: path])
-        {:reply, :node_started, state} = receive_result(state)
-        port = String.to_integer("400#{iex_num}")
-        sync_port = String.to_integer("300#{iex_num}")
-
-        new_state =
-          Map.put(state, node_name, %{
-            process_port: process_port,
-            port: port,
-            sync_port: sync_port,
-            top_block: nil,
-            top_block_hash: nil,
-            miner_pubkey: nil,
-            miner_balance: 0,
-            peers: %{},
-            oracle_interaction_objects: %{}
-          })
-
-        {:reply, :ok, new_state}
-    end
->>>>>>> 09b428a4
   end
 end