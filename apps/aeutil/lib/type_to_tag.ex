--- conflicted
+++ resolved
@@ -32,16 +32,12 @@
   def tag_to_type(54), do: {:ok, Aecore.Channel.Tx.ChannelCloseSoloTx}
   def tag_to_type(55), do: {:ok, Aecore.Channel.Tx.ChannelSlashTx}
   def tag_to_type(56), do: {:ok, Aecore.Channel.Tx.ChannelSettleTx}
-<<<<<<< HEAD
-  # Channel off-chain transaction - 57
+  def tag_to_type(57), do: {:ok, Aecore.Channel.ChannelOffChainTx}
   # Channel off-chain update transfer - 570
   # Channel off-chain update deposit - 571
   # Channel off-chain update withdrawal - 572
   # Channel off-chain update create contract - 573
   # Channel off-chain update call contract - 574
-=======
-  def tag_to_type(57), do: {:ok, Aecore.Channel.ChannelOffChainTx}
->>>>>>> 78ff3c7a
   def tag_to_type(58), do: {:ok, Aecore.Channel.ChannelStateOnChain}
   # Channel snapshot transaction - 59
   def tag_to_type(60), do: {:ok, Aecore.Poi.Poi}
@@ -59,7 +55,7 @@
   def type_to_tag(Aecore.Oracle.Tx.OracleQueryTx), do: {:ok, 23}
   def type_to_tag(Aecore.Oracle.Tx.OracleResponseTx), do: {:ok, 24}
   def type_to_tag(Aecore.Oracle.Tx.OracleExtendTx), do: {:ok, 25}
-  def type_to_tag(Aecore.Naming.Name), do: {:ok, 30}
+  def type_to_tag(Aecore.Naming.NameClaim), do: {:ok, 30}
   def type_to_tag(Aecore.Naming.NameCommitment), do: {:ok, 31}
   def type_to_tag(Aecore.Naming.Tx.NameClaimTx), do: {:ok, 32}
   def type_to_tag(Aecore.Naming.Tx.NamePreClaimTx), do: {:ok, 33}
@@ -78,16 +74,12 @@
   def type_to_tag(Aecore.Channel.Tx.ChannelCloseSoloTx), do: {:ok, 54}
   def type_to_tag(Aecore.Channel.Tx.ChannelSlashTx), do: {:ok, 55}
   def type_to_tag(Aecore.Channel.Tx.ChannelSettleTx), do: {:ok, 56}
-<<<<<<< HEAD
-  # Channel off-chain transaction - 57
+  def type_to_tag(Aecore.Channel.ChannelOffChainTx), do: {:ok, 57}
   # Channel off-chain update transfer - 570
   # Channel off-chain update deposit - 571
   # Channel off-chain update withdrawal - 572
   # Channel off-chain update create contract - 573
   # Channel off-chain update call contract - 574
-=======
-  def type_to_tag(Aecore.Channel.ChannelOffChainTx), do: {:ok, 57}
->>>>>>> 78ff3c7a
   def type_to_tag(Aecore.Channel.ChannelStateOnChain), do: {:ok, 58}
   # Channel snapshot transaction - 59
   def type_to_tag(Aecore.Poi.Poi), do: {:ok, 60}
