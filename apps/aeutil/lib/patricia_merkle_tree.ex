--- conflicted
+++ resolved
@@ -16,11 +16,8 @@
   Depending on the name, different data base ref will
   be used for the trie creaton.
   """
-<<<<<<< HEAD
-  @type trie_name :: :accounts | :txs | :proof
-=======
-  @type trie_name :: :account | :txs | :proof | :oracles
->>>>>>> 25877946
+
+  @type trie_name :: :accounts | :txs | :proof | :oracles
 
   @spec root_hash(Trie.t()) :: binary
   def root_hash(%{root_hash: root_hash}), do: root_hash
