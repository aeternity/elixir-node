defmodule Aeutil.PatriciaMerkleTree do
  @moduledoc """

  This module provides apis for creating, updating, deleting
  patricia merkle tries, The actual handler is https://github.com/exthereum/merkle_patricia_tree

  """

  alias MerklePatriciaTree.Trie
  alias MerklePatriciaTree.Proof
  alias MerklePatriciaTree.DB.ExternalDB
  alias MerklePatriciaTree.Trie.Inspector

  alias Aecore.Persistence.Worker, as: Persistence

  @typedoc """
  Depending on the name, different data base ref will
  be used for the trie creaton.
  """
<<<<<<< HEAD
  @type trie_name :: :txs | :proof | :naming
=======
  @type trie_name :: :accounts | :txs | :proof
>>>>>>> a1de3ed1

  @spec root_hash(Trie.t()) :: binary
  def root_hash(%{root_hash: root_hash}), do: root_hash

  @doc """
  Creating new trie.
  """
  @spec new(trie_name()) :: Trie.t()
  def new(trie_name), do: Trie.new(ExternalDB.init(get_db_handlers(trie_name)))

  @doc """
  Create new trie with specific hash root
  """
  @spec new(trie_name, binary) :: Trie.t()
  def new(trie_name, root_hash) do
    Trie.new(ExternalDB.init(get_db_handlers(trie_name)), root_hash)
  end

  @spec new(trie_name) :: Trie.t()
  defp get_db_handlers(trie_name) do
    %{put: Persistence.db_handler_put(trie_name), get: Persistence.db_handler_get(trie_name)}
  end

  @doc """
  Retrieve value from trie.
  """
  @spec lookup(Trie.t(), Trie.key()) :: {:ok, Trie.value()} | :none
  def lookup(trie, key) do
    case Trie.get(trie, key) do
      nil -> :none
      val -> {:ok, val}
    end
  end

  @doc """
  Retrieve value from trie and construct proof.
  """
  @spec lookup_with_proof(Trie.key(), Trie.key()) :: :none | {:ok, Trie.value(), Trie.t()}
  def lookup_with_proof(trie, key) do
    case Proof.construct_proof({trie, key, new(:proof)}) do
      {nil, _proof} -> :none
      {val, proof} -> {:ok, val, proof}
    end
  end

  @doc """
  Check if the value already exists for this key before add it.
  If so return error message.
  """
  @spec insert(Trie.t(), Trie.key(), Trie.value()) :: Trie.t() | {:error, term}
  def insert(trie, key, value) do
    case lookup(trie, key) do
      {:ok, ^value} ->
        {:error, :already_present}

      :none ->
        Trie.update(trie, key, value)
    end
  end

  @spec enter(Trie.t(), Trie.key(), Trie.value()) :: Trie.t()
  def enter(trie, key, value), do: Trie.update(trie, key, value)

  @doc """
  Verify if value is present in the proof trie for the provided key.
  The key represents the path in the proof trie.
  """
  @spec verify_proof(Trie.t(), Trie.key(), Trie.value(), Trie.t()) :: boolean
  def verify_proof(trie, key, value, proof) do
    Proof.verify_proof(key, value, trie.root_hash, proof)
  end

  @doc """
  Deleting a value for given key and reorganizing the trie
  """
  @spec delete(Trie.t(), Trie.key()) :: Trie.t()
  def delete(trie, key), do: Trie.delete(trie, key)

  @doc """
  Retrieving all keys of a given trie
  """
  @spec all_keys(Trie.t()) :: list(Trie.key())
  def all_keys(trie), do: Inspector.all_keys(trie)

  @doc """
  Count all keys of a given trie
  """
  @spec trie_size(Trie.t()) :: integer()
  def trie_size(trie), do: length(all_keys(trie))
end<|MERGE_RESOLUTION|>--- conflicted
+++ resolved
@@ -17,11 +17,7 @@
   Depending on the name, different data base ref will
   be used for the trie creaton.
   """
-<<<<<<< HEAD
-  @type trie_name :: :txs | :proof | :naming
-=======
-  @type trie_name :: :accounts | :txs | :proof
->>>>>>> a1de3ed1
+  @type trie_name :: :txs | :proof | :naming | :accounts
 
   @spec root_hash(Trie.t()) :: binary
   def root_hash(%{root_hash: root_hash}), do: root_hash
