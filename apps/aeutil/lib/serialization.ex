defmodule Aeutil.Serialization do
  @moduledoc """
  Utility module for serialization
  """

  alias Aecore.Chain.Block
  alias Aecore.Chain.Header
  alias Aecore.Account.Tx.SpendTx
  alias Aecore.Oracle.Tx.OracleQueryTx
  alias Aecore.Oracle.Tx.OracleRegistrationTx
  alias Aecore.Oracle.Tx.OracleExtendTx
  alias Aecore.Oracle.Tx.OracleResponseTx
  alias Aecore.Tx.DataTx
  alias Aecore.Tx.SignedTx
  alias Aecore.Chain.Chainstate
  alias Aeutil.Parser
  alias Aecore.Account.Account
  alias Aecore.Account.Tx.SpendTx

  @type transaction_types :: SpendTx.t() | DataTx.t()

  @type hash_types :: :chainstate | :header | :txs

  @type raw_data :: %{
          block_hash: binary(),
          block_height: non_neg_integer(),
          fee: non_neg_integer(),
          nonce: non_neg_integer(),
          payload: SpendTx.t(),
          sender: binary() | nil,
          signature: binary() | nil,
          txs_hash: binary(),
          type: atom()
        }
  @spec block(Block.t() | map(), :serialize | :deserialize) :: map | Block.t()
  def block(block, :serialize) do
    serialized_block = serialize_value(block)
    Map.put(serialized_block["header"], "transactions", serialized_block["txs"])
  end

  def block(block, :deserialize) do
    txs = Enum.map(block["transactions"], fn tx -> tx(tx, :deserialize) end)

    built_header =
      block
      |> Map.delete("transactions")
      |> deserialize_value()
      |> Header.new()

    Block.new(header: built_header, txs: txs)
  end

  @spec tx(map(), :serialize | :deserialize) :: SignedTx.t()
  def tx(tx, :serialize) do
    serialize_value(tx)
  end

  def tx(tx, :deserialize) do
    tx_data = tx["data"]

    data = DataTx.deserialize(tx_data)

    signature = base64_binary(tx["signature"], :deserialize)
    %SignedTx{data: data, signature: signature}
  end

  @spec account_state(Account.t() | :none | binary(), :serialize | :deserialize) ::
          binary() | :none | Account.t()
  def account_state(account_state, :serialize) do
    account_state
    |> serialize_value()
    |> Msgpax.pack!()
  end

  def account_state(:none, :deserialize), do: :none

  def account_state(encoded_account_state, :deserialize) do
    {:ok, account_state} = Msgpax.unpack(encoded_account_state)

    {:ok,
     account_state
     |> deserialize_value()
     |> Account.new()}
  end

  @spec hex_binary(binary(), :serialize | :deserialize) :: binary()
  def hex_binary(data, :serialize) when data != nil, do: Base.encode16(data)
  def hex_binary(data, :deserialize) when data != nil, do: Base.decode16!(data)
  def hex_binary(_, _), do: nil

  @spec base64_binary(binary(), :serialize | :deserialize) :: String.t() | binary()
  def base64_binary(data, :serialize) when data != nil, do: Base.encode64(data)
  def base64_binary(data, :deserialize) when data != nil, do: Base.decode64!(data)
  def base64_binary(_, _), do: nil

  def merkle_proof(proof, acc) when is_tuple(proof) do
    proof
    |> Tuple.to_list()
    |> merkle_proof(acc)
  end

  def merkle_proof([], acc), do: acc

  def merkle_proof([head | tail], acc) do
    if is_tuple(head) do
      merkle_proof(Tuple.to_list(head), acc)
    else
      acc = [serialize_value(head, :proof) | acc]
      merkle_proof(tail, acc)
    end
  end

  @spec pack_binary(term()) :: map()
  def pack_binary(term) do
    term
    |> remove_struct()
    |> Msgpax.pack!(iodata: false)
  end

  @doc """
  Loops through a structure are simplifies it. Removes all the strucutured maps
  """
  @spec remove_struct(list()) :: list()
  @spec remove_struct(map()) :: map()
  def remove_struct(term) when is_list(term) do
    for elem <- term, do: remove_struct(elem)
  end

  def remove_struct(term) when is_map(term) do
    if Map.has_key?(term, :__struct__) do
      term
      |> Map.from_struct()
      |> Enum.reduce(%{}, fn {key, value}, term_acc ->
        Map.put(term_acc, key, remove_struct(value))
      end)
    else
      term
    end
  end

  def remove_struct(term), do: term

  @doc """
  Initializing function to the recursive functionality of serializing a strucure
  """
  @spec serialize_value(any()) :: any()
  def serialize_value(value), do: serialize_value(value, "")

  @doc """
  Loops recursively through a given structure. If it goes into a map
  the keys are converted to string and each binary value
  is encoded if necessary. (depends on the key)
  """
  @spec serialize_value(list(), atom()) :: list()
  @spec serialize_value(map(), atom()) :: map()
  @spec serialize_value(binary(), atom() | String.t()) :: binary()
  def serialize_value(nil, _), do: nil

  def serialize_value(value, type) when is_list(value) do
    for elem <- value, do: serialize_value(elem, type)
  end

  def serialize_value(value, _type) when is_map(value) do
    value
    |> remove_struct()
    |> Enum.reduce(%{}, fn {key, val}, new_val ->
      Map.put(new_val, serialize_value(key), serialize_value(val, key))
    end)
  end

  def serialize_value(value, type) when is_binary(value) do
    case type do
      :root_hash ->
        Chainstate.base58c_encode(value)

      :prev_hash ->
        Header.base58c_encode(value)

      :txs_hash ->
        SignedTx.base58c_encode_root(value)

      :sender ->
        Account.base58c_encode(value)

      :receiver ->
        Account.base58c_encode(value)

      :oracle_address ->
        Account.base58c_encode(value)

      :query_id ->
        OracleQueryTx.base58c_encode(value)

      :signature ->
        base64_binary(value, :serialize)

      :proof ->
        base64_binary(value, :serialize)

      _ ->
        value
    end
  end

  def serialize_value(value, _) when is_atom(value) do
    case value do
      :pow_evidence -> "pow"
      :root_hash -> "state_hash"
      _ -> Atom.to_string(value)
    end
  end

  def serialize_value(value, _), do: value

  @doc """
  Initializing function to the recursive functionality of deserializing a strucure
  """
  @spec deserialize_value(any()) :: any()
  def deserialize_value(value), do: deserialize_value(value, "")

  @doc """
  Loops recursively through a given serialized structure, converts the keys to atoms
  and decodes the encoded binary values
  """
  @spec deserialize_value(list()) :: list()
  @spec deserialize_value(map()) :: map()
  @spec deserialize_value(binary()) :: binary() | atom()
  def deserialize_value(nil, _), do: nil

  def deserialize_value(value, type) when is_list(value) do
    for elem <- value, do: deserialize_value(elem, type)
  end

  def deserialize_value(value, _) when is_map(value) do
    Enum.reduce(value, %{}, fn {key, val}, new_value ->
      case key do
        "pow" ->
          Map.put(new_value, :pow_evidence, deserialize_value(val, :pow_evidence))

        "state_hash" ->
          Map.put(new_value, :root_hash, deserialize_value(val, :root_hash))

        _ ->
          Map.put(new_value, Parser.to_atom!(key), deserialize_value(val, Parser.to_atom!(key)))
      end
    end)
  end

  def deserialize_value(value, type) when is_binary(value) do
    case type do
      :root_hash ->
        Chainstate.base58c_decode(value)

      :prev_hash ->
        Header.base58c_decode(value)

      :txs_hash ->
        SignedTx.base58c_decode_root(value)

      :sender ->
        Account.base58c_decode(value)

      :receiver ->
        Account.base58c_decode(value)

      :oracle_address ->
        Account.base58c_decode(value)

      :query_id ->
        OracleQueryTx.base58c_decode(value)

      :signature ->
        base64_binary(value, :deserialize)

      :proof ->
        base64_binary(value, :deserialize)

      _ ->
        Parser.to_atom!(value)
    end
  end

  def deserialize_value(value, _), do: value

  @spec serialize_txs_info_to_json(list(raw_data())) :: list(map())
  def serialize_txs_info_to_json(txs_info) when is_list(txs_info) do
    serialize_txs_info_to_json(txs_info, [])
  end

  defp serialize_txs_info_to_json([h | t], acc) do
    tx = DataTx.init(h.type, h.payload, h.sender, h.fee, h.nonce)
    tx_hash = SignedTx.hash_tx(%SignedTx{data: tx, signature: nil})

    json_response_struct = %{
      tx: %{
        sender: Account.base58c_encode(h.sender),
        recipient: Account.base58c_encode(h.payload.receiver),
        amount: h.payload.amount,
        fee: h.fee,
        nonce: h.nonce,
        vsn: h.payload.version
      },
      block_height: h.block_height,
      block_hash: Header.base58c_encode(h.block_hash),
      hash: DataTx.base58c_encode(tx_hash),
      signatures: [SignedTx.base58c_encode_signature(h.signature)]
    }

    acc = [json_response_struct | acc]
    serialize_txs_info_to_json(t, acc)
  end

  defp serialize_txs_info_to_json([], acc) do
    Enum.reverse(acc)
  end

  def rlp_encode(%SignedTx{} = tx) do
<<<<<<< HEAD
    ExRLP.encode([type_to_tag(SignedTx), 1, rlp_encode(tx.data)])
  end

  # def rlp_encode(%SignedTx{} = tx) do
  #   list_of_formatted_data =
  #     case tx.data.type do
  #       SpendTx ->
  #         if tx.signature == nil and tx.data.sender == nil do
  #           [
  #             type_to_tag(CoinbaseTx),
  #             1,
  #             tx.data.payload.receiver,
  #             tx.data.nonce,
  #             tx.data.payload.amount
  #           ]
  #         else
  #           [
  #             type_to_tag(SpendTx),
  #             1,
  #             tx.data.sender,
  #             tx.data.payload.receiver,
  #             tx.data.payload.amount,
  #             tx.data.fee,
  #             tx.data.nonce
  #           ]
  #         end

  #       OracleRegistrationTx ->
  #         [
  #           type_to_tag(OracleRegistrationTx),
  #           1,
  #           tx.data.sender,
  #           tx.data.nonce,
  #           transform_item(tx.data.payload.query_format),
  #           transform_item(tx.data.payload.response_format),
  #           tx.data.payload.query_fee,
  #           transform_item(tx.data.payload.ttl.type),
  #           tx.data.payload.ttl.ttl,
  #           tx.data.fee
  #         ]

  #       OracleQueryTx ->
  #         [
  #           type_to_tag(OracleQueryTx),
  #           1,
  #           tx.data.sender,
  #           tx.data.nonce,
  #           tx.data.payload.oracle_address,
  #           transform_item(tx.data.payload.query_data),
  #           tx.data.payload.query_fee,
  #           transform_item(tx.data.payload.query_ttl.type),
  #           tx.data.payload.query_ttl.ttl,
  #           transform_item(tx.data.payload.response_ttl.type),
  #           tx.data.payload.response_ttl.ttl,
  #           tx.data.fee
  #         ]

  #       OracleResponseTx ->
  #         [
  #           type_to_tag(OracleResponseTx),
  #           1,
  #           tx.data.sender,
  #           tx.data.nonce,
  #           tx.data.payload.query_id,
  #           transform_item(tx.data.payload.response),
  #           tx.data.fee
  #         ]

  #       OracleExtendTx ->
  #         [
  #           type_to_tag(OracleExtendTx),
  #           1,
  #           tx.data.sender,
  #           tx.data.nonce,
  #           tx.data.payload.ttl.type,
  #           tx.data.payload.ttl.ttl,
  #           tx.data.fee
  #         ]
  #     end

  #   ExRLP.encode(list_of_formatted_data)
  # end
=======
    signature =
      if tx.signature == nil do
        <<0>>
      else
        tx.signature
      end

    ExRLP.encode([type_to_tag(SignedTx), 1, ExRLP.encode([signature]), rlp_encode(tx.data)])
  end
>>>>>>> 7e75e4f9

  def rlp_encode(%DataTx{type: SpendTx} = tx) do
    tx_map = nils_to_binary(tx)

    list_of_formatted_data =
      if tx_map.sender == <<0>> do
        [
          type_to_tag(CoinbaseTx),
          1,
          tx_map.payload.receiver,
          tx_map.nonce,
          tx_map.payload.amount
        ]
      else
        [
          type_to_tag(SpendTx),
          1,
          tx_map.sender,
          tx_map.payload.receiver,
          tx_map.payload.amount,
          tx_map.fee,
          tx_map.nonce
        ]
      end

    ExRLP.encode(list_of_formatted_data)
  end

  def rlp_encode(%DataTx{type: OracleRegistrationTx} = tx) do
    tx_map = nils_to_binary(tx)

    list_of_formatted_data = [
      type_to_tag(OracleRegistrationTx),
      1,
      tx_map.sender,
      tx_map.nonce,
      transform_item(tx_map.payload.query_format),
      transform_item(tx_map.payload.response_format),
      tx_map.payload.query_fee,
      transform_item(tx_map.payload.ttl.type),
      tx_map.payload.ttl.ttl,
      tx_map.fee
    ]

    ExRLP.encode(list_of_formatted_data)
  end

  def rlp_encode(%DataTx{type: OracleQueryTx} = tx) do
    tx_map = nils_to_binary(tx)

    list_of_formatted_data = [
      type_to_tag(OracleQueryTx),
      1,
      tx_map.sender,
      tx_map.nonce,
      tx_map.payload.oracle_address,
      transform_item(tx_map.payload.query_data),
      tx_map.payload.query_fee,
      transform_item(tx_map.payload.query_ttl.type),
      tx_map.payload.query_ttl.ttl,
      transform_item(tx_map.payload.response_ttl.type),
      tx_map.payload.response_ttl.ttl,
      tx_map.fee
    ]

    ExRLP.encode(list_of_formatted_data)
  end

  def rlp_encode(%DataTx{type: OracleResponseTx} = tx) do
    tx_map = nils_to_binary(tx)

    list_of_formatted_data = [
      type_to_tag(OracleResponseTx),
      1,
      tx_map.sender,
      tx_map.nonce,
      tx_map.payload.query_id,
      transform_item(tx_map.payload.response),
      tx_map.fee
    ]

    ExRLP.encode(list_of_formatted_data)
  end

  def rlp_encode(%DataTx{type: OracleExtendTx} = tx) do
    tx_map = nils_to_binary(tx)

    list_of_formatted_data = [
      type_to_tag(OracleExtendTx),
      1,
      tx_map.sender,
      tx_map.nonce,
      tx_map.payload.ttl.type,
      tx_map.payload.ttl.ttl,
      tx_map.fee
    ]

    ExRLP.encode(list_of_formatted_data)
  end

  def type_to_tag(type) do
    case type do
      SignedTx ->
        11

      SpendTx ->
        12

      CoinbaseTx ->
        13

      OracleRegistrationTx ->
        22

      OracleQueryTx ->
        23

      OracleResponseTx ->
        24

      OracleExtendTx ->
        25
    end
  end

  def tag_to_type(tag) do
    case tag do
      11 -> SignedTx
      12 -> SpendTx
      13 -> CoinbaseTx
      21 -> OracleQueryTx
      22 -> OracleRegistrationTx
      24 -> OracleResponseTx
      25 -> OracleExtendTx
    end
  end

  def rlp_decode(values) when is_binary(values) do
    [tag_bin, ver_bin | rest_data] = ExRLP.decode(values)
    tag = transform_item(tag_bin, :int)
    ver = transform_item(ver_bin, :int)

    case tag_to_type(tag) do
      SignedTx ->
        [signatures, tx_data] = rest_data

      SpendTx ->
        [sender, receiver, amount, fee, nonce] = rest_data

        [
          sender,
          receiver,
          transform_item(amount, :int),
          transform_item(fee, :int),
          transform_item(nonce, :int)
        ]

      CoinbaseTx ->
        [receiver, nonce, amount] = rest_data
        [receiver, transform_item(nonce, :int), transform_item(amount, :int)]

      OracleQueryTx ->
        [
          sender,
          nonce,
          oracle_address,
          query_data,
          query_fee,
          query_ttl_type,
          query_ttl_value,
          response_ttl_type,
          response_ttl_value,
          fee
        ] = rest_data

      OracleRegistrationTx ->
        [sender, nonce, query_format, response_format, query_fee, ttl_type, ttl_value, fee] =
          rest_data

        [
          sender,
          transform_item(nonce, :int),
          transform_item(query_format, :binary),
          transform_item(response_format, :binary),
          transform_item(query_fee, :int),
          transform_item(ttl_type, :binary),
          transform_item(ttl_value, :int),
          transform_item(fee, :int)
        ]

      OracleResponseTx ->
        [sender, nonce, query_id, response, fee] = rest_data

        [
          sender,
          transform_item(nonce, :int),
          transform_item(query_id, :binary),
          transform_item(response, :binary),
          transform_item(fee, :int)
        ]

      OracleExtendTx ->
        [sender, nonce, ttl_type, ttl_value, fee] = rest_data

        [
          sender,
          transform_item(nonce, :int),
          transform_item(ttl_type, :binary),
          transform_item(ttl_value, :int),
          transform_item(fee, :int)
        ]

      _ ->
        {:error, "Illegal serialization"}
    end
  end

  #  def rlp_decode(binary,pattern) do

  #  end
  defp transform_item(item) do
    :erlang.term_to_binary(item)
  end

  defp transform_item(item, type) do
    case type do
      :int -> :binary.decode_unsigned(item)
      :binary -> :erlang.binary_to_term(item)
    end
  end

  # @spec nils_to_binary(SignedTx.t()) :: Map.t()
  defp nils_to_binary(tx) when is_map(tx) do
    tx = remove_struct(tx)

    Enum.reduce(tx, %{}, fn {k, v}, acc ->
      Map.put(
        acc,
        k,
        case v do
          %{} = v -> nils_to_binary(v)
          nil -> <<0>>
          _ -> v
        end
      )
    end)
  end
end<|MERGE_RESOLUTION|>--- conflicted
+++ resolved
@@ -315,90 +315,6 @@
   end
 
   def rlp_encode(%SignedTx{} = tx) do
-<<<<<<< HEAD
-    ExRLP.encode([type_to_tag(SignedTx), 1, rlp_encode(tx.data)])
-  end
-
-  # def rlp_encode(%SignedTx{} = tx) do
-  #   list_of_formatted_data =
-  #     case tx.data.type do
-  #       SpendTx ->
-  #         if tx.signature == nil and tx.data.sender == nil do
-  #           [
-  #             type_to_tag(CoinbaseTx),
-  #             1,
-  #             tx.data.payload.receiver,
-  #             tx.data.nonce,
-  #             tx.data.payload.amount
-  #           ]
-  #         else
-  #           [
-  #             type_to_tag(SpendTx),
-  #             1,
-  #             tx.data.sender,
-  #             tx.data.payload.receiver,
-  #             tx.data.payload.amount,
-  #             tx.data.fee,
-  #             tx.data.nonce
-  #           ]
-  #         end
-
-  #       OracleRegistrationTx ->
-  #         [
-  #           type_to_tag(OracleRegistrationTx),
-  #           1,
-  #           tx.data.sender,
-  #           tx.data.nonce,
-  #           transform_item(tx.data.payload.query_format),
-  #           transform_item(tx.data.payload.response_format),
-  #           tx.data.payload.query_fee,
-  #           transform_item(tx.data.payload.ttl.type),
-  #           tx.data.payload.ttl.ttl,
-  #           tx.data.fee
-  #         ]
-
-  #       OracleQueryTx ->
-  #         [
-  #           type_to_tag(OracleQueryTx),
-  #           1,
-  #           tx.data.sender,
-  #           tx.data.nonce,
-  #           tx.data.payload.oracle_address,
-  #           transform_item(tx.data.payload.query_data),
-  #           tx.data.payload.query_fee,
-  #           transform_item(tx.data.payload.query_ttl.type),
-  #           tx.data.payload.query_ttl.ttl,
-  #           transform_item(tx.data.payload.response_ttl.type),
-  #           tx.data.payload.response_ttl.ttl,
-  #           tx.data.fee
-  #         ]
-
-  #       OracleResponseTx ->
-  #         [
-  #           type_to_tag(OracleResponseTx),
-  #           1,
-  #           tx.data.sender,
-  #           tx.data.nonce,
-  #           tx.data.payload.query_id,
-  #           transform_item(tx.data.payload.response),
-  #           tx.data.fee
-  #         ]
-
-  #       OracleExtendTx ->
-  #         [
-  #           type_to_tag(OracleExtendTx),
-  #           1,
-  #           tx.data.sender,
-  #           tx.data.nonce,
-  #           tx.data.payload.ttl.type,
-  #           tx.data.payload.ttl.ttl,
-  #           tx.data.fee
-  #         ]
-  #     end
-
-  #   ExRLP.encode(list_of_formatted_data)
-  # end
-=======
     signature =
       if tx.signature == nil do
         <<0>>
@@ -408,7 +324,6 @@
 
     ExRLP.encode([type_to_tag(SignedTx), 1, ExRLP.encode([signature]), rlp_encode(tx.data)])
   end
->>>>>>> 7e75e4f9
 
   def rlp_encode(%DataTx{type: SpendTx} = tx) do
     tx_map = nils_to_binary(tx)
@@ -549,12 +464,12 @@
   def rlp_decode(values) when is_binary(values) do
     [tag_bin, ver_bin | rest_data] = ExRLP.decode(values)
     tag = transform_item(tag_bin, :int)
-    ver = transform_item(ver_bin, :int)
+    _ver = transform_item(ver_bin, :int)
 
     case tag_to_type(tag) do
       SignedTx ->
         [signatures, tx_data] = rest_data
-
+        [signatures, tx_data]
       SpendTx ->
         [sender, receiver, amount, fee, nonce] = rest_data
 
@@ -583,6 +498,18 @@
           response_ttl_value,
           fee
         ] = rest_data
+        [
+          sender,
+          transform_item(nonce, :int),
+          oracle_address,
+          query_data,
+          transform_item(query_fee, :int),
+          query_ttl_type,
+          transform_item(query_ttl_value, :int),
+          response_ttl_type,
+          transform_item(response_ttl_value, :int),
+          transform_item(fee, :int)
+        ]
 
       OracleRegistrationTx ->
         [sender, nonce, query_format, response_format, query_fee, ttl_type, ttl_value, fee] =
