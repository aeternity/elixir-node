--- conflicted
+++ resolved
@@ -3,24 +3,14 @@
   Utility module for serialization
   """
 
-<<<<<<< HEAD
-  alias Aecore.Structures.Block
-  alias Aecore.Structures.Header
-  alias Aecore.Structures.SpendTx
-  alias Aecore.Structures.OracleQueryTx
-  alias Aecore.Structures.DataTx
-  alias Aecore.Structures.SignedTx
-  alias Aecore.Naming.Naming
-  alias Aecore.Structures.Chainstate
-=======
   alias Aecore.Chain.Block
   alias Aecore.Chain.Header
   alias Aecore.Account.Tx.SpendTx
   alias Aecore.Oracle.Tx.OracleQueryTx
   alias Aecore.Tx.DataTx
   alias Aecore.Tx.SignedTx
+  alias Aecore.Naming.Naming
   alias Aecore.Chain.Chainstate
->>>>>>> 57ebb9fe
   alias Aeutil.Parser
   alias Aecore.Account.Account
   alias Aecore.Account.Tx.SpendTx
