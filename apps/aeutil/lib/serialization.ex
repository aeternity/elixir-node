--- conflicted
+++ resolved
@@ -11,29 +11,8 @@
   alias Aeutil.Parser
   alias Aecore.Account.Account
   alias Aecore.Tx.DataTx
-<<<<<<< HEAD
-  alias Aecore.Oracle.Oracle
-  alias Aecore.Naming.Tx.NamePreClaimTx
-  alias Aecore.Naming.Tx.NameClaimTx
-  alias Aecore.Naming.Tx.NameUpdateTx
-  alias Aecore.Naming.Tx.NameTransferTx
-  alias Aecore.Naming.Tx.NameRevokeTx
-  alias Aecore.Channel.Tx.ChannelCreateTx
-  alias Aecore.Channel.Tx.ChannelCloseMutalTx
-  alias Aecore.Channel.Tx.ChannelCloseSoloTx
-  alias Aecore.Channel.Tx.ChannelSlashTx
-  alias Aecore.Channel.Tx.ChannelSettleTx
-  alias Aecore.Channel.Tx.ChannelSnapshotSoloTx
-  alias Aecore.Channel.ChannelStateOnChain
-  alias Aecore.Chain.Identifier
-  require Logger
-
-  @type id :: :account | :name | :commitment | :oracle | :contract | :channel
-  @type transaction_types :: SpendTx.t() | DataTx.t()
-=======
   alias Aecore.Oracle.Tx.OracleQueryTx
   alias Aeutil.TypeToTag
->>>>>>> eb188f35
 
   require Logger
 
@@ -416,136 +395,4 @@
   def decode_format(binary) when is_binary(binary) do
     binary
   end
-<<<<<<< HEAD
-
-  defp deserialize_id([], acc) do
-    Enum.reverse(acc)
-  end
-
-  defp deserialize_id([bin | bins], acc) do
-    {:ok, deserialized_id} = Identifier.decode_data(bin)
-    deserialize_id(bins, [deserialized_id | acc])
-  end
-
-  defp deserialize_id(bin, acc) when is_binary(bin) do
-    {:ok, deserialized_id} = Identifier.decode_data(bin)
-    deserialize_id([], [deserialized_id | acc])
-  end
-
-  @spec type_to_tag(atom()) :: non_neg_integer() | {:error, String.t()}
-  def type_to_tag(Account), do: {:ok, Application.get_env(:aecore, :rlp_tags)[:account_state]}
-  def type_to_tag(SignedTx), do: {:ok, Application.get_env(:aecore, :rlp_tags)[:signed_tx]}
-  def type_to_tag(SpendTx), do: {:ok, Application.get_env(:aecore, :rlp_tags)[:spend_tx]}
-
-  def type_to_tag(OracleRegistrationTx),
-    do: {:ok, Application.get_env(:aecore, :rlp_tags)[:oracle_reg_tx]}
-
-  def type_to_tag(OracleQueryTx),
-    do: {:ok, Application.get_env(:aecore, :rlp_tags)[:oracle_query_tx]}
-
-  def type_to_tag(OracleResponseTx),
-    do: {:ok, Application.get_env(:aecore, :rlp_tags)[:oracle_response_tx]}
-
-  def type_to_tag(OracleExtendTx),
-    do: {:ok, Application.get_env(:aecore, :rlp_tags)[:oracle_extend_tx]}
-
-  def type_to_tag(Name), do: {:ok, Application.get_env(:aecore, :rlp_tags)[:naming_state]}
-
-  def type_to_tag(NameCommitment),
-    do: {:ok, Application.get_env(:aecore, :rlp_tags)[:name_commitment_state]}
-
-  def type_to_tag(NameClaimTx), do: {:ok, Application.get_env(:aecore, :rlp_tags)[:name_claim_tx]}
-
-  def type_to_tag(NamePreClaimTx),
-    do: {:ok, Application.get_env(:aecore, :rlp_tags)[:name_pre_claim_tx]}
-
-  def type_to_tag(NameUpdateTx),
-    do: {:ok, Application.get_env(:aecore, :rlp_tags)[:name_update_tx]}
-
-  def type_to_tag(NameRevokeTx),
-    do: {:ok, Application.get_env(:aecore, :rlp_tags)[:name_revoke_tx]}
-
-  def type_to_tag(NameTransferTx),
-    do: {:ok, Application.get_env(:aecore, :rlp_tags)[:name_transfer_tx]}
-
-  def type_to_tag(Oracle), do: {:ok, Application.get_env(:aecore, :rlp_tags)[:oracle_state]}
-
-  def type_to_tag(OracleQuery),
-    do: {:ok, Application.get_env(:aecore, :rlp_tags)[:oracle_query_state]}
-
-  def type_to_tag(ChannelStateOnChain), do: {:ok, 40}
-
-  def type_to_tag(ChannelCloseMutalTx), do: {:ok, 41}
-
-  def type_to_tag(ChannelCloseSoloTx), do: {:ok, 42}
-
-  def type_to_tag(ChannelCreateTx), do: {:ok, 43}
-
-  def type_to_tag(ChannelSettleTx), do: {:ok, 44}
-
-  def type_to_tag(ChannelSlashTx), do: {:ok, 45}
-
-  def type_to_tag(ChannelSnapshotSoloTx), do: {:ok, 46}
-
-  def type_to_tag(Block), do: {:ok, Application.get_env(:aecore, :rlp_tags)[:block]}
-
-  # 101 is reserved for ChannelStateOffChain signing
-
-  def type_to_tag(type), do: {:error, "#{__MODULE__} : Unknown TX Type: #{type}"}
-
-  @spec tag_to_type(non_neg_integer()) :: atom() | {:error, String.t()}
-  def tag_to_type(10), do: Account
-  def tag_to_type(12), do: SpendTx
-  def tag_to_type(22), do: OracleRegistrationTx
-  def tag_to_type(23), do: OracleQueryTx
-  def tag_to_type(24), do: OracleResponseTx
-  def tag_to_type(25), do: OracleExtendTx
-  def tag_to_type(30), do: Name
-  def tag_to_type(31), do: NameCommitment
-  def tag_to_type(32), do: NameClaimTx
-  def tag_to_type(33), do: NamePreClaimTx
-  def tag_to_type(34), do: NameUpdateTx
-  def tag_to_type(35), do: NameRevokeTx
-  def tag_to_type(36), do: NameTransferTx
-  def tag_to_type(40), do: ChannelStateOnChain
-  def tag_to_type(41), do: ChannelCloseMutalTx
-  def tag_to_type(42), do: ChannelCloseSoloTx
-  def tag_to_type(43), do: ChannelCreateTx
-  def tag_to_type(44), do: ChannelSettleTx
-  def tag_to_type(45), do: ChannelSlashTx
-  def tag_to_type(46), do: ChannelSnapshotSoloTx
-  def tag_to_type(20), do: Oracle
-  def tag_to_type(21), do: OracleQuery
-  def tag_to_type(11), do: SignedTx
-  def tag_to_type(100), do: Block
-  # 101 is reserved for ChannelStateOffChain signing
-  def tag_to_type(tag), do: {:error, "#{__MODULE__} : Unknown TX Tag: #{inspect(tag)}"}
-
-  @spec get_version(atom()) :: non_neg_integer() | {:error, String.t()}
-  def get_version(SpendTx), do: {:ok, 1}
-  def get_version(OracleRegistrationTx), do: {:ok, 1}
-  def get_version(OracleQueryTx), do: {:ok, 1}
-  def get_version(OracleResponseTx), do: {:ok, 1}
-  def get_version(OracleExtendTx), do: {:ok, 1}
-  def get_version(Name), do: {:ok, 1}
-  def get_version(NameCommitment), do: {:ok, 1}
-  def get_version(NameClaimTx), do: {:ok, 1}
-  def get_version(NamePreClaimTx), do: {:ok, 1}
-  def get_version(NameUpdateTx), do: {:ok, 1}
-  def get_version(NameRevokeTx), do: {:ok, 1}
-  def get_version(NameTransferTx), do: {:ok, 1}
-  def get_version(ChannelStateOnChain), do: {:ok, 1}
-  def get_version(ChannelCloseMutalTx), do: {:ok, 1}
-  def get_version(ChannelCloseSoloTx), do: {:ok, 1}
-  def get_version(ChannelCreateTx), do: {:ok, 1}
-  def get_version(ChannelSettleTx), do: {:ok, 1}
-  def get_version(ChannelSlashTx), do: {:ok, 1}
-  def get_version(ChannelSnapshotSoloTx), do: {:ok, 1}
-  def get_version(Account), do: {:ok, 1}
-  def get_version(Oracle), do: {:ok, 1}
-  def get_version(OracleQuery), do: {:ok, 1}
-  def get_version(SignedTx), do: {:ok, 1}
-  def get_version(ver), do: {:error, "#{__MODULE__} : Unknown Struct version: #{inspect(ver)}"}
-=======
->>>>>>> eb188f35
 end