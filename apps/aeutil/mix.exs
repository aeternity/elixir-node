--- conflicted
+++ resolved
@@ -29,13 +29,7 @@
       {:edown, "~> 0.8", override: true},
       {:sext, github: "uwiger/sext", tag: "1.4.1", manager: :rebar},
       {:enacl, github: "aeternity/enacl", ref: "2f50ba6"},
-<<<<<<< HEAD
-      {:merkle_patricia_tree,
-       github: "aeternity/elixir-merkle-patricia-tree",
-       ref: "863d9d433cc069806655d3e77913ac653cb9f1e6"}
-=======
       {:merkle_patricia_tree, github: "aeternity/elixir-merkle-patricia-tree", ref: "0a763cc"}
->>>>>>> 893ec3b4
     ]
   end
 end