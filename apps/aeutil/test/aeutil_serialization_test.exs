--- conflicted
+++ resolved
@@ -12,12 +12,8 @@
   test "serialize a block" do
     block = get_block()
 
-<<<<<<< HEAD
     serialized_block = Block.encode_to_map(block)
 
-=======
-    serialized_block = Serialization.block(block, :serialize)
->>>>>>> bbc81800
     assert serialized_block == get_block_map()
     assert Block.decode_from_map(serialized_block) == block
   end
