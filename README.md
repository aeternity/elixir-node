--- conflicted
+++ resolved
@@ -170,7 +170,6 @@
 
 `09:59:16.298 [info] Mined block #1, difficulty target 1, nonce 4`
 
-<<<<<<< HEAD
 #### **Oracle usage**
 Start the node as oracle operator -  `IS_OPERATOR=true iex -S mix phx.server`
 
@@ -248,7 +247,7 @@
   ```
 
 All transactions have to be mined in order to take effect.
-=======
+
 ### Docker
 
 A `Dockerfile` and `docker-compose.yml` are found in the base directory
@@ -256,5 +255,4 @@
  - Build container `docker build . -t elixir-research`
  - Run node in container `docker run --name elixir-research -it -p 4000:4000 elixir-research`
 
- - Run multiple nodes network with docker compose `docker-compose up` runs 3 connected nodes, with 2 mining
->>>>>>> 2d04fc81
+ - Run multiple nodes network with docker compose `docker-compose up` runs 3 connected nodes, with 2 mining