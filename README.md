[![Travis Build](https://travis-ci.org/aeternity/elixir-node.svg?branch=master)](https://travis-ci.org/aeternity/elixir-node)

# **Aeternity Elixir Full Node**

This is an elixir full node implementation of the aeternity specification.


## Docker Container

A `Dockerfile` and `docker-compose.yml` are found in the base directory, prebuilt images are not yet published.

 - Build container `docker build . -t elixir-node`
 - Run node in container `docker run --name elixir-node -it -p 4000:4000 elixir-node`

 - Run multiple nodes network with docker compose `docker-compose up` runs 3 connected nodes, with 2 mining

## Getting started on your local machine

These instructions will get you a copy of the project up and running on your local machine for development and testing purposes.

### Required packages

To install and use the Elixir Blockchain you will need [Elixir](https://elixir-lang.org/install.html), [Rust](https://www.rust-lang.org/install.html) (for RocksDB persistence) and the source code by cloning or downloading the repository.

Make sure you have installed the following packages to make sure that the Wallet will work properly:
```bash
sudo apt-get install autoconf autogen libtool libgmp3-dev
wget -O libsodium-src.tar.gz https://github.com/jedisct1/libsodium/releases/download/1.0.16/libsodium-1.0.16.tar.gz
mkdir libsodium-src && tar -zxf libsodium-src.tar.gz -C libsodium-src --strip-components=1
cd libsodium-src && ./configure && make && make check && sudo make install && cd ..
```

## Usage

#### **Fetching dependencies**
`mix deps.get`

#### **Starting the application**
Start the application in interactive Elixir mode

`iex -S mix phx.server`

#### **Starting the miner**
To start the miner use the following command in the command prompt:

`Miner.resume()`

This will continuously mine new blocks until terminated or suspended.
To suspend/stop the miner from mining:

`Miner.suspend() `

#### **Building custom child Transaction**
To build a custom transaction you need to follow few simple steps:
- Make your own `transaction module`
- Create your `custom transaction structure`
- Override the `Transaction Behaviour` callbacks
- Write all your specific functions and checks inside your new `Transaction module`

All custom transactions are childs to the `DataTx` Transaction that wraps them inside.
The DataTx strucure hold:
- The name of your `transaction type` that should be you `Transaction Module name`
- The `payload` that will hold your `custom transaction structure`
- `sender`, `fee` and `nonce`

### **API calls**

##### Chain :

- To get the top height of the current chain:

  `Chain.top_height()`

- To add get the top block of the current chain:

  `Chain.top_block()`

- To get the top block chain state:

  `Chain.top_block_chain_state()`

- To get the top block hash:

  `Chain.top_block_hash()`

- To get the latest chainstate:

  `Chain.chain_state()`

- To get the chainstate of certain block:

  `Chain.chain_state(block_hash)`

- To get a block from the local chain with certain hash

  `Chain.get_block_by_hex_hash(hash_of_a_block)`

- To get a block from memory or the database by certain hash:

  `Chain.get_block(hash_of_a_block)`

- To check if a certain block is in the local chain:

  `Chain.hash_block?(hash_of_a_block)`

- To get a certain number of blocks:

  `Chain.get_blocks(start_block_hash, number_of_blocks)`

- To get the longest chain:

  `Chain.longest_blocks_chain()`

##### Miner :

- To get a candidate block:

  `Miner.candidate()`

- To get the current value of the coinbase:

  `Miner.coinbase_transaction_value()`

- To get the current state of the miner:

  `Miner.get_state()`

##### Peers:
  The default sync port is 3015, it can be set manually by running the node with `SYNC_PORT=some_port iex -S mix`. This port is different from the one used by the phoenix server application.

- To get all peers:

  `Peers.all_peers()`

- Connect to a peer by specifying the address (host, has to be in single quotes i.e. 'localhost'), port (SYNC_PORT) and peer pubkey (different from the keypair which is used for transaction signing):

  `Peers.try_connect(%{host: host, port: port, pubkey: pubkey})`

- Connecting to a peer can also be done by using `Peers.get_info_try_connect(uri)` which gets the peer info from a phoenix endpoint (peer that is being added needs to have the phoenix server running).

##### Transaction Pool:

- To inspect all transactions in the Transaction Pool:

  `Pool.get_pool()`


### HTTP-API

- The node will run an http API at: `localhost:4000`

- To get the current info of the node:

  `GET localhost:4000/info`

- To get the peers your node is connected to:

  `GET localhost:4000/peers`

- To get all blocks from the current chain:

  `GET localhost:4000/blocks`

- To get all blocks with full information about the blocks:

  `GET localhost:4000/raw_blocks`

- To get the transactions in the Transaction Pool:

  `GET localhost:4000/pool_txs`

- To post new transaction to the Transaction Pool:

  `POST localhost:4000/new_tx`

  Body: **serialized_tx**

  Where *serialized_tx* is json serialized signed transaction structure

- To post new block to the chain:

  `POST localhost:4000/block`

  Body: **serialized_block**

  Where *serialized_block* is a json serialized block structure

- To get all transactions for an account

  `GET localhost:4000/tx/{account}`

  Where *account* is a hex encoded public key

- To get a block by hash

  `GET localhost:4000/block/{block_hash}`

  Where *block_hash* is the bech32 encoded block header hash

- To get an account balance:

  `GET localhost:4000/balance/{account}`

  Where *account* is a hex encoded public key

- To get the transaction pool of an account:

  `GET localhost:4000/tx_pool/{account}`

  Where *account* is a hex encoded public key

### Running the tests

To run the automatic tests:

`mix test`

### Logging

To debug, see errors, warnings and info about the blockchain,
the log can be found in the source folder under:`apps/aecore/logs`

`09:59:16.298 [info] Added block #1 with hash 6C449AC3B5E38857DC85310873979F45992270BF54304B3F60BE4F64373991B5, total tokens: 100 `

`09:59:16.298 [info] Mined block #1, difficulty target 1, nonce 4`

#### **Oracle usage**
**TTL (time to live):**
  Determines the lifetime of an object measured in blocks, it can be either absolute
  or relative (absolute - the object is removed when a block with a height equal to the TTL is mined;
  relative - the object is removed when a block with height equal to the TTL + block height in which the transaction was included is mined). A TTL is defined like so - %{ttl: value, type: :relative | :absolute}

**Registering an oracle:**
  `Oracle.register(query_format, response_format, query_fee, fee, ttl)`
  The query and response formats are treated as json schemas by which the queries and responses
  are validated. The query fee is the minimum fee that will be required for queries made to the
  oracle. If the oracle responds to the query on time, he will receive that fee as a compensation
  for the response fee he had to pay.

  example format schema -
    ```
    %{
      "type" =>
        "object",
      "properties" => %{
        "base" => %{
          "type" =>
          "string"
        },
        "date" => %{
          "type" =>
            "string"
        },
        "rates" => %{
          "type" =>
            "object"
        }
      }
    }
    ```

  To list all registered oracles -  `Chain.registered_oracles()`

**Querying an oracle:**
  `Oracle.query(oracle_address, query_data, query_fee, fee, query_ttl, response_ttl)`
  The query TTL determines the time in which the oracle is able to respond, if he doesn't respond in time, the account making the query will get the query_fee back. The response TTL determines for how long the response will remain in the state after it is added, this TTL can only be relative.

  example query -
  ```
  Oracle.query(
    "ak$5oyDtV2JbBpZxTCS5JacVfPQHKjxCdoRaxRS93tPHcwvqTtyvz",
    %{
      "currency" =>
        "USD"
     },
     5,
     10,
     %{ttl: 10, type: :absolute},
     %{ttl: 5, type: :relative}
  )
  ```

**Respond to a query:**
  `Oracle.respond(query_id, response, fee)`
  Responds to a query which is referenced by ID, if the response is added successfully, the oracle receives the query_fee contained in the query.

**Extend a registered oracle:**
  `Oracle.extend(ttl, fee)`
  Extends the TTL of an oracle with the address that matches the address of the node.

All transactions have to be mined in order to take effect.

#### **Naming usage**

Names will follow IDNA2008 normalization and have a maximum length of 253 characters, while each label is allowed to be 63 characters maximum. Names must end with `.aet` or `.test`.

 * `NamePreClaim` a name, to register your interest in claiming it, while not announcing what name, a private binary salt is chosen. `Account.pre_claim(name, salt, fee)`
 * `NameClaim` is possible after one block to publicly claim the name by setting the owner `Account.claim(name, salt, fee)`. Claims expire after 50000 blocks, if not renewed using update.
 * `NameUpdate` updates associated pointers to one registered name, while updating the expiry. `Account.name_update(name, pointers, fee)`
 * `NameTransfer` transfers one account claim to a different owner. `Account.name_transfer(name, target, fee)`
 * `NameRevoke` revokes one name claim, will result in deletion after 2016 blocks. `Account.name_revoke(name, fee)`

<<<<<<< HEAD
#### **Channels usage**

##### Normal operation

For normal channel operation following procedure should be followed:

0. Parties negotiate channel properties (founds, accounts involved, locktime, channel\_reserve, temporary\_id)
1. Initiator calls `Channel.initialize(temporary_id, {{initiator_pubkey, initiator_amount}, {responder_pubkey, responder_amount}}, :initiator, channel_reserve)`
2. Responder calls `Channel.initialize(temporary_id, {{initiator_pubkey, initiator_amount}, {responder_pubkey, responder_amount}}, :responder, channel_reserve)`
3. Initiator calls `{:ok, channel_id, half_signed_open_tx} = Channel.open(temporary_id, locktime, fee, nonce, priv_key)`
4. Initiator sends `half_signed_open_tx` to Responder
5. Responder calls `{:ok, channel_id, fully_signed_open_tx} = Channel.sign_open(temporary_id, half_signed_open_tx, priv_key)`
6. Responder sends back `fully_signed_open_tx` to Initiator
7. Both parties await the transaction to be mined. Status of channel will get changed to `:open`
8. Both parties can create transactions as follows:

    a. First party calls `{:ok, half_signed_state} = Channel.transfer(channel_id, amount, priv_key)`
    b. First party sendd `half_signed_state` to second party.
    c. Second party calls `{:ok, signed_state} = Channel.recv_state(half_signed_state, priv_key)`
    c. Second party sends back `signed_state`
    d. First party calls `{:ok, nil} = Channel.recv_state(signed_state, priv_key)`
9. When parties negotiate that they want to close the channel any party (we will call it first party) calls `{:ok, half_signed_close_tx} = Channel.close(channel_id, {initiator_fee, responder_fee}, nonce, priv_key)`
10. First party sends `half_signed_close_tx` to second party
11. Second party calls `{:ok, fully_signed_close_tx} = Channel.recv_close_tx(channel_id, half_signed_close_tx, {initiator_fee, responder_fee}, priv_key)`
12. Second party sends `fully_signed_close_tx` to first party
13. When channel status changes to `:closed` channel is fully closed

##### Parameters description

- initiator\_pubkey, responder\_pubkey - pubkeys used for corresponding channel participants
- temporary\_id - any unique `binary()` for channel identification purposes before onchain id can be generated
- initiator\_amount, responder\_amount - amounts each participants want to commit to channel (integers)
- channel\_reserve - minimal amount to keep on both sides of channel (integer)
- fee, nonce - standard parameters for transactions generated by calls (integers)
- priv\_key - private key to sign the transaction or offchain state with, has to match the pubkey of party corresponding to node
- initiator\_fee, responder\_fee - fees for the ChannelMutalCloseTx to be subtracted from corresponding parties channel balance (integers)

##### Abnormal situation handling

If other party misbehaves and creates a `ChannelCloseSoloTx` with old state the party should call `Channel.slash(channel_id, fee, nonce, pubkey, priv_key)` (note: pubkey and privkey may be from another account then used to open the channel. One might send their ChannelStateOffChain to somebody else for safekeeping before going offline.)

If other party disappear or refuses to sign `ChannelCloseMutalTx` with up-to-date state the party should call `Channel.solo_close(channel_id, fee, nonce, priv_key)`.

When locktime is exhausted a party should call `Channel.settle(channel_id, fee, nonce, priv_key)` to close the channel.

Channel status can be checked with:
```
{:ok, state} = Channel.get_channel(channel_id)
state.fsm_state
```
=======
#### **VM usage**

Initial implementation of the AEVM (Aeternity Virtual Machine) that contains all of the functionalities of the EVM (Ethereum Virtual Vachine).

To run the VM you can use the following command:
```
Aevm.loop(
    State.init_vm(
      %{
        :code => State.bytecode_to_bin("0x60013b"),
        :address => 0,
        :caller => 0,
        :data => <<0::256, 42::256>>,
        :gas => 100_000,
        :gasPrice => 1,
        :origin => 0,
        :value => 0
      },
      %{
        :currentCoinbase => 0,
        :currentDifficulty => 0,
        :currentGasLimit => 10000,
        :currentNumber => 0,
        :currentTimestamp => 0
      },
      %{},
      0,
      %{:execute_calls => true}
    )
  )
```

Where :code is the bytecode in hex that is going to be execute instruction by instruction

You can find each instruction(OP code) either from the file `op_codes.ex`,  [solidity opcodes section](http://solidity.readthedocs.io/en/v0.4.24/assembly.html) or from the tests.

Currently 629 tests pass from the official [EVM tests](http://ethereum-tests.readthedocs.io/en/latest/test_types/vm_tests.html)

Use command `make aevm-test-deps` to clone ethereum tests locally.
>>>>>>> 27bfc4c9
<|MERGE_RESOLUTION|>--- conflicted
+++ resolved
@@ -300,7 +300,6 @@
  * `NameTransfer` transfers one account claim to a different owner. `Account.name_transfer(name, target, fee)`
  * `NameRevoke` revokes one name claim, will result in deletion after 2016 blocks. `Account.name_revoke(name, fee)`
 
-<<<<<<< HEAD
 #### **Channels usage**
 
 ##### Normal operation
@@ -351,7 +350,7 @@
 {:ok, state} = Channel.get_channel(channel_id)
 state.fsm_state
 ```
-=======
+
 #### **VM usage**
 
 Initial implementation of the AEVM (Aeternity Virtual Machine) that contains all of the functionalities of the EVM (Ethereum Virtual Vachine).
@@ -390,5 +389,4 @@
 
 Currently 629 tests pass from the official [EVM tests](http://ethereum-tests.readthedocs.io/en/latest/test_types/vm_tests.html)
 
-Use command `make aevm-test-deps` to clone ethereum tests locally.
->>>>>>> 27bfc4c9
+Use command `make aevm-test-deps` to clone ethereum tests locally.