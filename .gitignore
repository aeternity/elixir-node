# The directory Mix will write compiled artifacts to.
/_build

# If you run "mix test --cover", coverage assets end up here.
/cover

# The directory Mix downloads your dependencies sources to.
/deps

# Where 3rd-party dependencies like ExDoc output generated docs.
/doc

# Ignore .fetch files in case you like to edit your project deps locally.
/.fetch

# If the VM crashes, it generates a dump, let's ignore it too.
erl_crash.dump

# Also ignore archive artifacts (built via "mix archive.build").
*.ez

# Ignore Intellij project
.idea/
*.iml

<<<<<<< HEAD
# Ignore priv dir
apps/aecore/priv/

# Ignore c_src
apps/aecore/c_src/
=======
# Ignore Logs created by aecore
apps/aecore/logs

# Ignore deps manager lockfile
mix.lock
>>>>>>> 4504816f
<|MERGE_RESOLUTION|>--- conflicted
+++ resolved
@@ -23,16 +23,14 @@
 .idea/
 *.iml
 
-<<<<<<< HEAD
 # Ignore priv dir
 apps/aecore/priv/
 
 # Ignore c_src
 apps/aecore/c_src/
-=======
+
 # Ignore Logs created by aecore
 apps/aecore/logs
 
 # Ignore deps manager lockfile
-mix.lock
->>>>>>> 4504816f
+mix.lock